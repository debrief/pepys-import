--- conflicted
+++ resolved
@@ -9,11 +9,7 @@
 from pepys_admin.view_data_cli import ViewDataShell
 from pepys_import.cli import set_up_training_mode
 from pepys_import.core.store.data_store import DataStore
-<<<<<<< HEAD
-from pepys_import.resolvers.command_line_input import format_command
 from pepys_import.utils.data_store_utils import is_schema_created
-=======
->>>>>>> 76fed298
 from pepys_import.utils.error_handling import handle_database_errors
 from pepys_import.utils.text_formatting_utils import format_command
 
@@ -77,12 +73,7 @@
                 db_port=config.DB_PORT,
                 db_name=config.DB_NAME,
                 db_type=config.DB_TYPE,
-<<<<<<< HEAD
                 welcome_text=welcome_text,
-                training_mode=training,
-=======
-                welcome_text="Pepys_admin",
->>>>>>> 76fed298
             )
         else:
             data_store = DataStore(
@@ -92,12 +83,7 @@
                 db_port=0,
                 db_name=db,
                 db_type="sqlite",
-<<<<<<< HEAD
                 welcome_text=welcome_text,
-                training_mode=training,
-=======
-                welcome_text="Pepys_admin",
->>>>>>> 76fed298
             )
 
     try:
