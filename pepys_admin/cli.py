--- conflicted
+++ resolved
@@ -6,15 +6,11 @@
 
 import config
 from pepys_admin.admin_cli import AdminShell
-<<<<<<< HEAD
 from pepys_admin.view_data_cli import ViewDataShell
-from pepys_import.core.store.data_store import DataStore
-from pepys_import.utils.data_store_utils import is_schema_created
-=======
 from pepys_import.cli import set_up_training_mode
 from pepys_import.core.store.data_store import DataStore
 from pepys_import.resolvers.command_line_input import format_command
->>>>>>> ee30193d
+from pepys_import.utils.data_store_utils import is_schema_created
 from pepys_import.utils.error_handling import handle_database_errors
 
 
@@ -27,60 +23,13 @@
         "SQLite database file to use (overrides config file database settings). "
         "Use `:memory:` for temporary in-memory instance"
     )
-<<<<<<< HEAD
-    viewer_help = "Start Pepys Admin in Viewer mode, where the only actions available are those under the 'View Data' menu"
-    parser = argparse.ArgumentParser(description="Pepys Admin CLI")
-    parser.add_argument("--path", type=str, help="CSV files path")
-    parser.add_argument("--db", help=db_help, required=False, default=None)
-    parser.add_argument("--viewer", help=viewer_help, action="store_true", default=False)
-    args = parser.parse_args()
-
-    if args.viewer:
-        welcome_text = "Pepys_viewer"
-    else:
-        welcome_text = "Pepys_admin"
-
-    if args.db is None:
-        data_store = DataStore(
-            db_username=DB_USERNAME,
-            db_password=DB_PASSWORD,
-            db_host=DB_HOST,
-            db_port=DB_PORT,
-            db_name=DB_NAME,
-            db_type=DB_TYPE,
-            welcome_text=welcome_text,
-        )
-    else:
-        data_store = DataStore(
-            db_username="",
-            db_password="",
-            db_host="",
-            db_port=0,
-            db_name=args.db,
-            db_type="sqlite",
-            welcome_text=welcome_text,
-        )
-
-    if args.viewer:
-        run_viewer_shell(data_store)
-    else:
-        run_admin_shell(data_store, args.path)
-
-
-def run_admin_shell(data_store, path):
-    """Runs the :code:`AdminShell`.
-
-    :param data_store: A :class:`DataStore` object
-    :type data_store: DataStore
-    :param path: CSV files path which will be used by import reference & metadata options
-    :type path: String
-    :return:
-=======
     training_help = (
         "Uses training mode, where all interactions take place with a training database located "
         "in the user's home folder. No actions will affect the database configured in the Pepys config file."
     )
+    viewer_help = "Start Pepys Admin in Viewer mode, where the only actions available are those under the 'View Data' menu"
     parser = argparse.ArgumentParser(description="Pepys Admin CLI")
+    parser.add_argument("--viewer", help=viewer_help, action="store_true", default=False)
     parser.add_argument("--path", type=str, help="CSV files path")
 
     group = parser.add_mutually_exclusive_group()
@@ -91,16 +40,14 @@
 
     args = parser.parse_args()
 
-    run_admin_shell(db=args.db, path=args.path, training=args.training)
+    run_shell(db=args.db, path=args.path, training=args.training, viewer=args.viewer)
 
 
-def run_admin_shell(path, training=False, data_store=None, db=None):
-    """Runs the admin shell.
-
+def run_shell(path, training=False, data_store=None, db=None, viewer=False):
+    """Runs the shell.
     Arguments allow specification of individual args from command-line
     (db, path, training) or specification of a data_store instead of a db name,
     to allow for advanced use in unit tests.
->>>>>>> ee30193d
     """
     if data_store is not None and db is not None:
         raise ValueError("Cannot specify both db and data_store")
@@ -112,6 +59,11 @@
     # the config file details have changed since the last test
     reload(config)
 
+    if viewer:
+        welcome_text = "Pepys_viewer"
+    else:
+        welcome_text = "Pepys_admin"
+
     if data_store is None:
         if db is None:
             data_store = DataStore(
@@ -121,7 +73,7 @@
                 db_port=config.DB_PORT,
                 db_name=config.DB_NAME,
                 db_type=config.DB_TYPE,
-                welcome_text="Pepys_admin",
+                welcome_text=welcome_text,
                 training_mode=training,
             )
         else:
@@ -132,13 +84,20 @@
                 db_port=0,
                 db_name=db,
                 db_type="sqlite",
-                welcome_text="Pepys_admin",
+                welcome_text=welcome_text,
                 training_mode=training,
             )
 
     try:
-        with handle_database_errors():
-            AdminShell(data_store, path).cmdloop()
+        if viewer:
+            with handle_database_errors():
+                if is_schema_created(data_store.engine, data_store.db_type) is False:
+                    print("Database schema does not exist: tables cannot be viewed")
+                    return
+                ViewDataShell(data_store, viewer=True).cmdloop()
+        else:
+            with handle_database_errors():
+                AdminShell(data_store, path).cmdloop()
     except SystemExit:
         # This makes sure that calling exit() from within our code doesn't actually exit immediately,
         # instead it drops out to here, where we can still ask the final training mode question
@@ -151,21 +110,5 @@
                 os.remove(config.DB_NAME)
 
 
-def run_viewer_shell(data_store):
-    """Runs the :code:`ViewDataShell`.
-
-    :param data_store: A :class:`DataStore` object
-    :type data_store: DataStore
-    :param path: CSV files path which will be used by import reference & metadata options
-    :type path: String
-    :return:
-    """
-    with handle_database_errors():
-        if is_schema_created(data_store.engine, data_store.db_type) is False:
-            print("Database schema does not exist: tables cannot be viewed")
-            return
-        ViewDataShell(data_store, viewer=True).cmdloop()
-
-
 if __name__ == "__main__":
     main()