import textwrap
import traceback
from asyncio.tasks import ensure_future
from functools import partial

import sqlalchemy
from loguru import logger
from prompt_toolkit import Application
from prompt_toolkit.application.current import get_app
from prompt_toolkit.buffer import Buffer
from prompt_toolkit.document import Document
from prompt_toolkit.key_binding import KeyBindings
from prompt_toolkit.key_binding.bindings.focus import focus_next, focus_previous
from prompt_toolkit.layout.containers import (
    DynamicContainer,
    Float,
    FloatContainer,
    HorizontalAlign,
    HSplit,
    VSplit,
    Window,
)
from prompt_toolkit.layout.controls import BufferControl
from prompt_toolkit.layout.dimension import Dimension
from prompt_toolkit.layout.layout import Layout
from prompt_toolkit.lexers.pygments import PygmentsLexer
from prompt_toolkit.styles import Style
from prompt_toolkit.widgets.base import Border, Label
from pygments.lexers.sql import SqlLexer
from sqlalchemy.orm import undefer

from pepys_admin.maintenance.column_data import create_column_data
from pepys_admin.maintenance.dialogs.add_dialog import AddDialog
from pepys_admin.maintenance.dialogs.confirmation_dialog import ConfirmationDialog
from pepys_admin.maintenance.dialogs.edit_dialog import EditDialog
from pepys_admin.maintenance.dialogs.help_dialog import HelpDialog
from pepys_admin.maintenance.dialogs.merge_dialog import MergeDialog
from pepys_admin.maintenance.dialogs.message_dialog import MessageDialog
from pepys_admin.maintenance.dialogs.progress_dialog import ProgressDialog
from pepys_admin.maintenance.dialogs.selection_dialog import SelectionDialog
from pepys_admin.maintenance.help import HELP_TEXT, INTRO_HELP_TEXT
<<<<<<< HEAD
from pepys_admin.maintenance.utils import (
    get_display_names,
    get_str_for_field,
    get_system_name_mappings,
)
=======
from pepys_admin.maintenance.utils import get_display_names, get_system_name_mappings
from pepys_admin.maintenance.widgets.advanced_combo_box import AdvancedComboBox
>>>>>>> e5c53081
from pepys_admin.maintenance.widgets.blank_border import BlankBorder
from pepys_admin.maintenance.widgets.checkbox_table import CheckboxTable
from pepys_admin.maintenance.widgets.dropdown_box import DropdownBox
from pepys_admin.maintenance.widgets.filter_widget import FilterWidget
from pepys_admin.maintenance.widgets.filter_widget_utils import filter_widget_output_to_query
from pepys_import.core.store.data_store import DataStore
from pepys_import.core.store.db_status import TableTypes
from pepys_import.utils.table_name_utils import table_name_to_class_name

logger.remove()
logger.add("gui.log")


class MaintenanceGUI:
    def __init__(self, data_store=None):
        if data_store is not None:
            self.data_store = data_store
        else:
            # This is for testing/development.
            # It won't cause problems for users, as they will access via Pepys Admin
            # where data store will be defined
            self.data_store = DataStore(
                "", "", "", 0, "test_gui.db", db_type="sqlite", show_status=False, welcome_text=""
            )
            self.data_store.initialise()
            with self.data_store.session_scope():
                self.data_store.populate_reference()
                self.data_store.populate_metadata()

        if self.data_store.in_memory_database:
            raise ValueError("Cannot run the GUI on an in-memory SQLite database")

        self.data_store.setup_table_type_mapping()

        # try:
        #     # This calls a simple function to check if the Privacies table has entries
        #     # We don't actually care if it has entries, but it is a good simple query
        #     # to run which checks if the database has been initialised
        #     _ = self.data_store.is_empty()
        # except Exception:
        #     raise ValueError("Cannot run GUI on a non-initialised database. Please run initialise first.")

        # Start with an empty table
        self.table_data = []
        self.table_objects = []

        self.filters_tab = "filters"
        self.preview_tab = "table"

        # A dict to link Window objects to strings to search for in the help
        # text. This is used to display contextual help by getting the current
        # window, looking up the text to search for, and displaying a help dialog
        # focused on that text
        self.contextual_help = {}
        self.current_dialog = None

        self.init_ui_components()

        self.current_table_object = None

        self.column_data = None
        self.preview_selected_fields = []

        self.filter_widget.set_column_data(self.column_data)
        self.run_query()

        layout = Layout(self.root_container)

        self.app = Application(
            layout=layout,
            key_bindings=self.get_keybindings(),
            full_screen=True,
            mouse_support=True,
            style=self.get_style(),
        )

    def init_ui_components(self):
        """Initialise all of the UI components, controls, containers and widgets"""
        # Dropdown box to select table, plus pane that it is in
        metadata_tables = ["Platforms", "Sensors", "Datafiles"]
        measurement_tables = sorted(
            [mc.__tablename__ for mc in self.data_store.meta_classes[TableTypes.MEASUREMENT]]
        )
        reference_tables = sorted(
            [mc.__tablename__ for mc in self.data_store.meta_classes[TableTypes.REFERENCE]]
        )
        reference_tables.remove("HelpTexts")
        tables_list = metadata_tables + measurement_tables + reference_tables
        self.dropdown_table = DropdownBox(
            text="Select a table",
            entries=tables_list,
            on_select_handler=self.on_table_select,
        )

        self.data_type_container = HSplit(
            children=[
                Label(text="Select data type   F2", style="class:title-line"),
                VSplit(
                    [self.dropdown_table],
                    align=HorizontalAlign.LEFT,
                ),
            ],
            padding=1,
            height=Dimension(weight=0.1),
        )

        # Filter pane, containing FilterWidget plus buffers for the
        # text showing the SQL
        self.filter_widget = FilterWidget(
            on_change_handler=self.on_filter_widget_change,
            max_filters=None,
            contextual_help_setter=self.set_contextual_help,
        )
        self.set_contextual_help(self.filter_widget, "# Second panel: Build filters F3")
        self.filter_container = DynamicContainer(self.get_filter_container)

        lexer = PygmentsLexer(SqlLexer)

        # Buffer to hold just the filter part of the query in SQL form
        self.filter_query_buffer = Buffer()
        self.filter_query = BufferControl(self.filter_query_buffer, lexer=lexer)
        self.filter_query_window = Window(self.filter_query)

        # Buffer to hold the complete query in SQL form
        self.complete_query_buffer = Buffer()
        self.complete_query = BufferControl(self.complete_query_buffer, lexer=lexer)
        self.complete_query_window = Window(self.complete_query)

        # Actions container, containing a list of actions that can be run
<<<<<<< HEAD
        self.actions_combo = ComboBox(
            entries=[
                "1 - Merge",
                "2 - Split platform",
                "3 - Edit values",
                "4 - Delete entries",
                "5 - Add entry",
            ],
=======
        self.actions_combo = AdvancedComboBox(
            entries=self.get_actions_list,
>>>>>>> e5c53081
            enter_handler=self.run_action,
        )
        self.set_contextual_help(self.actions_combo, "# Fourth panel: Choose actions (F8)")
        self.actions_container = HSplit(
            [
                Label(
                    text="Choose actions  F8",
                    style="class:title-line",
                ),
                self.actions_combo,
            ],
            padding=1,
            height=Dimension(weight=0.2),
        )

        # Preview container, with two tabs: a preview table and a preview graph
        self.preview_table_message = Label("")
        self.preview_table = CheckboxTable(
            table_data=self.get_table_data, table_objects=self.get_table_objects
        )
        self.set_contextual_help(self.preview_table, "# Third panel: Preview List (F6)")
        self.preview_graph = Window(
            BufferControl(Buffer(document=Document("Graph here", 0), read_only=True))
        )
        self.preview_container = DynamicContainer(self.get_preview_container)

        # Status bar
        self.status_bar_shortcuts = ["Ctrl-F - Select fields"]
        self.status_bar_container = DynamicContainer(self.get_status_bar_container)

        # Putting everything together in panes
        self.root_container = FloatContainer(
            BlankBorder(
                HSplit(
                    [
                        VSplit(
                            [
                                HSplit(
                                    [
                                        self.data_type_container,
                                        Window(height=1, char=Border.HORIZONTAL),
                                        self.filter_container,
                                        Window(height=1, char=Border.HORIZONTAL),
                                        self.actions_container,
                                    ],
                                    width=Dimension(weight=0.6),
                                ),
                                Window(width=1, char=Border.VERTICAL),
                                self.preview_container,
                            ],
                            height=Dimension(weight=1),
                        ),
                        Window(height=1, char=Border.HORIZONTAL),
                        self.status_bar_container,
                    ],
                )
            ),
            floats=[],
        )

    def get_actions_list(self):
        def is_merge_enabled():
            return len(self.preview_table.current_values) > 1

        def is_split_platform_enabled():
            return (self.current_table_object == self.data_store.db_classes.Platform) and (
                len(self.preview_table.current_values) == 1
            )

        def is_edit_values_enabled():
            return len(self.preview_table.current_values) > 0

        return [
            ("1 - Merge", is_merge_enabled()),
            ("2 - Split platform", is_split_platform_enabled()),
            ("3 - Edit values", is_edit_values_enabled()),
        ]

    def set_contextual_help(self, widget, text):
        """Sets the contextual help dictionary based on the widget's
        container"""
        self.contextual_help[widget.__pt_container__()] = text

    def get_default_preview_fields(self):
        self.preview_selected_fields = self.current_table_object._default_preview_fields

    def run_query(self):
        """Runs the query as defined by the FilterWidget,
        and displays the result in the preview table."""
        if self.current_table_object is None:
            return

        app = get_app()
        # As this property is computed each time we access it, get the output and store it
        # to save time
        filters = self.filter_widget.filters

        # Convert the selected fields to sensible table titles
        self.table_data = [get_display_names(self.preview_selected_fields, capitalized=True)]
        # The first of the table objects should be None, as that is the header field
        # and doesn't have a table object associated with it
        self.table_objects = [None]

        try:
            with self.data_store.session_scope():
                if filters == []:
                    # If there are no filters then just return the table with no filtering
                    query_obj = self.data_store.session.query(self.current_table_object)
                else:
                    # Otherwise, convert the filter widget output to a SQLAlchemy filter and run it
                    filter_query = filter_widget_output_to_query(
                        filters, self.dropdown_table.text, self.data_store
                    )
                    if filter_query is None:
                        app.invalidate()
                        return
                    query_obj = self.data_store.session.query(self.current_table_object).filter(
                        filter_query
                    )

                count = query_obj.count()

                # Get all the results, while undefering all fields to make sure everything is
                # available once it's been expunged (disconnected) from the database
                results = query_obj.options(undefer("*")).limit(100).all()

                if len(results) == 0:
                    # If we've got no results then just update the app display
                    # which will just show the headers that we mentioned above
                    app.invalidate()
                    return

                # Disconnect all the objects we've returned in our query from the database
                # so we can store them outside of the session without any problems
                self.data_store.session.expunge_all()

                for result in results[:100]:
                    # Get the right fields and append them
                    self.table_data.append(
                        [
                            get_str_for_field(getattr(result, field_name))
                            for field_name in self.preview_selected_fields
                        ]
                    )
                    self.table_objects.append(result)

                if count > 100:
                    self.preview_table_message.text = (
                        f"More than 100 entries selected, {count - 100} not displayed"
                    )
                    app.invalidate()
                    return
                else:
                    self.preview_table_message.text = ""
        except Exception:
            # Just ignore it if the query doesn't work - as we're updating live
            # and the user might type something correct soon anyway
            pass

        # Refresh the app display
        app.invalidate()

    def get_table_data(self):
        return self.table_data

    def get_table_objects(self):
        return self.table_objects

    def get_column_data(self, table_object, set_percentage=None, is_cancelled=None):
        self.column_data = create_column_data(self.data_store, table_object, set_percentage)

    def on_table_select(self, value):
        """Called when an entry is selected from the Table dropdown at the top-left."""
        class_name = table_name_to_class_name(value)
        self.current_table_object = getattr(self.data_store.db_classes, class_name)

        # Set the data used to parameterise the FilterWidget
        async def coroutine():
            dialog = ProgressDialog(
                "Loading table data",
                partial(self.get_column_data, self.current_table_object),
                show_cancel=True,
            )
            result = await self.show_dialog_as_float(dialog)

            if isinstance(result, Exception):
                await self.show_messagebox_async(
                    "Error",
                    f"Error accessing database - is it initialised?\n\nOriginal error:{str(result)}",
                )

            self.filter_widget.set_column_data(self.column_data)
            self.get_default_preview_fields()
            self.run_query()

        ensure_future(coroutine())

    def on_filter_widget_change(self, value):
        """Called when the filter widget notifies us that it has changed. The filter
        widget is sensible about this and only raises this event if there has actually been
        a change in the output of the filters property. That means we can run a query
        each time this is called, and the query shouldn't get run more often than is needed."""
        # Convert the filter object to a SQL string to display in the Complete Query tab
        if value != []:
            filter_query = filter_widget_output_to_query(
                value, self.dropdown_table.text, self.data_store
            )
            query_obj = self.data_store.session.query(self.data_store.db_classes.Platform).filter(
                filter_query
            )
            sql_string = str(query_obj.statement.compile(compile_kwargs={"literal_binds": True}))
            self.complete_query_buffer.text = textwrap.fill(sql_string, width=70)
            just_where_clause = sql_string[sql_string.index("WHERE") :]
            self.filter_query_buffer.text = textwrap.fill(just_where_clause, width=70)
        self.run_query()

    def run_action(self, selected_value):
        """Runs an action from the actions ComboBox. Called when Enter is pressed."""
        if selected_value == "1 - Merge":
            self.run_merge()
        elif selected_value == "2 - Split platform":
            self.run_split_platform()
        elif selected_value == "3 - Edit values":
            self.run_edit_values()
        elif selected_value == "4 - Delete entries":
            self.run_delete()
        elif selected_value == "5 - Add entry":
            self.run_add()
        else:
            self.show_messagebox("Action", f"Running action {selected_value}")

    def run_add(self):
        def do_add(table_object, edit_dict, set_percentage=None, is_cancelled=None):
            with self.data_store.session_scope():
                self.data_store.add_item(table_object, edit_dict)
            set_percentage(100)

        async def coroutine():
            dialog = AddDialog(self.column_data, self.current_table_object)
            edit_dict = await self.show_dialog_as_float(dialog)
            if edit_dict is None or len(edit_dict) == 0:
                # Dialog was cancelled
                return

            logger.debug(edit_dict)

            dialog = ProgressDialog(
                "Adding items",
                partial(do_add, self.current_table_object, edit_dict),
                show_cancel=False,
            )
            result = await self.show_dialog_as_float(dialog)

            if isinstance(result, Exception):
                if isinstance(result, sqlalchemy.exc.IntegrityError):
                    await self.show_messagebox_async(
                        "Constraint Error",
                        "Error setting values in the database due to a database constraint.\n\n"
                        "This probably means you have either not set some required values,\n"
                        "tried to set values which violate a uniqueness constraint (for example,\n"
                        "setting multiple platforms to have the same name, identifier and\n"
                        "nationality), or set an invalid value for a column - for example\n"
                        f"a value which is too long.\n\nOriginal error: {textwrap.fill(str(result), 60)}",
                    )
                    return
                else:
                    await self.show_messagebox_async(
                        "Error",
                        f"Error editing values\n\nOriginal error:{textwrap.fill(str(result), 60)}",
                    )
                    return
            # Once the platform merge is done, show a message box
            # We use the async version of this function as we're calling
            # from within a coroutine
            await self.show_messagebox_async("Add completed")
            # Re-run the query, so we get an updated list in the preview
            # and can see that a new entry has been added
            self.run_query()

        ensure_future(coroutine())

    def run_delete(self):
        async def coroutine():
            entries = self.preview_table.current_values
            if len(entries) < 10:
                display_strs = []
                for entry in entries:
                    display_str = " - ".join(
                        [
                            str(getattr(entry, field_name))
                            for field_name in entry._default_preview_fields
                        ]
                    )
                    display_strs.append(display_str)
                selected_items_text = "\n".join(display_strs)
            else:
                selected_items_text = f"{len(entries)} items selected"

            dialog = ConfirmationDialog(
                "Delete?",
                f"Are you sure you want to delete the following entries:\n\n{selected_items_text}",
            )
            result = await self.show_dialog_as_float(dialog)

            if not result:
                return

            # TODO: Do actual delete here

        ensure_future(coroutine())

    def run_edit_values(self):
        def do_edit(items, edit_dict, set_percentage=None, is_cancelled=None):
            with self.data_store.session_scope():
                self.data_store.edit_items(items, edit_dict)
            set_percentage(100)

        async def coroutine():
            if len(self.preview_table.current_values) == 0:
                await self.show_messagebox_async(
                    "Error", "You must select at least one entry before editing."
                )
                return
            dialog = EditDialog(
                self.column_data, self.current_table_object, self.preview_table.current_values
            )
            edit_dict = await self.show_dialog_as_float(dialog)
            if edit_dict is None or len(edit_dict) == 0:
                # Dialog was cancelled
                return

            dialog = ProgressDialog(
                "Editing items",
                partial(do_edit, self.preview_table.current_values, edit_dict),
                show_cancel=False,
            )
            result = await self.show_dialog_as_float(dialog)

            if isinstance(result, Exception):
                if isinstance(result, sqlalchemy.exc.IntegrityError):
                    await self.show_messagebox_async(
                        "Constraint Error",
                        "Error setting values in the database due to a database constraint.\n\n"
                        "This probably means you have tried to set values which violate a\n"
                        "uniqueness constraint - for example, setting multiple platforms to have the\n"
                        f"same name, identifier and nationality.\n\nOriginal error: {textwrap.fill(str(result), 60)}",
                    )
                    return
                else:
                    await self.show_messagebox_async(
                        "Error",
                        f"Error editing values\n\nOriginal error:{textwrap.fill(str(result), 60)}",
                    )
                    return
            # Once the platform merge is done, show a message box
            # We use the async version of this function as we're calling
            # from within a coroutine
            await self.show_messagebox_async("Edit completed")
            # Re-run the query, so we get an updated list in the preview
            # and can see that some platforms have disappeared
            self.run_query()

        ensure_future(coroutine())

    def run_split_platform(self):
        if self.current_table_object != self.data_store.db_classes.Platform:
            self.show_messagebox(
                "Error",
                "The split platform operation only works on the Platform table.\nPlease select this table first.",
            )
            return
        if len(self.preview_table.current_values) != 1:
            self.show_messagebox("Error", "To split a platform you must select only one platform.")
            return

        def do_split(selected_platform, set_percentage=None, is_cancelled=None):
            with self.data_store.session_scope():
                self.data_store.split_platform(selected_platform)
                set_percentage(100)

        async def coroutine():
            selected_platform = self.preview_table.current_values[0]
            platform_details = " - ".join(
                [
                    selected_platform.name,
                    selected_platform.identifier,
                    selected_platform.nationality_name,
                ]
            )
            conf_dialog = ConfirmationDialog(
                "Split platform", f"Do you want to split platform:\n{platform_details}?"
            )
            result = await self.show_dialog_as_float(conf_dialog)
            if not result:
                return

            dialog = ProgressDialog(
                "Splitting Platform",
                partial(do_split, selected_platform),
                show_cancel=False,
            )
            result = await self.show_dialog_as_float(dialog)
            if isinstance(result, Exception):
                await self.show_messagebox_async(
                    "Error",
                    f"Error running split\n\nOriginal error:{textwrap.fill(str(result), 60)}",
                )
                return
            # Once the platform merge is done, show a message box
            # We use the async version of this function as we're calling
            # from within a coroutine
            await self.show_messagebox_async("Split completed")
            # Re-run the query, so we get an updated list in the preview
            # and can see that some platforms have disappeared
            self.run_query()

        ensure_future(coroutine())

    def run_merge(self):
        """Runs the action to merge entries

        Takes the list of entries to merge from the selected items in the preview table,
        then opens a dialog to select the master entry, then runs the merge with a
        progress dialog, and displays a messagebox when it is finished.
        """
        if len(self.preview_table.current_values) <= 1:
            self.show_messagebox(
                "Error",
                "You must select multiple entries to merge before running the merge action.",
            )
            return

        if self.current_table_object == self.data_store.db_classes.Sensor:
            host_ids = set([s.host for s in self.preview_table.current_values])
            if len(host_ids) > 1:
                self.show_messagebox(
                    "Error", "You can only merge sensors belonging to the same platform."
                )
                return

        # Generate a mapping of nice display strings
        # to the actual underlying entry objects
        display_to_object = {}
        for entry_obj in self.preview_table.current_values:
            display_str = " - ".join(
                [
                    str(getattr(entry_obj, field_name))
                    for field_name in entry_obj._default_preview_fields
                ]
            )
            display_to_object[display_str] = entry_obj

        def do_merge(object_list, master_obj, set_percentage=None, is_cancelled=None):
            # Does the actual merge, while also setting the percentage complete
            with self.data_store.session_scope():
                self.data_store.merge_generic(
                    self.dropdown_table.text, object_list, master_obj, set_percentage
                )
            # Force the percentage complete to 100 in case rounding errors inside the function
            # meant it didn't quite make 100%. Setting to >= 100 causes the progress dialog
            # to close, which is what we want
            set_percentage(100)

        async def coroutine():
            # Show the dialog with a list of platforms, to allow the user
            # to choose which platoform should be the master
            table_name = table_name_to_class_name(self.dropdown_table.text)

            dialog = MergeDialog(f"Select target {table_name}", list(display_to_object.keys()))
            dialog_result = await self.show_dialog_as_float(dialog)
            if dialog_result is not None:
                master_obj = display_to_object[dialog_result]

                # This runs the `do_merge` function, passing it the
                # list of selected platforms, and the master platform object
                # This function is defined inline above, and is given extra
                # arguments of set_percentage and is_cancelled to
                # allow the function to return percentage process
                dialog = ProgressDialog(
                    f"Merging {table_name} entries",
                    partial(do_merge, self.preview_table.current_values, master_obj),
                    show_cancel=False,
                )
                result = await self.show_dialog_as_float(dialog)
                if isinstance(result, Exception):
                    await self.show_messagebox_async(
                        "Error",
                        f"Error running merge\n\nOriginal error:{textwrap.fill(str(result), 60)}",
                    )
                    return
                # Once the platform merge is done, show a message box
                # We use the async version of this function as we're calling
                # from within a coroutine
                await self.show_messagebox_async("Merge completed")
                # Re-run the query, so we get an updated list in the preview
                # and can see that some platforms have disappeared
                self.run_query()
                # Regenerate the column_data, so we don't have entries in the dropdowns
                # that don't exist anymore
                self.column_data = create_column_data(self.data_store, self.current_table_object)
                self.filter_widget.set_column_data(self.column_data, clear_entries=False)

        ensure_future(coroutine())

    def get_keybindings(self):
        kb = KeyBindings()

        @kb.add("c-q")
        @kb.add("escape")
        def _(event):
            async def coroutine():
                dialog = ConfirmationDialog("Exit?", "Do you want to exit?")
                result = await self.show_dialog_as_float(dialog)
                if result:
                    event.app.exit()

            ensure_future(coroutine())

        kb.add("tab")(focus_next)
        kb.add("s-tab")(focus_previous)

        @kb.add("c-f")
        def _(event):
            # Don't do anything if we haven't selected a table yet
            if self.current_table_object is not None:
                self.choose_fields()

        @kb.add("f1")
        def _(event):
            app = get_app()
            if self.current_dialog is not None:
                # Look for help in the current dialog, if it exists
                try:
                    help_message = self.current_dialog.contextual_help
                except AttributeError:
                    help_message = None
            else:
                # Otherwise look in the dict using the current window
                help_message = self.contextual_help.get(app.layout.current_window)

            try:
                # Try and find the position of the contextual help string in the
                # main help text string - if we fail, just default to the beginning
                position = HELP_TEXT.index(help_message)
            except (TypeError, ValueError):
                position = 0

            async def coroutine():
                # Show a help dialog, with the dialog scrolled to the position
                # of the text
                dialog = HelpDialog("Help", HELP_TEXT, position)
                await self.show_dialog_as_float(dialog)

            ensure_future(coroutine())

        @kb.add("f12")
        def _(event):
            async def coroutine():
                # Show a help dialog, with the dialog scrolled to the position
                # of the text
                dialog = HelpDialog("General Help", INTRO_HELP_TEXT, 0)
                await self.show_dialog_as_float(dialog)

            ensure_future(coroutine())

        @kb.add("f2")
        def _(event):
            event.app.layout.focus(self.data_type_container)

        @kb.add("f3")
        def _(event):
            self.filters_tab = "filters"
            event.app.layout.focus(self.filter_container)

        @kb.add("f4")
        def _(event):
            self.filters_tab = "filter_query"
            event.app.layout.focus(self.filter_query)

        @kb.add("f5")
        def _(event):
            self.filters_tab = "complete_query"
            event.app.layout.focus(self.complete_query)

        @kb.add("f6")
        def _(event):
            self.preview_tab = "table"
            self.status_bar_shortcuts = ["Ctrl-F - Select fields"]
            event.app.layout.focus(self.preview_container)

        # FUTURE: Not needed until we want to display the graph
        # @kb.add("f7")
        # def _(event):
        #     self.preview_tab = "graph"
        #     self.status_bar_shortcuts = ["Ctrl-U - Update graph"]
        #     event.app.layout.focus(self.preview_container)

        @kb.add("f8")
        def _(event):
            event.app.layout.focus(self.actions_container)

        return kb

    def choose_fields(self):
        async def coroutine():
            (
                system_name_to_display_name,
                display_name_to_system_name,
            ) = get_system_name_mappings(self.column_data)

            # Get lists of left-hand and right-hand side entries
            # The left-hand entries are all available fields (minus those that already appear on the right)
            # and the right-hand entries are the currently selected fields
            left_entries = list(display_name_to_system_name.keys())
            right_entries = [
                system_name_to_display_name[entry] for entry in self.preview_selected_fields
            ]
            left_entries = list(set(left_entries).difference(set(right_entries)))

            dialog = SelectionDialog(left_entries, right_entries, "Select fields")
            selected_fields = await self.show_dialog_as_float(dialog)

            if selected_fields is None:
                return

            # Convert these back to system names
            self.preview_selected_fields = [
                display_name_to_system_name[entry] for entry in selected_fields
            ]
            # Re-run the query with the new fields
            self.run_query()

        ensure_future(coroutine())

    def get_style(self):
        # We deliberately use the 'ansiXXX' colours here, as they are the standard
        # colours that are available on the Windows Command Prompt
        # See https://python-prompt-toolkit.readthedocs.io/en/master/pages/advanced_topics/styling.html
        # for a list of them
        style = Style(
            [
                ("title-line", "bg:ansibrightblack fg:ansiwhite"),
                ("button", "fg:ansibrightblack"),
                ("button.focused button.text", "fg:ansiwhite"),
                ("button.focused button.arrow", "fg:ansiwhite"),
                ("button.focused", "bg:ansiblue"),
                ("dropdown.focused", "bg:ansiblue fg:ansiwhite"),
                ("text-area focused", "bg:ansiblue"),
                ("dropdown-highlight", "fg:ansibrightgreen"),
                ("filter-text", "fg:ansibrightcyan"),
                ("table-title", "fg:ansibrightmagenta"),
                ("checkbox-selected", "bg:ansiyellow"),
                ("status-bar-text", "bg:ansibrightblack"),
                ("instruction-text", "fg:ansibrightcyan"),
                ("instruction-text-dark", "fg:ansicyan"),
                ("dropdown.box", "bg:ansibrightblack fg:ansiblack"),
                ("combobox-highlight", "bg:ansiyellow"),
                ("frame dialog.body text-area", "nounderline bg:ansiwhite"),
                ("frame dialog.body text-area last-line", "nounderline bg:ansiwhite"),
                ("frame dialog.body button.text", "fg:ansiblack"),
                ("frame dialog.body button.focused button.text", "fg:ansiwhite"),
<<<<<<< HEAD
                ("error-message", "fg:ansibrightred"),
=======
                ("disabled-entry", "fg:ansibrightblack"),
>>>>>>> e5c53081
            ]
        )
        return style

    async def show_dialog_as_float(self, dialog):
        """Function to show a dialog as a float.

        Taken mostly from the text-editor.py example
        that comes with prompt_toolkit.

        This is an async function, and thus must be awaited
        from within another async function.
        """
        float_ = Float(content=dialog)
        # Put it at the top of the float list in the root container
        # (which is a FloatContainer)
        self.root_container.floats.append(float_)

        app = get_app()

        focused_before = app.layout.current_window
        # Make sure we don't crash if we can't set the focus
        # on the dialog - as some dialogs have no focusable elements
        # (eg. a progress bar dialog with no cancel button)
        try:
            app.layout.focus(dialog)
        except ValueError:
            pass

        # Keep track of the last dialog, in case we have dialogs on top of dialogs
        prev_current_dialog = self.current_dialog
        self.current_dialog = dialog

        # Wait for the dialog to return
        result = await dialog.future

        # Reset to the previous dialog, in case we have dialogs on top of dialogs
        self.current_dialog = prev_current_dialog

        # Make sure we don't give an error if we can't put the focus back
        # to previous location, as if we're exiting the app at the time
        # this gives an error
        try:
            app.layout.focus(focused_before)
        except Exception:
            pass

        if float_ in self.root_container.floats:
            self.root_container.floats.remove(float_)

        app.invalidate()

        return result

    async def show_messagebox_async(self, title, text=None):
        # This is the async function, for awaiting within another
        # coroutine
        dialog = MessageDialog(title, text)
        await self.show_dialog_as_float(dialog)

    def show_messagebox(self, title, text=None):
        # This is the non-async version, that just runs a task to
        # ensure the output of the async version
        ensure_future(self.show_messagebox_async(title, text))

    def get_filter_container(self):
        """Called by the DynamicContainer which displays the filter container"""
        top_label = Label(
            text="Build filters  F3 | Show Filter Query  F4 | Show complete query  F5",
            style="class:title-line",
        )
        # Show different widgets, depending on the tab selected
        if self.filters_tab == "filters":
            return HSplit(
                [
                    top_label,
                    Label(
                        text="Press TAB to go to next dropdown or line\nPress Shift + TAB to go to the previous dropdown or line",
                        style="class:instruction-text",
                    ),
                    self.filter_widget,
                ],
                padding=1,
                height=Dimension(weight=0.70),
            )
        elif self.filters_tab == "filter_query":
            return HSplit(
                [
                    top_label,
                    self.filter_query_window,
                ],
                padding=1,
                height=Dimension(weight=0.5),
            )
        elif self.filters_tab == "complete_query":
            return HSplit(
                [
                    top_label,
                    self.complete_query_window,
                ],
                padding=1,
                height=Dimension(weight=0.5),
            )

    def get_preview_container(self):
        """Called by the DynamicContainer that displays the preview pane"""
        # title_label = Label(text="Preview List   F6 | Preview Graph  F7", style="class:title-line")
        title_label = Label(text="Preview List   F6", style="class:title-line")
        if self.preview_tab == "table":
            return HSplit(
                children=[
                    title_label,
                    Label(
                        text="Use Ctrl-F to select fields to display",
                        style="class:instruction-text",
                    ),
                    self.preview_table,
                    self.preview_table_message,
                ],
                padding=1,
                width=Dimension(weight=0.4),
            )
        # FUTURE: Not needed until we want to display a graph
        # elif self.preview_tab == "graph":
        #     return HSplit(
        #         children=[
        #             title_label,
        #             self.preview_graph,
        #         ],
        #         padding=1,
        #         width=Dimension(weight=0.4),
        #     )

    def get_status_bar_container(self):
        """Called by the DynamicContainer that displays the status bar"""
        return VSplit(
            [
                VSplit(
                    [
                        Label("ESC - Exit", style="class:status-bar-text", dont_extend_width=True),
                        Label(
                            "F1 - Contextual Help",
                            style="class:status-bar-text",
                            dont_extend_width=True,
                        ),
                        Label(
                            "F12 - General Help",
                            style="class:status-bar-text",
                            dont_extend_width=True,
                        ),
                    ],
                    padding=3,
                    align=HorizontalAlign.LEFT,
                    height=1,
                ),
                VSplit(
                    [
                        Label(
                            text,
                            style="class:status-bar-text",
                            dont_extend_width=True,
                        )
                        for text in self.status_bar_shortcuts
                    ],
                    padding=3,
                    align=HorizontalAlign.RIGHT,
                    height=1,
                ),
            ]
        )


if __name__ == "__main__":
    try:
        gui = MaintenanceGUI()
        gui.app.run()
    except Exception as e:
        print(traceback.format_exc())
        print(str(e))
        print("Error running GUI, see error message above")<|MERGE_RESOLUTION|>--- conflicted
+++ resolved
@@ -39,16 +39,12 @@
 from pepys_admin.maintenance.dialogs.progress_dialog import ProgressDialog
 from pepys_admin.maintenance.dialogs.selection_dialog import SelectionDialog
 from pepys_admin.maintenance.help import HELP_TEXT, INTRO_HELP_TEXT
-<<<<<<< HEAD
 from pepys_admin.maintenance.utils import (
     get_display_names,
     get_str_for_field,
     get_system_name_mappings,
 )
-=======
-from pepys_admin.maintenance.utils import get_display_names, get_system_name_mappings
 from pepys_admin.maintenance.widgets.advanced_combo_box import AdvancedComboBox
->>>>>>> e5c53081
 from pepys_admin.maintenance.widgets.blank_border import BlankBorder
 from pepys_admin.maintenance.widgets.checkbox_table import CheckboxTable
 from pepys_admin.maintenance.widgets.dropdown_box import DropdownBox
@@ -178,19 +174,8 @@
         self.complete_query_window = Window(self.complete_query)
 
         # Actions container, containing a list of actions that can be run
-<<<<<<< HEAD
-        self.actions_combo = ComboBox(
-            entries=[
-                "1 - Merge",
-                "2 - Split platform",
-                "3 - Edit values",
-                "4 - Delete entries",
-                "5 - Add entry",
-            ],
-=======
         self.actions_combo = AdvancedComboBox(
             entries=self.get_actions_list,
->>>>>>> e5c53081
             enter_handler=self.run_action,
         )
         self.set_contextual_help(self.actions_combo, "# Fourth panel: Choose actions (F8)")
@@ -263,10 +248,18 @@
         def is_edit_values_enabled():
             return len(self.preview_table.current_values) > 0
 
+        def is_delete_entries_enabled():
+            return len(self.preview_table.current_values) > 0
+
+        def is_add_entries_enabled():
+            return self.current_table_object is not None
+
         return [
             ("1 - Merge", is_merge_enabled()),
             ("2 - Split platform", is_split_platform_enabled()),
             ("3 - Edit values", is_edit_values_enabled()),
+            ("4 - Delete entries", is_delete_entries_enabled()),
+            ("5 - Add entry", is_add_entries_enabled()),
         ]
 
     def set_contextual_help(self, widget, text):
@@ -852,11 +845,8 @@
                 ("frame dialog.body text-area last-line", "nounderline bg:ansiwhite"),
                 ("frame dialog.body button.text", "fg:ansiblack"),
                 ("frame dialog.body button.focused button.text", "fg:ansiwhite"),
-<<<<<<< HEAD
                 ("error-message", "fg:ansibrightred"),
-=======
                 ("disabled-entry", "fg:ansibrightblack"),
->>>>>>> e5c53081
             ]
         )
         return style
