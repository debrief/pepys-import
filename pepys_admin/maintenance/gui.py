--- conflicted
+++ resolved
@@ -368,13 +368,9 @@
             # outside of the GUI context too)
             set_percentage(10)
             with self.data_store.session_scope():
-<<<<<<< HEAD
-                self.data_store.merge_platforms(platform_list, master_platform)
-=======
                 self.data_store.merge_generic(constants.PLATFORM, platform_list, master_platform)
-            time.sleep(3)
+            time.sleep(1)
             set_percentage(90)
->>>>>>> 8cdb3c56
             time.sleep(1)
             set_percentage(100)
 
