import os
import textwrap
import traceback
from asyncio.tasks import ensure_future
from functools import partial

import sqlalchemy
from loguru import logger
from prompt_toolkit import Application
from prompt_toolkit.application.current import get_app
from prompt_toolkit.buffer import Buffer
from prompt_toolkit.document import Document
from prompt_toolkit.key_binding import KeyBindings
from prompt_toolkit.key_binding.bindings.focus import focus_next, focus_previous
from prompt_toolkit.layout.containers import (
    DynamicContainer,
    Float,
    FloatContainer,
    HorizontalAlign,
    HSplit,
    VSplit,
    Window,
)
from prompt_toolkit.layout.controls import BufferControl
from prompt_toolkit.layout.dimension import Dimension
from prompt_toolkit.layout.layout import Layout
from prompt_toolkit.lexers.pygments import PygmentsLexer
from prompt_toolkit.styles import Style
from prompt_toolkit.widgets.base import Border, Label
from pygments.lexers.sql import SqlLexer
from sqlalchemy.orm import undefer

from pepys_admin.maintenance.column_data import convert_column_data_to_edit_data, create_column_data
from pepys_admin.maintenance.dialogs.add_dialog import AddDialog
from pepys_admin.maintenance.dialogs.confirmation_dialog import ConfirmationDialog
from pepys_admin.maintenance.dialogs.edit_dialog import EditDialog
from pepys_admin.maintenance.dialogs.help_dialog import HelpDialog
from pepys_admin.maintenance.dialogs.initial_help_dialog import InitialHelpDialog
from pepys_admin.maintenance.dialogs.merge_dialog import MergeDialog
from pepys_admin.maintenance.dialogs.message_dialog import MessageDialog
from pepys_admin.maintenance.dialogs.progress_dialog import ProgressDialog
from pepys_admin.maintenance.dialogs.selection_dialog import SelectionDialog
from pepys_admin.maintenance.dialogs.view_dialog import ViewDialog
from pepys_admin.maintenance.help import HELP_TEXT, INTRO_HELP_TEXT
from pepys_admin.maintenance.utils import (
    get_display_names,
    get_str_for_field,
    get_system_name_mappings,
)
from pepys_admin.maintenance.widgets.advanced_combo_box import AdvancedComboBox
from pepys_admin.maintenance.widgets.blank_border import BlankBorder
from pepys_admin.maintenance.widgets.checkbox_table import CheckboxTable
from pepys_admin.maintenance.widgets.dropdown_box import DropdownBox
from pepys_admin.maintenance.widgets.filter_widget import FilterWidget
from pepys_admin.maintenance.widgets.filter_widget_utils import filter_widget_output_to_query
from pepys_import.core.store.data_store import DataStore
from pepys_import.core.store.db_status import TableTypes
from pepys_import.utils.sqlalchemy_utils import get_primary_key_for_table
from pepys_import.utils.table_name_utils import table_name_to_class_name

logger.remove()
logger.add("gui.log")


class MaintenanceGUI:
    def __init__(self, data_store=None):
        if data_store is not None:
            self.data_store = data_store
        else:
            # This is for testing/development.
            # It won't cause problems for users, as they will access via Pepys Admin
            # where data store will be defined
            self.data_store = DataStore(
                "", "", "", 0, "test_gui.db", db_type="sqlite", show_status=False, welcome_text=""
            )
            self.data_store.initialise()
            with self.data_store.session_scope():
                self.data_store.populate_reference()
                self.data_store.populate_metadata()

        if self.data_store.in_memory_database:
            raise ValueError("Cannot run the GUI on an in-memory SQLite database")

        self.data_store.setup_table_type_mapping()

        try:
            # This calls a simple function to check if the Privacies table has entries
            # We don't actually care if it has entries, but it is a good simple query
            # to run which checks if the database has been initialised
<<<<<<< HEAD
            _ = self.data_store.is_empty()
=======
            with self.data_store.session_scope():
                _ = self.data_store.is_empty()
>>>>>>> c5adf5c8
        except Exception:
            raise ValueError(
                "Cannot run GUI on a non-initialised database. Please run initialise first."
            )

        # Start with an empty table
        self.table_data = []
        self.table_objects = []

        self.filters_tab = "filters"
        self.preview_tab = "table"

        # A dict to link Window objects to strings to search for in the help
        # text. This is used to display contextual help by getting the current
        # window, looking up the text to search for, and displaying a help dialog
        # focused on that text
        self.contextual_help = {}
        self.current_dialog = None

        self.init_ui_components()

        self.current_table_object = None

        self.column_data = None
        self.edit_data = None
        self.preview_selected_fields = []

        self.filter_widget.set_column_data(self.column_data)
        self.run_query()

        self.app = Application(
            layout=self.layout,
            key_bindings=self.get_keybindings(),
            full_screen=True,
            mouse_support=True,
            style=self.get_style(),
        )

    def init_ui_components(self):
        """Initialise all of the UI components, controls, containers and widgets"""
        # Dropdown box to select table, plus pane that it is in
        metadata_tables = ["Platforms", "Sensors", "Datafiles"]
        measurement_tables = sorted(
            [mc.__tablename__ for mc in self.data_store.meta_classes[TableTypes.MEASUREMENT]]
        )
        reference_tables = sorted(
            [mc.__tablename__ for mc in self.data_store.meta_classes[TableTypes.REFERENCE]]
        )
        reference_tables.remove("HelpTexts")
        tables_list = metadata_tables + measurement_tables + reference_tables
        self.dropdown_table = DropdownBox(
            text="Select a table",
            entries=tables_list,
            on_select_handler=self.on_table_select,
        )

        self.data_type_container = HSplit(
            children=[
                Label(text="Select data type   F2", style="class:title-line"),
                VSplit(
                    [self.dropdown_table],
                    align=HorizontalAlign.LEFT,
                ),
            ],
            padding=1,
            height=Dimension(weight=0.1),
        )

        # Filter pane, containing FilterWidget plus buffers for the
        # text showing the SQL
        self.filter_widget = FilterWidget(
            on_change_handler=self.on_filter_widget_change,
            max_filters=None,
            contextual_help_setter=self.set_contextual_help,
            filter_function=self.filter_column_data,
        )
        self.set_contextual_help(self.filter_widget, "# Second panel: Build filters F3")
        self.filter_container = DynamicContainer(self.get_filter_container)

        lexer = PygmentsLexer(SqlLexer)

        # Buffer to hold just the filter part of the query in SQL form
        self.filter_query_buffer = Buffer()
        self.filter_query = BufferControl(self.filter_query_buffer, lexer=lexer)
        self.filter_query_window = Window(self.filter_query)

        # Buffer to hold the complete query in SQL form
        self.complete_query_buffer = Buffer()
        self.complete_query = BufferControl(self.complete_query_buffer, lexer=lexer)
        self.complete_query_window = Window(self.complete_query)

        # Actions container, containing a list of actions that can be run
        self.actions_combo = AdvancedComboBox(
            entries=self.get_actions_list,
            enter_handler=self.run_action,
        )
        self.set_contextual_help(self.actions_combo, "# Fourth panel: Choose actions (F8)")
        self.actions_container = HSplit(
            [
                Label(
                    text="Choose actions  F8",
                    style="class:title-line",
                ),
                self.actions_combo,
            ],
            padding=1,
            height=Dimension(weight=0.2),
        )

        # Preview container, with two tabs: a preview table and a preview graph
        self.preview_table_message = Label("")
        self.preview_table = CheckboxTable(
            table_data=self.get_table_data,
            table_objects=self.get_table_objects,
            any_keybinding=self.handle_preview_table_keypress,
        )
        self.set_contextual_help(self.preview_table, "# Third panel: Preview List (F6)")
        self.preview_graph = Window(
            BufferControl(Buffer(document=Document("Graph here", 0), read_only=True))
        )
        self.preview_container = DynamicContainer(self.get_preview_container)

        # Status bar
        self.status_bar_shortcuts = ["Ctrl-F - Select fields"]
        self.status_bar_container = DynamicContainer(self.get_status_bar_container)

        show_initial_help = not os.path.exists(
            os.path.expanduser(os.path.join("~", ".pepys_maintenance_help.txt"))
        )

        if show_initial_help:
            initial_help_dialog = InitialHelpDialog("Getting started", INTRO_HELP_TEXT)
            initial_floats = [Float(initial_help_dialog)]
        else:
            initial_floats = []

        # Putting everything together in panes
        self.root_container = FloatContainer(
            BlankBorder(
                HSplit(
                    [
                        VSplit(
                            [
                                HSplit(
                                    [
                                        self.data_type_container,
                                        Window(height=1, char=Border.HORIZONTAL),
                                        self.filter_container,
                                        Window(height=1, char=Border.HORIZONTAL),
                                        self.actions_container,
                                    ],
                                    width=Dimension(weight=0.6),
                                ),
                                Window(width=1, char=Border.VERTICAL),
                                self.preview_container,
                            ],
                            height=Dimension(weight=1),
                        ),
                        Window(height=1, char=Border.HORIZONTAL),
                        self.status_bar_container,
                    ],
                )
            ),
            floats=initial_floats,
        )

        if show_initial_help:
            self.layout = Layout(
                self.root_container, focused_element=initial_help_dialog.close_button
            )
        else:
            self.layout = Layout(self.root_container)

    def handle_preview_table_keypress(self, event):
        self.actions_combo.handle_numeric_key(event)

    def get_actions_list(self):
        def is_merge_enabled():
            return (
                len(self.preview_table.current_values) > 1
                and self.current_table_object.table_type != TableTypes.MEASUREMENT
            )

        def is_split_platform_enabled():
            return (self.current_table_object == self.data_store.db_classes.Platform) and (
                len(self.preview_table.current_values) == 1
            )

        def is_edit_values_enabled():
            return len(self.preview_table.current_values) > 0

        def is_delete_entries_enabled():
            return len(self.preview_table.current_values) > 0

        def is_add_entries_enabled():
            return self.current_table_object is not None

        def is_view_entry_enabled():
            return len(self.preview_table.current_values) == 1

        return [
            ("1 - Merge", is_merge_enabled()),
            ("2 - Split platform", is_split_platform_enabled()),
            ("3 - Edit values", is_edit_values_enabled()),
            ("4 - Delete entries", is_delete_entries_enabled()),
            ("5 - Add entry", is_add_entries_enabled()),
            ("6 - View entry", is_view_entry_enabled()),
        ]

    def set_contextual_help(self, widget, text):
        """Sets the contextual help dictionary based on the widget's
        container"""
        self.contextual_help[widget.__pt_container__()] = text

    def get_default_preview_fields(self):
        self.preview_selected_fields = self.current_table_object._default_preview_fields

    def filter_column_data(self, column_data):
        """
        Filters the column_data dict in the FilterWidget to remove entries
        that we don't currently want the user to be able to select - such as location,
        or float columns
        """
        # FUTURE: Remove this when we want to be able to filter by measurements or location
        new_column_data = {}
        for display_name, col_config in column_data.items():
            # Don't allow the location field
            if display_name == "location":
                continue
            # Don't allow any float columns
            elif col_config["type"] == "float":
                continue
            # Don't allow any relationship columns to reference tables - we deal with those by their association proxies
            elif (
                col_config["sqlalchemy_type"] == "relationship"
                and col_config["foreign_table_type"] == TableTypes.REFERENCE
            ):
                continue
            new_column_data[display_name] = col_config

        return new_column_data

    def run_query(self):
        """Runs the query as defined by the FilterWidget,
        and displays the result in the preview table."""
        if self.current_table_object is None:
            return

        app = get_app()
        # As this property is computed each time we access it, get the output and store it
        # to save time
        filters = self.filter_widget.filters

        # Convert the selected fields to sensible table titles
        self.table_data = [get_display_names(self.preview_selected_fields, capitalized=True)]
        # The first of the table objects should be None, as that is the header field
        # and doesn't have a table object associated with it
        self.table_objects = [None]

        try:
            with self.data_store.session_scope():
                if filters == []:
                    # If there are no filters then just return the table with no filtering
                    query_obj = self.data_store.session.query(self.current_table_object)
                else:
                    # Otherwise, convert the filter widget output to a SQLAlchemy filter and run it
                    filter_query = filter_widget_output_to_query(
                        filters, self.dropdown_table.text, self.data_store
                    )
                    if filter_query is None:
                        app.invalidate()
                        return
                    query_obj = self.data_store.session.query(self.current_table_object).filter(
                        filter_query
                    )

                count = query_obj.count()

                # Get all the results, while undefering all fields to make sure everything is
                # available once it's been expunged (disconnected) from the database
                results = query_obj.options(undefer("*")).limit(100).all()

                if len(results) == 0:
                    self.preview_table_message.text = ""
                    # If we've got no results then just update the app display
                    # which will just show the headers that we mentioned above
                    app.invalidate()
                    return

                # Disconnect all the objects we've returned in our query from the database
                # so we can store them outside of the session without any problems
                self.data_store.session.expunge_all()
                # for result in results:
                #     recursive_expunge(result, self.data_store.session)

                for result in results[:100]:
                    # Get the right fields and append them
                    self.table_data.append(
                        [
                            get_str_for_field(getattr(result, field_name))
                            for field_name in self.preview_selected_fields
                        ]
                    )
                    self.table_objects.append(result)

                if count > 100:
                    self.preview_table_message.text = (
                        f"More than 100 entries selected, {count - 100} not displayed"
                    )
                    app.invalidate()
                    return
                else:
                    self.preview_table_message.text = ""
        except Exception:
            # Just ignore it if the query doesn't work - as we're updating live
            # and the user might type something correct soon anyway
            pass

        # Refresh the app display
        app.invalidate()

    def get_table_data(self):
        return self.table_data

    def get_table_objects(self):
        return self.table_objects

    def get_column_data(self, table_object, set_percentage=None, is_cancelled=None):
        self.column_data = create_column_data(self.data_store, table_object, set_percentage)
        # Reset this to None now that we've got new column data (basically invalidating
        # the cache of the edit data)
        self.edit_data = None

    def on_table_select(self, value):
        """Called when an entry is selected from the Table dropdown at the top-left."""
        class_name = table_name_to_class_name(value)
        self.current_table_object = getattr(self.data_store.db_classes, class_name)

        # Set the data used to parameterise the FilterWidget
        async def coroutine():
            dialog = ProgressDialog(
                "Loading table data",
                partial(self.get_column_data, self.current_table_object),
                show_cancel=True,
            )
            result = await self.show_dialog_as_float(dialog)

            if isinstance(result, Exception):
                await self.show_messagebox_async(
                    "Error",
                    f"Error accessing database - is it initialised?\n\nOriginal error:{str(result)}",
                )

            self.filter_widget.set_column_data(self.column_data)
            self.get_default_preview_fields()
            self.run_query()

        ensure_future(coroutine())

    def on_filter_widget_change(self, value):
        """Called when the filter widget notifies us that it has changed. The filter
        widget is sensible about this and only raises this event if there has actually been
        a change in the output of the filters property. That means we can run a query
        each time this is called, and the query shouldn't get run more often than is needed."""
        # Convert the filter object to a SQL string to display in the Complete Query tab
        if value != []:
            filter_query = filter_widget_output_to_query(
                value, self.dropdown_table.text, self.data_store
            )
            query_obj = self.data_store.session.query(self.data_store.db_classes.Platform).filter(
                filter_query
            )
            sql_string = str(query_obj.statement.compile(compile_kwargs={"literal_binds": True}))
            self.complete_query_buffer.text = textwrap.fill(sql_string, width=70)
            just_where_clause = sql_string[sql_string.index("WHERE") :]
            self.filter_query_buffer.text = textwrap.fill(just_where_clause, width=70)
        self.run_query()

    def run_action(self, selected_value):
        """Runs an action from the actions ComboBox. Called when Enter is pressed."""
        if selected_value == "1 - Merge":
            self.run_merge()
        elif selected_value == "2 - Split platform":
            self.run_split_platform()
        elif selected_value == "3 - Edit values":
            self.run_edit_values()
        elif selected_value == "4 - Delete entries":
            self.run_delete()
        elif selected_value == "5 - Add entry":
            self.run_add()
        elif selected_value == "6 - View entry":
            self.run_view()
        else:
            self.show_messagebox("Action", f"Running action {selected_value}")

    def run_view(self):
        async def coroutine():
            if len(self.preview_table.current_values) != 1:
                await self.show_messagebox_async(
                    "Error", "You must select exactly one entry before editing."
                )
                return

            dialog = ViewDialog(
                self.column_data, self.current_table_object, self.preview_table.current_values
            )
            await self.show_dialog_as_float(dialog)

        ensure_future(coroutine())

    def run_add(self):
        def do_add(table_object, edit_dict, set_percentage=None, is_cancelled=None):
            with self.data_store.session_scope():
                self.data_store.add_item(table_object, edit_dict)
            set_percentage(100)

        async def coroutine():
            if self.current_table_object is None:
                await self.show_messagebox_async(
                    "Error", "You must select a table before adding an entry"
                )
                return

            if self.edit_data is None:
                dialog = ProgressDialog(
                    "Preparing to edit", self.create_edit_data, show_cancel=False
                )
                result = await self.show_dialog_as_float(dialog)

            dialog = AddDialog(self.edit_data, self.current_table_object)
            edit_dict = await self.show_dialog_as_float(dialog)
            if edit_dict is None or len(edit_dict) == 0:
                # Dialog was cancelled
                return

            dialog = ProgressDialog(
                "Adding items",
                partial(do_add, self.current_table_object, edit_dict),
                show_cancel=False,
            )
            result = await self.show_dialog_as_float(dialog)

            if isinstance(result, Exception):
                if isinstance(result, sqlalchemy.exc.IntegrityError):
                    await self.show_messagebox_async(
                        "Constraint Error",
                        "Error setting values in the database due to a database constraint.\n\n"
                        "This probably means you have either not set some required values,\n"
                        "tried to set values which violate a uniqueness constraint (for example,\n"
                        "setting multiple platforms to have the same name, identifier and\n"
                        "nationality), or set an invalid value for a column - for example\n"
                        f"a value which is too long.\n\nOriginal error: {textwrap.fill(str(result), 60)}",
                    )
                    return
                else:
                    await self.show_messagebox_async(
                        "Error",
                        f"Error adding entry\n\nOriginal error:{textwrap.fill(str(result), 60)}",
                    )
                    return
            # Once the platform merge is done, show a message box
            # We use the async version of this function as we're calling
            # from within a coroutine
            await self.show_messagebox_async("Add completed")
            # Re-run the query, so we get an updated list in the preview
            # and can see that a new entry has been added
            self.run_query()

        ensure_future(coroutine())

    def run_delete(self):
        def do_delete(table_object, ids, set_percentage=None, is_cancelled=None):
            with self.data_store.session_scope():
                self.data_store.delete_objects(table_object, ids)
            set_percentage(100)

        async def coroutine():
            entries = self.preview_table.current_values

            if len(entries) == 0:
                await self.show_messagebox_async(
                    "Error", "You must select at least one item before deleting"
                )
                return

            if len(entries) < 10:
                display_strs = []
                for entry in entries:
                    display_str = " - ".join(
                        [
                            str(getattr(entry, field_name))
                            for field_name in entry._default_preview_fields
                        ]
                    )
                    display_strs.append(display_str)
                selected_items_text = "\n".join(display_strs)
            else:
                selected_items_text = f"{len(entries)} items selected"

            selected_ids = [
                getattr(entry, get_primary_key_for_table(self.current_table_object))
                for entry in self.preview_table.current_values
            ]
            dependent_objects = self.data_store.find_dependent_objects(
                self.current_table_object, selected_ids
            )

            dep_objs_text = "\n".join(
                f"{number} {table_name}" for table_name, number in dependent_objects.items()
            )

            dialog = ConfirmationDialog(
                "Delete?",
                f"Deleting these entries:\n\n{selected_items_text}\n\nwill delete the following dependent objects:\n\n{dep_objs_text}",
            )
            result = await self.show_dialog_as_float(dialog)

            if not result:
                # User cancelled
                return

            dialog = ProgressDialog(
                "Deleting items",
                partial(do_delete, self.current_table_object, selected_ids),
                show_cancel=False,
            )
            result = await self.show_dialog_as_float(dialog)

            if isinstance(result, Exception):
                if isinstance(result, sqlalchemy.exc.IntegrityError):
                    await self.show_messagebox_async(
                        "Constraint Error",
                        "Error deleting entries in the database due to a database constraint.\n\n"
                        "This probably means dependent objects haven't been deleted properly.\n"
                        f"\n\nOriginal error: {textwrap.fill(str(result), 60)}",
                    )
                    return
                else:
                    await self.show_messagebox_async(
                        "Error",
                        f"Error deleting values\n\nOriginal error:{textwrap.fill(str(result), 60)}",
                    )
                    return
            await self.show_messagebox_async("Delete completed")
            self.run_query()

        ensure_future(coroutine())

    def create_edit_data(self, set_percentage=None, is_cancelled=None):
        # Convert the column_data into the structure we need for editing the data
        # This removes un-needed columns, and un-needed values lists
        self.edit_data = convert_column_data_to_edit_data(
            self.column_data,
            set_percentage=set_percentage,
        )
        set_percentage(100)

    def run_edit_values(self):
        def do_edit(items, edit_dict, set_percentage=None, is_cancelled=None):
            with self.data_store.session_scope():
                self.data_store.edit_items(items, edit_dict)
            set_percentage(100)

        async def coroutine():
            if len(self.preview_table.current_values) == 0:
                await self.show_messagebox_async(
                    "Error", "You must select at least one entry before editing."
                )
                return

            if self.edit_data is None:
                dialog = ProgressDialog(
                    "Preparing to edit", self.create_edit_data, show_cancel=False
                )
                result = await self.show_dialog_as_float(dialog)

                if isinstance(result, BaseException):
                    await self.show_messagebox_async(
                        "Error", f"Error preparing edit data\n\nOriginal error: {str(result)}"
                    )
                    return

            dialog = EditDialog(
                self.edit_data, self.current_table_object, self.preview_table.current_values
            )

            edit_dict = await self.show_dialog_as_float(dialog)
            if edit_dict is None or len(edit_dict) == 0:
                # Dialog was cancelled
                return

            dialog = ProgressDialog(
                "Editing items",
                partial(do_edit, self.preview_table.current_values, edit_dict),
                show_cancel=False,
            )
            result = await self.show_dialog_as_float(dialog)

            if isinstance(result, Exception):
                if isinstance(result, sqlalchemy.exc.IntegrityError):
                    await self.show_messagebox_async(
                        "Constraint Error",
                        "Error setting values in the database due to a database constraint.\n\n"
                        "This probably means you have tried to set values which violate a\n"
                        "uniqueness constraint - for example, setting multiple platforms to have the\n"
                        f"same name, identifier and nationality.\n\nOriginal error: {textwrap.fill(str(result), 60)}",
                    )
                    return
                else:
                    await self.show_messagebox_async(
                        "Error",
                        f"Error editing values\n\nOriginal error:{textwrap.fill(str(result), 60)}",
                    )
                    return
            # Once the platform merge is done, show a message box
            # We use the async version of this function as we're calling
            # from within a coroutine
            await self.show_messagebox_async("Edit completed")
            # Re-run the query, so we get an updated list in the preview
            # and can see that some platforms have disappeared
            self.run_query()

        ensure_future(coroutine())

    def run_split_platform(self):
        if self.current_table_object != self.data_store.db_classes.Platform:
            self.show_messagebox(
                "Error",
                "The split platform operation only works on the Platform table.\nPlease select this table first.",
            )
            return
        if len(self.preview_table.current_values) != 1:
            self.show_messagebox("Error", "To split a platform you must select only one platform.")
            return

        def do_split(selected_platform, set_percentage=None, is_cancelled=None):
            with self.data_store.session_scope():
                self.data_store.split_platform(selected_platform)
                set_percentage(100)

        async def coroutine():
            selected_platform = self.preview_table.current_values[0]
            platform_details = " - ".join(
                [
                    selected_platform.name,
                    selected_platform.identifier,
                    selected_platform.nationality_name,
                ]
            )
            conf_dialog = ConfirmationDialog(
                "Split platform", f"Do you want to split platform:\n{platform_details}?"
            )
            result = await self.show_dialog_as_float(conf_dialog)
            if not result:
                return

            dialog = ProgressDialog(
                "Splitting Platform",
                partial(do_split, selected_platform),
                show_cancel=False,
            )
            result = await self.show_dialog_as_float(dialog)
            if isinstance(result, Exception):
                await self.show_messagebox_async(
                    "Error",
                    f"Error running split\n\nOriginal error:{textwrap.fill(str(result), 60)}",
                )
                return
            # Once the platform merge is done, show a message box
            # We use the async version of this function as we're calling
            # from within a coroutine
            await self.show_messagebox_async("Split completed")
            # Re-run the query, so we get an updated list in the preview
            # and can see that some platforms have disappeared
            self.run_query()

        ensure_future(coroutine())

    def run_merge(self):
        """Runs the action to merge entries

        Takes the list of entries to merge from the selected items in the preview table,
        then opens a dialog to select the master entry, then runs the merge with a
        progress dialog, and displays a messagebox when it is finished.
        """
        if len(self.preview_table.current_values) <= 1:
            self.show_messagebox(
                "Error",
                "You must select multiple entries to merge before running the merge action.",
            )
            return

        if self.current_table_object.table_type == TableTypes.MEASUREMENT:
            self.show_messagebox(
                "Error",
                "Merging can only be performed on metadata or reference tables.",
            )
            return

        if self.current_table_object == self.data_store.db_classes.Sensor:
            host_ids = set([s.host for s in self.preview_table.current_values])
            if len(host_ids) > 1:
                self.show_messagebox(
                    "Error", "You can only merge sensors belonging to the same platform."
                )
                return

        # Generate a mapping of nice display strings
        # to the actual underlying entry objects
        display_to_object = {}
        for entry_obj in self.preview_table.current_values:
            display_str = " - ".join(
                [
                    str(getattr(entry_obj, field_name))
                    for field_name in entry_obj._default_preview_fields
                ]
            )
            display_to_object[display_str] = entry_obj

        def do_merge(object_list, master_obj, set_percentage=None, is_cancelled=None):
            # Does the actual merge, while also setting the percentage complete
            with self.data_store.session_scope():
                self.data_store.merge_generic(
                    self.dropdown_table.text, object_list, master_obj, set_percentage
                )
            # Force the percentage complete to 100 in case rounding errors inside the function
            # meant it didn't quite make 100%. Setting to >= 100 causes the progress dialog
            # to close, which is what we want
            set_percentage(100)

        async def coroutine():
            # Show the dialog with a list of platforms, to allow the user
            # to choose which platoform should be the master
            table_name = table_name_to_class_name(self.dropdown_table.text)

            dialog = MergeDialog(f"Select target {table_name}", list(display_to_object.keys()))
            dialog_result = await self.show_dialog_as_float(dialog)
            if dialog_result is not None:
                master_obj = display_to_object[dialog_result]

                # This runs the `do_merge` function, passing it the
                # list of selected platforms, and the master platform object
                # This function is defined inline above, and is given extra
                # arguments of set_percentage and is_cancelled to
                # allow the function to return percentage process
                dialog = ProgressDialog(
                    f"Merging {table_name} entries",
                    partial(do_merge, self.preview_table.current_values, master_obj),
                    show_cancel=False,
                )
                result = await self.show_dialog_as_float(dialog)
                if isinstance(result, Exception):
                    await self.show_messagebox_async(
                        "Error",
                        f"Error running merge\n\nOriginal error:{textwrap.fill(str(result), 60)}",
                    )
                    return
                # Once the platform merge is done, show a message box
                # We use the async version of this function as we're calling
                # from within a coroutine
                await self.show_messagebox_async("Merge completed")
                # Re-run the query, so we get an updated list in the preview
                # and can see that some platforms have disappeared
                self.run_query()
                # Regenerate the column_data, so we don't have entries in the dropdowns
                # that don't exist anymore
                self.get_column_data(self.current_table_object)
                self.filter_widget.set_column_data(self.column_data, clear_entries=False)

        ensure_future(coroutine())

    def get_keybindings(self):
        kb = KeyBindings()

        @kb.add("c-q")
        @kb.add("escape")
        def _(event):
            async def coroutine():
                dialog = ConfirmationDialog("Exit?", "Do you want to exit?")
                result = await self.show_dialog_as_float(dialog)
                if result:
                    event.app.exit()

            ensure_future(coroutine())

        kb.add("tab")(focus_next)
        kb.add("s-tab")(focus_previous)

        @kb.add("c-f")
        def _(event):
            # Don't do anything if we haven't selected a table yet
            if self.current_table_object is not None:
                self.choose_fields()

        @kb.add("f1")
        def _(event):
            app = get_app()
            if self.current_dialog is not None:
                # Look for help in the current dialog, if it exists
                try:
                    help_message = self.current_dialog.contextual_help
                except AttributeError:
                    help_message = None
            else:
                # Otherwise look in the dict using the current window
                help_message = self.contextual_help.get(app.layout.current_window)

            try:
                # Try and find the position of the contextual help string in the
                # main help text string - if we fail, just default to the beginning
                position = HELP_TEXT.index(help_message)
            except (TypeError, ValueError):
                position = 0

            async def coroutine():
                # Show a help dialog, with the dialog scrolled to the position
                # of the text
                dialog = HelpDialog("Help", HELP_TEXT, position)
                await self.show_dialog_as_float(dialog)

            ensure_future(coroutine())

        @kb.add("f12")
        def _(event):
            async def coroutine():
                # Show a help dialog, with the dialog scrolled to the position
                # of the text
                dialog = HelpDialog("General Help", INTRO_HELP_TEXT, 0)
                await self.show_dialog_as_float(dialog)

            ensure_future(coroutine())

        @kb.add("f2")
        def _(event):
            event.app.layout.focus(self.data_type_container)

        @kb.add("f3")
        def _(event):
            self.filters_tab = "filters"
            event.app.layout.focus(self.filter_container)

        @kb.add("f4")
        def _(event):
            self.filters_tab = "filter_query"
            event.app.layout.focus(self.filter_query)

        @kb.add("f5")
        def _(event):
            self.filters_tab = "complete_query"
            event.app.layout.focus(self.complete_query)

        @kb.add("f6")
        def _(event):
            self.preview_tab = "table"
            self.status_bar_shortcuts = ["Ctrl-F - Select fields"]
            event.app.layout.focus(self.preview_container)

        # FUTURE: Not needed until we want to display the graph
        # @kb.add("f7")
        # def _(event):
        #     self.preview_tab = "graph"
        #     self.status_bar_shortcuts = ["Ctrl-U - Update graph"]
        #     event.app.layout.focus(self.preview_container)

        @kb.add("f8")
        def _(event):
            event.app.layout.focus(self.actions_container)

        return kb

    def choose_fields(self):
        async def coroutine():
            (
                system_name_to_display_name,
                display_name_to_system_name,
            ) = get_system_name_mappings(self.column_data)

            # Get lists of left-hand and right-hand side entries
            # The left-hand entries are all available fields (minus those that already appear on the right)
            # and the right-hand entries are the currently selected fields
            all_entries = list(display_name_to_system_name.keys())

            # Exclude entries that are relationships to reference tables, as otherwise
            # we duplicate the relevant association proxy
            # (ie. we don't want `nationality` (the relationship) and `nationality_name` (the association proxy)
            # to both appear in the list of fields to choose - so we get rid of the relationship one)
            left_entries = []
            for entry in all_entries:
                col_config = self.column_data[entry]
                if (
                    col_config["sqlalchemy_type"] == "relationship"
                    and col_config["foreign_table_type"] == TableTypes.REFERENCE
                ):
                    continue
                left_entries.append(entry)

            right_entries = [
                system_name_to_display_name[entry] for entry in self.preview_selected_fields
            ]
            left_entries = list(set(left_entries).difference(set(right_entries)))

            dialog = SelectionDialog(left_entries, right_entries, "Select fields")
            selected_fields = await self.show_dialog_as_float(dialog)

            if selected_fields is None:
                return

            # Convert these back to system names
            self.preview_selected_fields = [
                display_name_to_system_name[entry] for entry in selected_fields
            ]
            # Re-run the query with the new fields
            self.run_query()

        ensure_future(coroutine())

    def get_style(self):
        # We deliberately use the 'ansiXXX' colours here, as they are the standard
        # colours that are available on the Windows Command Prompt
        # See https://python-prompt-toolkit.readthedocs.io/en/master/pages/advanced_topics/styling.html
        # for a list of them
        style = Style(
            [
                ("title-line", "bg:ansibrightblack fg:ansiwhite"),
                ("button", "fg:ansibrightblack"),
                ("button.focused button.text", "fg:ansiwhite"),
                ("button.focused button.arrow", "fg:ansiwhite"),
                ("button.focused", "bg:ansiblue"),
                ("dropdown.focused", "bg:ansiblue fg:ansiwhite"),
                ("text-area focused", "bg:ansiblue"),
                ("dropdown-highlight", "fg:ansibrightgreen"),
                ("filter-text", "fg:ansibrightcyan"),
                ("table-title", "fg:ansibrightmagenta"),
                ("checkbox-selected", "bg:ansiyellow"),
                ("status-bar-text", "bg:ansibrightblack"),
                ("instruction-text", "fg:ansibrightcyan"),
                ("instruction-text-dark", "fg:ansicyan"),
                ("dropdown.box", "bg:ansibrightblack fg:ansiblack"),
                ("combobox-highlight", "bg:ansiyellow"),
                ("frame dialog.body text-area", "nounderline bg:ansiwhite"),
                ("frame dialog.body text-area last-line", "nounderline bg:ansiwhite"),
                ("frame dialog.body button.text", "fg:ansiblack"),
                ("frame dialog.body button.focused button.text", "fg:ansiwhite"),
                ("error-message", "fg:ansibrightred"),
                ("disabled-entry", "fg:ansibrightblack"),
            ]
        )
        return style

    async def show_dialog_as_float(self, dialog):
        """Function to show a dialog as a float.

        Taken mostly from the text-editor.py example
        that comes with prompt_toolkit.

        This is an async function, and thus must be awaited
        from within another async function.
        """
        float_ = Float(content=dialog)
        # Put it at the top of the float list in the root container
        # (which is a FloatContainer)
        self.root_container.floats.append(float_)

        app = get_app()

        focused_before = app.layout.current_window
        # Make sure we don't crash if we can't set the focus
        # on the dialog - as some dialogs have no focusable elements
        # (eg. a progress bar dialog with no cancel button)
        try:
            app.layout.focus(dialog)
        except ValueError:
            pass

        # Keep track of the last dialog, in case we have dialogs on top of dialogs
        prev_current_dialog = self.current_dialog
        self.current_dialog = dialog

        # Wait for the dialog to return
        result = await dialog.future

        # Reset to the previous dialog, in case we have dialogs on top of dialogs
        self.current_dialog = prev_current_dialog

        # Make sure we don't give an error if we can't put the focus back
        # to previous location, as if we're exiting the app at the time
        # this gives an error
        try:
            app.layout.focus(focused_before)
        except Exception:
            pass

        if float_ in self.root_container.floats:
            self.root_container.floats.remove(float_)

        app.invalidate()

        return result

    async def show_messagebox_async(self, title, text=None):
        # This is the async function, for awaiting within another
        # coroutine
        dialog = MessageDialog(title, text)
        await self.show_dialog_as_float(dialog)

    def show_messagebox(self, title, text=None):
        # This is the non-async version, that just runs a task to
        # ensure the output of the async version
        ensure_future(self.show_messagebox_async(title, text))

    def get_filter_container(self):
        """Called by the DynamicContainer which displays the filter container"""
        top_label = Label(
            text="Build filters  F3 | Show Filter Query  F4 | Show complete query  F5",
            style="class:title-line",
        )
        # Show different widgets, depending on the tab selected
        if self.filters_tab == "filters":
            return HSplit(
                [
                    top_label,
                    Label(
                        text="Press TAB to go to next dropdown or line\nPress Shift + TAB to go to the previous dropdown or line",
                        style="class:instruction-text",
                    ),
                    self.filter_widget,
                ],
                padding=1,
                height=Dimension(weight=0.70),
            )
        elif self.filters_tab == "filter_query":
            return HSplit(
                [
                    top_label,
                    self.filter_query_window,
                ],
                padding=1,
                height=Dimension(weight=0.5),
            )
        elif self.filters_tab == "complete_query":
            return HSplit(
                [
                    top_label,
                    self.complete_query_window,
                ],
                padding=1,
                height=Dimension(weight=0.5),
            )

    def get_preview_container(self):
        """Called by the DynamicContainer that displays the preview pane"""
        # title_label = Label(text="Preview List   F6 | Preview Graph  F7", style="class:title-line")
        title_label = Label(text="Preview List   F6", style="class:title-line")
        if self.preview_tab == "table":
            return HSplit(
                children=[
                    title_label,
                    Label(
                        text="Use Ctrl-F to select fields to display",
                        style="class:instruction-text",
                    ),
                    self.preview_table,
                    self.preview_table_message,
                ],
                padding=1,
                width=Dimension(weight=0.4),
            )
        # FUTURE: Not needed until we want to display a graph
        # elif self.preview_tab == "graph":
        #     return HSplit(
        #         children=[
        #             title_label,
        #             self.preview_graph,
        #         ],
        #         padding=1,
        #         width=Dimension(weight=0.4),
        #     )

    def get_status_bar_container(self):
        """Called by the DynamicContainer that displays the status bar"""
        return VSplit(
            [
                VSplit(
                    [
                        Label("ESC - Exit", style="class:status-bar-text", dont_extend_width=True),
                        Label(
                            "F1 - Contextual Help",
                            style="class:status-bar-text",
                            dont_extend_width=True,
                        ),
                        Label(
                            "F12 - General Help",
                            style="class:status-bar-text",
                            dont_extend_width=True,
                        ),
                    ],
                    padding=3,
                    align=HorizontalAlign.LEFT,
                    height=1,
                ),
                VSplit(
                    [
                        Label(
                            text,
                            style="class:status-bar-text",
                            dont_extend_width=True,
                        )
                        for text in self.status_bar_shortcuts
                    ],
                    padding=3,
                    align=HorizontalAlign.RIGHT,
                    height=1,
                ),
            ]
        )


if __name__ == "__main__":
    try:
        gui = MaintenanceGUI()
        gui.app.run()
    except Exception as e:
        print(traceback.format_exc())
        print(str(e))
        print("Error running GUI, see error message above")<|MERGE_RESOLUTION|>--- conflicted
+++ resolved
@@ -87,12 +87,8 @@
             # This calls a simple function to check if the Privacies table has entries
             # We don't actually care if it has entries, but it is a good simple query
             # to run which checks if the database has been initialised
-<<<<<<< HEAD
-            _ = self.data_store.is_empty()
-=======
             with self.data_store.session_scope():
                 _ = self.data_store.is_empty()
->>>>>>> c5adf5c8
         except Exception:
             raise ValueError(
                 "Cannot run GUI on a non-initialised database. Please run initialise first."
