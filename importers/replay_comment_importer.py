<<<<<<< HEAD
from prompt_toolkit.shortcuts.progress_bar import ProgressBar
=======
from tqdm import tqdm
>>>>>>> bed79b3c

from pepys_import.core.validators import constants
from pepys_import.core.formats.rep_line import parse_timestamp
from pepys_import.file.highlighter.support.combine import combine_tokens
from pepys_import.file.importer import Importer


class ReplayCommentImporter(Importer):
    def __init__(
        self,
        name="Replay Comment Importer",
        validation_level=constants.ENHANCED_LEVEL,
        short_name="REP Comment Importer",
    ):
        super().__init__(name, validation_level, short_name)
        self.text_label = None
        self.depth = 0.0
        self.errors = list()

    def can_load_this_type(self, suffix):
        return suffix.upper() == ".REP"

    def can_load_this_filename(self, filename):
        return True

    def can_load_this_header(self, first_line):
        return True

    def can_load_this_file(self, file_contents):
        return True

    def _load_this_file(self, data_store, path, file_object, datafile, change_id):
<<<<<<< HEAD
        with ProgressBar() as pb:
            for line_number, line in enumerate(pb(file_object.lines()), 1):
                if line.text.startswith(";"):
                    if line.text.startswith(";NARRATIVE:"):
                        # ok for for it
                        tokens = line.tokens()

                        if len(tokens) < 5:
                            self.errors.append(
                                {
                                    self.error_type: f"Error on line {line_number}. "
                                    f"Not enough tokens: {line.text}"
                                }
                            )
                            continue

                        # separate token strings
                        date_token = tokens[1]
                        time_token = tokens[2]
                        vessel_name_token = tokens[3]
                        message_tokens = tokens[4:]
                        comment_type = "None"
                    elif line.text.startswith(";NARRATIVE2:"):
                        # ok for for it
                        tokens = line.tokens()
=======
        for line_number, line in enumerate(tqdm(file_object.lines()), 1):
            if line.text.startswith(";"):
                if line.text.startswith(";NARRATIVE:"):
                    # ok for for it
                    tokens = line.tokens()

                    if len(tokens) < 5:
                        self.errors.append(
                            {
                                self.error_type: f"Error on line {line_number}. "
                                f"Not enough tokens: {line.text}"
                            }
                        )
                        continue
>>>>>>> bed79b3c

                        if len(tokens) < 6:
                            self.errors.append(
                                {
                                    self.error_type: f"Error on line {line_number}. "
                                    f"Not enough tokens: {line.text}"
                                }
                            )
                            continue

                        # separate token strings
                        date_token = tokens[1]
                        time_token = tokens[2]
                        vessel_name_token = tokens[3]
                        comment_type_token = tokens[4]
                        comment_type = comment_type_token.text
                        comment_type_token.record(
                            self.name, "comment type", comment_type, "n/a"
                        )
                        message_tokens = tokens[5:]
                    else:
                        continue

                    privacy = data_store.missing_data_resolver.resolve_privacy(
                        data_store, change_id
                    )
                    platform = data_store.get_platform(
                        platform_name=vessel_name_token.text,
                        nationality="UK",
                        platform_type="Fisher",
                        privacy="Public",
                        change_id=change_id,
                    )
                    vessel_name_token.record(
                        self.name, "vessel name", vessel_name_token.text, "n/a"
                    )
                    sensor_type = data_store.add_to_sensor_types(
                        "Human", change_id=change_id
                    )
                    sensor = platform.get_sensor(
                        data_store=data_store,
                        sensor_name=platform.name,
                        sensor_type=sensor_type,
                        privacy=privacy.name,
                        change_id=change_id,
                    )
                    comment_type = data_store.add_to_comment_types(
                        comment_type, change_id
                    )

                    timestamp = parse_timestamp(date_token.text, time_token.text)
                    combine_tokens(date_token, time_token).record(
                        self.name, "timestamp", timestamp, "n/a"
                    )

                    message = " ".join([t.text for t in message_tokens])
                    combine_tokens(*message_tokens).record(
                        self.name, "message", message, "n/a"
                    )

                    comment = datafile.create_comment(
                        data_store=data_store,
                        platform=platform,
                        timestamp=timestamp,
                        comment=message,
                        comment_type=comment_type,
                        parser_name=self.short_name,
                    )
                    comment.privacy = privacy<|MERGE_RESOLUTION|>--- conflicted
+++ resolved
@@ -1,8 +1,4 @@
-<<<<<<< HEAD
-from prompt_toolkit.shortcuts.progress_bar import ProgressBar
-=======
 from tqdm import tqdm
->>>>>>> bed79b3c
 
 from pepys_import.core.validators import constants
 from pepys_import.core.formats.rep_line import parse_timestamp
@@ -35,33 +31,6 @@
         return True
 
     def _load_this_file(self, data_store, path, file_object, datafile, change_id):
-<<<<<<< HEAD
-        with ProgressBar() as pb:
-            for line_number, line in enumerate(pb(file_object.lines()), 1):
-                if line.text.startswith(";"):
-                    if line.text.startswith(";NARRATIVE:"):
-                        # ok for for it
-                        tokens = line.tokens()
-
-                        if len(tokens) < 5:
-                            self.errors.append(
-                                {
-                                    self.error_type: f"Error on line {line_number}. "
-                                    f"Not enough tokens: {line.text}"
-                                }
-                            )
-                            continue
-
-                        # separate token strings
-                        date_token = tokens[1]
-                        time_token = tokens[2]
-                        vessel_name_token = tokens[3]
-                        message_tokens = tokens[4:]
-                        comment_type = "None"
-                    elif line.text.startswith(";NARRATIVE2:"):
-                        # ok for for it
-                        tokens = line.tokens()
-=======
         for line_number, line in enumerate(tqdm(file_object.lines()), 1):
             if line.text.startswith(";"):
                 if line.text.startswith(";NARRATIVE:"):
@@ -76,73 +45,80 @@
                             }
                         )
                         continue
->>>>>>> bed79b3c
 
-                        if len(tokens) < 6:
-                            self.errors.append(
-                                {
-                                    self.error_type: f"Error on line {line_number}. "
-                                    f"Not enough tokens: {line.text}"
-                                }
-                            )
-                            continue
+                    # separate token strings
+                    date_token = tokens[1]
+                    time_token = tokens[2]
+                    vessel_name_token = tokens[3]
+                    message_tokens = tokens[4:]
+                    comment_type = "None"
+                elif line.text.startswith(";NARRATIVE2:"):
+                    # ok for for it
+                    tokens = line.tokens()
 
-                        # separate token strings
-                        date_token = tokens[1]
-                        time_token = tokens[2]
-                        vessel_name_token = tokens[3]
-                        comment_type_token = tokens[4]
-                        comment_type = comment_type_token.text
-                        comment_type_token.record(
-                            self.name, "comment type", comment_type, "n/a"
+                    if len(tokens) < 6:
+                        self.errors.append(
+                            {
+                                self.error_type: f"Error on line {line_number}. "
+                                f"Not enough tokens: {line.text}"
+                            }
                         )
-                        message_tokens = tokens[5:]
-                    else:
                         continue
 
-                    privacy = data_store.missing_data_resolver.resolve_privacy(
-                        data_store, change_id
+                    # separate token strings
+                    date_token = tokens[1]
+                    time_token = tokens[2]
+                    vessel_name_token = tokens[3]
+                    comment_type_token = tokens[4]
+                    comment_type = comment_type_token.text
+                    comment_type_token.record(
+                        self.name, "comment type", comment_type, "n/a"
                     )
-                    platform = data_store.get_platform(
-                        platform_name=vessel_name_token.text,
-                        nationality="UK",
-                        platform_type="Fisher",
-                        privacy="Public",
-                        change_id=change_id,
-                    )
-                    vessel_name_token.record(
-                        self.name, "vessel name", vessel_name_token.text, "n/a"
-                    )
-                    sensor_type = data_store.add_to_sensor_types(
-                        "Human", change_id=change_id
-                    )
-                    sensor = platform.get_sensor(
-                        data_store=data_store,
-                        sensor_name=platform.name,
-                        sensor_type=sensor_type,
-                        privacy=privacy.name,
-                        change_id=change_id,
-                    )
-                    comment_type = data_store.add_to_comment_types(
-                        comment_type, change_id
-                    )
+                    message_tokens = tokens[5:]
+                else:
+                    continue
 
-                    timestamp = parse_timestamp(date_token.text, time_token.text)
-                    combine_tokens(date_token, time_token).record(
-                        self.name, "timestamp", timestamp, "n/a"
-                    )
+                privacy = data_store.missing_data_resolver.resolve_privacy(
+                    data_store, change_id
+                )
+                platform = data_store.get_platform(
+                    platform_name=vessel_name_token.text,
+                    nationality="UK",
+                    platform_type="Fisher",
+                    privacy="Public",
+                    change_id=change_id,
+                )
+                vessel_name_token.record(
+                    self.name, "vessel name", vessel_name_token.text, "n/a"
+                )
+                sensor_type = data_store.add_to_sensor_types(
+                    "Human", change_id=change_id
+                )
+                sensor = platform.get_sensor(
+                    data_store=data_store,
+                    sensor_name=platform.name,
+                    sensor_type=sensor_type,
+                    privacy=privacy.name,
+                    change_id=change_id,
+                )
+                comment_type = data_store.add_to_comment_types(comment_type, change_id)
 
-                    message = " ".join([t.text for t in message_tokens])
-                    combine_tokens(*message_tokens).record(
-                        self.name, "message", message, "n/a"
-                    )
+                timestamp = parse_timestamp(date_token.text, time_token.text)
+                combine_tokens(date_token, time_token).record(
+                    self.name, "timestamp", timestamp, "n/a"
+                )
 
-                    comment = datafile.create_comment(
-                        data_store=data_store,
-                        platform=platform,
-                        timestamp=timestamp,
-                        comment=message,
-                        comment_type=comment_type,
-                        parser_name=self.short_name,
-                    )
-                    comment.privacy = privacy+                message = " ".join([t.text for t in message_tokens])
+                combine_tokens(*message_tokens).record(
+                    self.name, "message", message, "n/a"
+                )
+
+                comment = datafile.create_comment(
+                    data_store=data_store,
+                    platform=platform,
+                    timestamp=timestamp,
+                    comment=message,
+                    comment_type=comment_type,
+                    parser_name=self.short_name,
+                )
+                comment.privacy = privacy