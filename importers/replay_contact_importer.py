--- conflicted
+++ resolved
@@ -249,8 +249,4 @@
                     )
                     if ambig_bearing:
                         ambig_bearing_token.record(self.name, "ambig bearing", ambig_bearing)
-<<<<<<< HEAD
-                        contact.ambig_bearing = ambig_bearing
-=======
-                        # TODO - add ambiguous bearing to schema
->>>>>>> 1eb9d2b4
+                        contact.ambig_bearing = ambig_bearing