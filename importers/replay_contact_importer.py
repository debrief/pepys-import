from pepys_import.core.formats import unit_registry
from pepys_import.core.formats.location import Location
from pepys_import.core.formats.rep_line import parse_timestamp
from pepys_import.core.validators import constants
from pepys_import.file.highlighter.support.combine import combine_tokens
from pepys_import.file.importer import Importer
from pepys_import.utils.unit_utils import (
    convert_absolute_angle,
    convert_distance,
    convert_frequency,
)


class ReplayContactImporter(Importer):
    def __init__(self):
        super().__init__(
            name="Replay Contact Importer",
            validation_level=constants.ENHANCED_LEVEL,
            short_name="REP Contact Importer",
        )
        self.text_label = None
        self.depth = 0.0

    def can_load_this_type(self, suffix):
        return suffix.upper() in [".REP", ".DSF"]

    def can_load_this_filename(self, filename):
        return True

    def can_load_this_header(self, header):
        return True

    def can_load_this_file(self, file_contents):
        return True

    def _load_this_line(self, data_store, line_number, line, datafile, change_id):
        if line.text.startswith(";"):
            # we'll be using this value to determine if we have location
            lat_degrees_token = None
            ambig_bearing_token = None
            freq_token = None
            if line.text.startswith(";SENSOR:"):
                # ok for for it
                tokens = line.tokens()

                if len(tokens) < 5:
                    self.errors.append(
                        {
                            self.error_type: f"Error on line {line_number}. "
                            f"Not enough tokens: {line.text}"
                        }
                    )
                    return

                # separate token strings
                date_token = tokens[1]
                time_token = tokens[2]
                vessel_name_token = tokens[3]
                # symbology = tokens[4]

                # the next one may be degs, or it may be NULL
                next_token = tokens[5]
                if next_token.text.upper() == "NULL":
                    location = None
                    token_ctr = 5
                else:
                    token_ctr = 12
                    lat_degrees_token = tokens[5]
                    lat_mins_token = tokens[6]
                    lat_secs_token = tokens[7]
                    lat_hemi_token = tokens[8]
                    long_degrees_token = tokens[9]
                    long_mins_token = tokens[10]
                    long_secs_token = tokens[11]
                    long_hemi_token = tokens[12]

                token_ctr += 1
                bearing_token = tokens[token_ctr]

                token_ctr += 1
                range_token = tokens[token_ctr]

                token_ctr += 1
                sensor_name = tokens[token_ctr]

                sensor_name.record(self.name, "sensor", sensor_name.text)

                token_ctr += 1
                # label = tokens[token_ctr:]

            elif line.text.startswith(";SENSOR2:"):
                # ok for for it
                tokens = line.tokens()

                if len(tokens) < 5:
                    self.errors.append(
                        {
                            self.error_type: f"Error on line {line_number}. "
                            f"Not enough tokens: {line.text}"
                        }
                    )
                    return

                # separate token strings
                date_token = tokens[1]
                time_token = tokens[2]
                vessel_name_token = tokens[3]
                # symbology = tokens[4]

                # the next one may be degs, or it may be NULL
                next_token = tokens[5]
                if next_token.text.upper() == "NULL":
                    location = None
                    token_ctr = 5
                else:
                    token_ctr = 12
                    lat_degrees_token = tokens[5]
                    lat_mins_token = tokens[6]
                    lat_secs_token = tokens[7]
                    lat_hemi_token = tokens[8]
                    long_degrees_token = tokens[9]
                    long_mins_token = tokens[10]
                    long_secs_token = tokens[11]
                    long_hemi_token = tokens[12]

                token_ctr += 1
                bearing_token = tokens[token_ctr]

                token_ctr += 1
                ambig_bearing_token = tokens[token_ctr]

                token_ctr += 1
                freq_token = tokens[token_ctr]

                token_ctr += 1
                range_token = tokens[token_ctr]

                token_ctr += 1
                sensor_name = tokens[token_ctr]

                sensor_name.record(self.name, "sensor", sensor_name.text)

                token_ctr += 1
                # label = tokens[token_ctr:]

            else:
                return

            # do we have location?
            if lat_degrees_token is None:
                location = None
            else:
                loc = Location(self.errors, self.error_type)

                if not loc.set_latitude_dms(
                    lat_degrees_token.text,
                    lat_mins_token.text,
                    lat_secs_token.text,
                    lat_hemi_token.text,
                ):
                    self.errors.append(
                        {self.error_type: f"Line {line_number}. Error in latitude parsing"}
                    )
                    return

                combine_tokens(
                    lat_degrees_token, lat_mins_token, lat_secs_token, lat_hemi_token,
                ).record(self.name, "latitude", loc, "DMS")

                if not loc.set_longitude_dms(
                    long_degrees_token.text,
                    long_mins_token.text,
                    long_secs_token.text,
                    long_hemi_token.text,
                ):
                    self.errors.append(
                        {self.error_type: f"Line {line_number}. Error in longitude parsing"}
                    )
                    return

                combine_tokens(
                    long_degrees_token, long_mins_token, long_secs_token, long_hemi_token,
                ).record(self.name, "longitude", loc, "DMS")

                location = loc

            platform = data_store.get_platform(
                platform_name=vessel_name_token.text, change_id=change_id,
            )
            vessel_name_token.record(self.name, "vessel name", vessel_name_token.text)
            sensor = platform.get_sensor(
                data_store=data_store,
<<<<<<< HEAD
                sensor_name=platform.name,
                sensor_type=sensor_type,
=======
                sensor_name=sensor_name.text,
                privacy=None,
>>>>>>> d36e7894
                change_id=change_id,
            )

            timestamp = parse_timestamp(date_token.text, time_token.text)
            combine_tokens(date_token, time_token).record(self.name, "timestamp", timestamp)

            contact = datafile.create_contact(
                data_store=data_store,
                platform=platform,
                sensor=sensor,
                timestamp=timestamp,
                parser_name=self.short_name,
            )
            contact.location = location

            if bearing_token.text.upper() == "NULL":
                bearing = None
            else:
                bearing_valid, bearing = convert_absolute_angle(
                    bearing_token.text, line, self.errors, self.error_type
                )
                if bearing_valid:
                    bearing_token.record(self.name, "bearing", bearing, "degs")
                    contact.bearing = bearing

            if range_token.text.upper() != "NULL":
                range_valid, range_val = convert_distance(
                    range_token.text, unit_registry.yard, line, self.errors, self.error_type,
                )
                if range_valid:
                    range_token.record(self.name, "range", range_val)
                    contact.range = range_val

            if freq_token is not None:
                if freq_token.text.upper() != "NULL":
                    freq_valid, freq_val = convert_frequency(
                        freq_token.text, unit_registry.hertz, line, self.errors, self.error_type,
                    )
                    if freq_valid:
                        freq_token.record(self.name, "frequency", freq_val)
                        contact.freq = freq_val

            if ambig_bearing_token is not None:
                if ambig_bearing_token.text.upper() == "NULL":
                    ambig_bearing = 0
                else:
                    ambig_bearing_valid, ambig_bearing = convert_absolute_angle(
                        ambig_bearing_token.text, line, self.errors, self.error_type
                    )
                    if ambig_bearing_valid:
                        ambig_bearing_token.record(self.name, "ambig bearing", ambig_bearing)
                        contact.ambig_bearing = ambig_bearing<|MERGE_RESOLUTION|>--- conflicted
+++ resolved
@@ -189,15 +189,7 @@
             )
             vessel_name_token.record(self.name, "vessel name", vessel_name_token.text)
             sensor = platform.get_sensor(
-                data_store=data_store,
-<<<<<<< HEAD
-                sensor_name=platform.name,
-                sensor_type=sensor_type,
-=======
-                sensor_name=sensor_name.text,
-                privacy=None,
->>>>>>> d36e7894
-                change_id=change_id,
+                data_store=data_store, sensor_name=sensor_name.text, change_id=change_id,
             )
 
             timestamp = parse_timestamp(date_token.text, time_token.text)
