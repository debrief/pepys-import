import os

<<<<<<< HEAD
from prompt_toolkit.shortcuts.progress_bar import ProgressBar
=======
from tqdm import tqdm
>>>>>>> bed79b3c

from pepys_import.core.formats.rep_line import REPLine
from pepys_import.core.formats import unit_registry
from pepys_import.core.validators import constants
from pepys_import.file.importer import Importer


class ReplayImporter(Importer):
    def __init__(
        self,
        name="Replay File Format Importer",
        validation_level=constants.ENHANCED_LEVEL,
        short_name="REP Importer",
        separator=" ",
    ):
        super().__init__(name, validation_level, short_name)
        self.separator = separator
        self.text_label = None
        self.depth = 0.0
        self.errors = list()

    def can_load_this_type(self, suffix):
        return suffix.upper() == ".REP" or suffix.upper() == ".DSF"

    def can_load_this_filename(self, filename):
        return True

    def can_load_this_header(self, first_line):
        return True

    def can_load_this_file(self, file_contents):
        return True

    def _load_this_file(self, data_store, path, file_object, datafile, change_id):
<<<<<<< HEAD
        with ProgressBar() as pb:
            for line_number, line in enumerate(pb(file_object.lines()), 1):
                if line.text.startswith(";"):
=======
        for line_number, line in enumerate(tqdm(file_object.lines()), 1):
            if line.text.startswith(";"):
                continue
            else:
                # create state, to store the data
                rep_line = REPLine(line_number, line, self.separator)
                # Store parsing errors in self.errors list
                if not rep_line.parse(self.errors, self.error_type):
>>>>>>> bed79b3c
                    continue
                else:
                    # create state, to store the data
                    rep_line = REPLine(line_number, line, self.separator)
                    # Store parsing errors in self.errors list
                    if not rep_line.parse(self.errors, self.error_type):
                        continue
                    # and finally store it
                    vessel_name = rep_line.get_platform()
                    platform = data_store.get_platform(
                        platform_name=vessel_name,
                        nationality="UK",
                        platform_type="Fisher",
                        privacy="Public",
                        change_id=change_id,
                    )

<<<<<<< HEAD
                    sensor_type = data_store.add_to_sensor_types(
                        "_GPS", change_id=change_id
                    )
                    privacy = data_store.missing_data_resolver.resolve_privacy(
                        data_store, change_id
                    )
                    sensor = platform.get_sensor(
                        data_store=data_store,
                        sensor_name=platform.name,
                        sensor_type=sensor_type,
                        privacy=privacy.name,
                        change_id=change_id,
                    )
                    state = datafile.create_state(
                        data_store,
                        platform,
                        sensor,
                        rep_line.timestamp,
                        self.short_name,
                    )
                    state.elevation = (-1 * rep_line.depth) * unit_registry.metre
                    state.heading = rep_line.heading
                    state.speed = rep_line.speed
                    state.privacy = privacy.privacy_id
=======
                sensor_type = data_store.add_to_sensor_types(
                    "_GPS", change_id=change_id
                )
                privacy = data_store.missing_data_resolver.resolve_privacy(
                    data_store, change_id
                )
                sensor = platform.get_sensor(
                    data_store=data_store,
                    sensor_name=platform.name,
                    sensor_type=sensor_type,
                    privacy=privacy.name,
                    change_id=change_id,
                )
                state = datafile.create_state(
                    data_store, platform, sensor, rep_line.timestamp, self.short_name,
                )
                state.elevation = (-1 * rep_line.depth) * unit_registry.metre
                state.heading = rep_line.heading
                state.speed = rep_line.speed
                state.privacy = privacy.privacy_id
>>>>>>> bed79b3c

                    if vessel_name in self.prev_location:
                        state.prev_location = self.prev_location[vessel_name]

                    state.location = rep_line.get_location()
                    self.prev_location[vessel_name] = state.location

    @staticmethod
    def degrees_for(degs, mins, secs, hemi: str):
        if hemi.upper() == "S" or hemi.upper() == "W":
            factor = -1
        else:
            factor = 1
        return factor * (float(degs) + float(mins) / 60 + float(secs) / 60 / 60)<|MERGE_RESOLUTION|>--- conflicted
+++ resolved
@@ -1,10 +1,6 @@
 import os
 
-<<<<<<< HEAD
-from prompt_toolkit.shortcuts.progress_bar import ProgressBar
-=======
 from tqdm import tqdm
->>>>>>> bed79b3c
 
 from pepys_import.core.formats.rep_line import REPLine
 from pepys_import.core.formats import unit_registry
@@ -39,11 +35,6 @@
         return True
 
     def _load_this_file(self, data_store, path, file_object, datafile, change_id):
-<<<<<<< HEAD
-        with ProgressBar() as pb:
-            for line_number, line in enumerate(pb(file_object.lines()), 1):
-                if line.text.startswith(";"):
-=======
         for line_number, line in enumerate(tqdm(file_object.lines()), 1):
             if line.text.startswith(";"):
                 continue
@@ -52,50 +43,17 @@
                 rep_line = REPLine(line_number, line, self.separator)
                 # Store parsing errors in self.errors list
                 if not rep_line.parse(self.errors, self.error_type):
->>>>>>> bed79b3c
                     continue
-                else:
-                    # create state, to store the data
-                    rep_line = REPLine(line_number, line, self.separator)
-                    # Store parsing errors in self.errors list
-                    if not rep_line.parse(self.errors, self.error_type):
-                        continue
-                    # and finally store it
-                    vessel_name = rep_line.get_platform()
-                    platform = data_store.get_platform(
-                        platform_name=vessel_name,
-                        nationality="UK",
-                        platform_type="Fisher",
-                        privacy="Public",
-                        change_id=change_id,
-                    )
+                # and finally store it
+                vessel_name = rep_line.get_platform()
+                platform = data_store.get_platform(
+                    platform_name=vessel_name,
+                    nationality="UK",
+                    platform_type="Fisher",
+                    privacy="Public",
+                    change_id=change_id,
+                )
 
-<<<<<<< HEAD
-                    sensor_type = data_store.add_to_sensor_types(
-                        "_GPS", change_id=change_id
-                    )
-                    privacy = data_store.missing_data_resolver.resolve_privacy(
-                        data_store, change_id
-                    )
-                    sensor = platform.get_sensor(
-                        data_store=data_store,
-                        sensor_name=platform.name,
-                        sensor_type=sensor_type,
-                        privacy=privacy.name,
-                        change_id=change_id,
-                    )
-                    state = datafile.create_state(
-                        data_store,
-                        platform,
-                        sensor,
-                        rep_line.timestamp,
-                        self.short_name,
-                    )
-                    state.elevation = (-1 * rep_line.depth) * unit_registry.metre
-                    state.heading = rep_line.heading
-                    state.speed = rep_line.speed
-                    state.privacy = privacy.privacy_id
-=======
                 sensor_type = data_store.add_to_sensor_types(
                     "_GPS", change_id=change_id
                 )
@@ -116,13 +74,12 @@
                 state.heading = rep_line.heading
                 state.speed = rep_line.speed
                 state.privacy = privacy.privacy_id
->>>>>>> bed79b3c
 
-                    if vessel_name in self.prev_location:
-                        state.prev_location = self.prev_location[vessel_name]
+                if vessel_name in self.prev_location:
+                    state.prev_location = self.prev_location[vessel_name]
 
-                    state.location = rep_line.get_location()
-                    self.prev_location[vessel_name] = state.location
+                state.location = rep_line.get_location()
+                self.prev_location[vessel_name] = state.location
 
     @staticmethod
     def degrees_for(degs, mins, secs, hemi: str):
