repos:
  - repo: https://github.com/python/black
    rev: stable
    hooks:
<<<<<<< HEAD
      - id: black
        language_version: python3.6
=======
      - id: black
>>>>>>> 9f1bd811
<|MERGE_RESOLUTION|>--- conflicted
+++ resolved
@@ -2,9 +2,4 @@
   - repo: https://github.com/python/black
     rev: stable
     hooks:
-<<<<<<< HEAD
-      - id: black
-        language_version: python3.6
-=======
-      - id: black
->>>>>>> 9f1bd811
+      - id: black