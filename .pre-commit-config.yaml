--- conflicted
+++ resolved
@@ -8,8 +8,4 @@
     rev: 4.3.21
     hooks:
       - id: isort
-<<<<<<< HEAD
-        additional_dependencies: [toml] 
-=======
-        additional_dependencies: [toml]
->>>>>>> 47a99c5b
+        additional_dependencies: [toml]