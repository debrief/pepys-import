import re
import sys

from prompt_toolkit import prompt
from prompt_toolkit.validation import Validator
from sqlalchemy import or_
from tabulate import tabulate

from pepys_import.core.store.constants import NATIONALITY, PLATFORM, PRIVACY
from pepys_import.resolvers import constants
from pepys_import.resolvers.command_line_input import create_menu, get_fuzzy_completer, is_valid
from pepys_import.resolvers.data_resolver import DataResolver
from pepys_import.utils.text_formatting_utils import (
    format_command,
    print_help_text,
    print_new_section_title,
)


def is_number(text):
    return text.isdigit()


numeric_validator = Validator.from_callable(
    is_number, error_message="This input contains non-numeric characters", move_cursor_to_end=True
)


class CommandLineResolver(DataResolver):
    def resolve_datafile(self, data_store, datafile_name, datafile_type, privacy, change_id):
        """
        This method resolves datafile type and privacy. It asks user whether to create
        a datafile with resolved values or not. If user enters Yes, it returns all
        necessary data to create a datafile. If user enters No, it resolves values again

        :param data_store: A :class:`DataStore` object
        :type data_store: DataStore
        :param datafile_name:  Name of :class`Datafile`
        :type datafile_name: String
        :param datafile_type: Type of :class`Datafile`
        :type datafile_type: String
        :param privacy: Name of :class:`Privacy`
        :type privacy: String
        :param change_id: ID of the :class:`Change` object
        :type change_id: UUID
        :return:
        """
        if datafile_name is None:
            raise ValueError("You must specify a datafile name when calling resolve_datafile")

        print_new_section_title("Resolve Datafile")
        print(f"Ok, adding new datafile {datafile_name}.")

        # Choose Datafile Type
        if datafile_type:
            chosen_datafile_type = data_store.add_to_datafile_types(datafile_type, change_id)
        else:
            chosen_datafile_type = self.resolve_reference(
                data_store,
                change_id,
                data_type="Datafile",
                db_class=data_store.db_classes.DatafileType,
                field_name="datafile_type",
                help_id=constants.RESOLVE_DATAFILE_TYPE,
                search_help_id=constants.FUZZY_SEARCH_DATAFILE_TYPE,
            )

        if chosen_datafile_type is None:
            print("Quitting")
            sys.exit(1)

        # Choose Privacy
        if privacy:
            chosen_privacy = data_store.search_privacy(privacy)
            if chosen_privacy is None:
                level = prompt(
                    format_command(f"Please type level of new classification ({privacy}): "),
                    validator=numeric_validator,
                )
                chosen_privacy = data_store.add_to_privacies(privacy, level, change_id)
        else:
            chosen_privacy = self.resolve_reference(
                data_store,
                change_id,
                data_type="Datafile",
                db_class=data_store.db_classes.Privacy,
                field_name="privacy",
                text_name="classification",
                help_id=constants.RESOLVE_PRIVACY,
                search_help_id=constants.FUZZY_SEARCH_PRIVACY,
            )

        if chosen_privacy is None:
            print("Quitting")
            sys.exit(1)

        while True:
            print("-" * 60)
            print("Input complete. About to create this datafile:")
            print(f"Name: {datafile_name}")
            print(f"Type: {chosen_datafile_type.name}")
            print(f"Classification: {chosen_privacy.name}")

            choice = create_menu(
                "Create this datafile?: ",
                ["Yes", "No, make further edits"],
                validate_method=is_valid,
            )

            if choice in ["?", "HELP"]:
                print_help_text(data_store, constants.RESOLVE_DATAFILE)
            else:
                break
        if choice == str(1):
            return datafile_name, chosen_datafile_type, chosen_privacy
        elif choice == str(2):
            return self.resolve_datafile(data_store, datafile_name, None, None, change_id)
        elif choice == ".":
            print("Quitting")
            sys.exit(1)

    def resolve_platform(
        self, data_store, platform_name, platform_type, nationality, privacy, change_id
    ):
        print_new_section_title("Resolve Platform")
        platform_details = []
        final_options = ["Search for existing platform", "Add a new platform"]
        if platform_name:
            # If we've got a platform_name, then we can search for all platforms
            # with this name, and present a list to the user to choose from,
            # alongside the options to search for an existing platform and add
            # a new platform

            # The order-by clause is important, to get the same ordering of
            # options on different platforms/db backends, so that our tests work
            platforms = (
                data_store.session.query(data_store.db_classes.Platform)
                .join(data_store.db_classes.Nationality)
                .filter(data_store.db_classes.Platform.name == platform_name)
                .order_by(
                    data_store.db_classes.Platform.identifier.asc(),
                    data_store.db_classes.Nationality.priority.asc(),
                    data_store.db_classes.Nationality.name.asc(),
                )
                .all()
            )
            for platform in platforms:
                platform_details.append(
                    f"{platform.name} / {platform.identifier} / {platform.nationality_name}"
                )
        choices = final_options + platform_details

        def is_valid_dynamic(option):  # pragma: no cover
            return option in [str(i) for i in range(1, len(choices) + 1)] + [".", "?", "HELP"]

        choice = create_menu(
            f"Select a platform entry for {platform_name}:",
            choices,
            validate_method=is_valid_dynamic,
        )
        if choice == ".":
            print("Quitting")
            sys.exit(1)
        elif choice in ["?", "HELP"]:
            print_help_text(data_store, constants.RESOLVE_PLATFORM)
            return self.resolve_platform(
                data_store, platform_name, platform_type, nationality, privacy, change_id
            )
        elif choice == str(1):
            return self.fuzzy_search_platform(
                data_store,
                platform_name,
                platform_type,
                nationality,
                privacy,
                change_id,
            )
        elif choice == str(2):
            return self.add_to_platforms(
                data_store,
                platform_name,
                platform_type,
                nationality,
                privacy,
                change_id,
            )
        elif 3 <= int(choice) <= len(choices):
            # One of the pre-existing platforms was chosen
            platform_index = int(choice) - 3
            return platforms[platform_index]

    def resolve_sensor(self, data_store, sensor_name, sensor_type, host_id, privacy, change_id):
        print_new_section_title("Resolve Sensor")
        Platform = data_store.db_classes.Platform
        host_platform = (
            data_store.session.query(Platform).filter(Platform.platform_id == host_id).first()
        )
        if not host_platform:
            print("Invalid platform id specified")
            print("Quitting")
            sys.exit(1)

        options = [
            f"Search for existing sensor on platform '{host_platform.name}'",
            "Add a new sensor",
        ]
        objects = (
            data_store.session.query(data_store.db_classes.Sensor)
            .filter(data_store.db_classes.Sensor.host == host_id)
            .all()
        )
        objects_dict = {obj.name: obj for obj in objects}
        if len(objects_dict) <= 7:
            options.extend(objects_dict)
        if sensor_name:
            prompt = f"Sensor '{sensor_name}' on platform '{host_platform.name}' not found. Do you wish to: "
        else:
            prompt = f"Sensor on platform '{host_platform.name}' not found. Do you wish to: "

        def is_valid_dynamic(option):  # pragma: no cover
            return option in [str(i) for i in range(1, len(options) + 1)] + [".", "?", "HELP"]

        choice = create_menu(prompt, options, validate_method=is_valid_dynamic)
        if choice == ".":
            print("Quitting")
            sys.exit(1)
        elif choice in ["?", "HELP"]:
            print_help_text(data_store, constants.RESOLVE_SENSOR)
            return self.resolve_sensor(
                data_store, sensor_name, sensor_type, host_id, privacy, change_id
            )
        elif choice == str(1):
            return self.fuzzy_search_sensor(
                data_store, sensor_name, sensor_type, host_platform.platform_id, privacy, change_id
            )
        elif choice == str(2):
            return self.add_to_sensors(
                data_store, sensor_name, sensor_type, host_id, privacy, change_id
            )
        elif 3 <= int(choice) <= len(options):
            selected_object = objects_dict[options[int(choice) - 1]]
            if selected_object:
                return selected_object

    def resolve_reference(
        self,
        data_store,
        change_id,
        data_type,
        db_class,
        field_name,
        text_name=None,
        help_id=1,
        search_help_id=1,
    ):
        """
        This method resolves any reference data according to the given parameters.

        :param data_store: A :class:`DataStore` object
        :type data_store: DataStore
        :param change_id: ID of the :class:`Change` object
        :type change_id: UUID
        :param data_type: For which data type the reference is resolved(Platform, Sensor or Datafile)
        :type data_type: String
        :param db_class: Class of a Reference Table
        :type db_class: SQLAlchemy Declarative Base Class
        :param field_name: Name of the resolved data
        :type field_name: String
        :param text_name: Printed name of the resolved data
        :type text_name: String
        :param help_id: Integer ID of the help text for resolve reference
        :type help_id: Integer
        :param search_help_id: Integer ID of the help text for fuzzy search reference
        :type search_help_id: Integer
        :return:
        """
        if text_name is None:
            text_name = field_name.replace("_", "-")
        options = [f"Search an existing {text_name}"]
        title = f"Ok, please provide {text_name} for new {data_type}: "
        current_values = ""
        if db_class.__tablename__ == NATIONALITY:
            objects = (
                data_store.session.query(db_class)
                .filter(db_class.priority.in_([1, 2]))
                .order_by(db_class.priority, db_class.name)
                .all()
            )
        elif db_class.__tablename__ == PRIVACY:
            all_values = data_store.session.query(db_class).order_by(db_class.level).all()
            objects = all_values[:8]
            current_values = "\nCurrent Privacies in the Database\n"
            headers = ["name", "level"]
            current_values += tabulate(
                [[str(getattr(row, column)) for column in headers] for row in all_values],
                headers=headers,
                tablefmt="grid",
                floatfmt=".3f",
            )
            current_values += "\n"
        else:
            objects = data_store.session.query(db_class).limit(8).all()
        objects_dict = {obj.name: obj for obj in objects}
        options.extend(objects_dict)

        def is_valid_dynamic(option):  # pragma: no cover
            return option in [str(i) for i in range(1, len(options) + 1)] + [".", "?", "HELP"]

        choice = create_menu(
            title,
            options,
            validate_method=is_valid_dynamic,
            cancel=f"import (Please contact an expert user if you need a new {text_name} to be added)",
        )
        if choice == ".":
            print("-" * 60, "\nReturning to the previous menu\n")
            return None
        elif choice in ["?", "HELP"]:
            print_help_text(data_store, help_id)
            return self.resolve_reference(
                data_store,
                change_id,
                data_type,
                db_class,
                field_name,
                text_name,
                help_id,
                search_help_id,
            )
        elif choice == str(1):
            result = self.fuzzy_search_reference(
                data_store,
                change_id,
                data_type,
                db_class,
                field_name,
                text_name,
                help_id,
                search_help_id,
            )
            if result is None:
                return self.resolve_reference(
                    data_store,
                    change_id,
                    data_type,
                    db_class,
                    field_name,
                    text_name,
                    help_id,
                    search_help_id,
                )
            else:
                return result
<<<<<<< HEAD
        elif choice == str(2):
            print(current_values)
            while True:
                new_object = prompt(
                    format_command(f"Please type name of new {text_name}: ")
                ).strip()
                # If not too long for the field
                if len(new_object) <= 150:
                    break
                else:
                    print("Name too long, please enter a name less than 150 characters long")
            search_method = getattr(data_store, f"search_{field_name}")
            obj = search_method(new_object)
            if obj:
                return obj
            elif new_object:
                add_method = getattr(data_store, f"add_to_{plural_field}")
                if plural_field == "privacies":
                    level = prompt(
                        format_command(f"Please type level of new {text_name}: "),
                        validator=numeric_validator,
                    )
                    return add_method(new_object, level, change_id)
                return add_method(new_object, change_id)
            else:
                print("You haven't entered an input!")
                return self.resolve_reference(
                    data_store,
                    change_id,
                    data_type,
                    db_class,
                    field_name,
                    text_name,
                    help_id,
                    search_help_id,
                )
        elif 3 <= int(choice) <= len(options):
=======
        elif 2 <= int(choice) <= len(options):
>>>>>>> 58623408
            selected_object = objects_dict[options[int(choice) - 1]]
            if selected_object:
                return selected_object

    def fuzzy_search_reference(
        self,
        data_store,
        change_id,
        data_type,
        db_class,
        field_name,
        text_name=None,
        help_id=1,
        search_help_id=1,
    ):
        """
        This method parses any reference data according to the given parameters, and uses fuzzy
        search when user is typing. If user enters a new value, it adds to the related reference
        table or searches for an existing entity again. If user selects an existing value,
        it returns the selected entity.

        :param data_store: A :class:`DataStore` object
        :type data_store: DataStore
        :param change_id: ID of the :class:`Change` object
        :type change_id: UUID
        :param data_type: For which data type the reference is resolved(Platform, Sensor or Datafile)
        :type data_type: String
        :param db_class: Class of a Reference Table
        :type db_class: SQLAlchemy Declarative Base Class
        :param field_name: Name of the resolved data
        :type field_name: String
        :param text_name: Printed name of the resolved data
        :type text_name: String
        :param help_id: Integer ID of the help text for resolve reference
        :type help_id: Integer
        :param search_help_id: Integer ID of the help text for fuzzy search reference
        :type search_help_id: Integer
        :return:
        """
        objects = data_store.session.query(db_class).all()
        completer = [p.name for p in objects]
        choice = create_menu(
            "Please start typing to show suggested values",
            cancel=f"{text_name} search",
            choices=[],
            completer=get_fuzzy_completer(completer),
        )
        if choice == ".":
            print("-" * 60, "\nReturning to the previous menu\n")
            return None
        elif choice in ["?", "HELP"]:
            print_help_text(data_store, search_help_id)
            return self.fuzzy_search_reference(
                data_store,
                change_id,
                data_type,
                db_class,
                field_name,
                text_name,
                help_id,
                search_help_id,
            )
        elif choice not in completer:
            while True:
                new_choice = create_menu(
                    f"You didn't select an existing {text_name}. "
                    f"Do you want to add '{choice}' ?",
                    choices=["Yes", f"No, I'd like to select an existing {text_name}"],
                    validate_method=is_valid,
                )
                if new_choice in ["?", "HELP"]:
                    print_help_text(data_store, constants.DID_NOT_SELECT_EXISTING)
                else:
                    break
            if new_choice == str(1):
                plural_field = (
                    re.sub(
                        "([A-Z][a-z]+)", r" \1", re.sub("([A-Z]+)", r"\1", db_class.__tablename__)
                    )
                    .strip()
                    .lower()
                    .replace(" ", "_")
                )
                add_method = getattr(data_store, f"add_to_{plural_field}")
                if plural_field == "privacies":
                    level = prompt(
                        format_command(f"Please type level of new {text_name}: "),
                        validator=numeric_validator,
                    )
                    return add_method(choice, level, change_id)
                return add_method(choice, change_id)
            elif new_choice == str(2):
                return self.fuzzy_search_reference(
                    data_store,
                    change_id,
                    data_type,
                    db_class,
                    field_name,
                    text_name,
                    help_id,
                    search_help_id,
                )
            elif new_choice == ".":
                print("-" * 60, "\nReturning to the previous menu\n")
                return self.resolve_reference(
                    data_store,
                    change_id,
                    data_type,
                    db_class,
                    field_name,
                    text_name,
                    help_id,
                    search_help_id,
                )
        else:
            return data_store.session.query(db_class).filter(db_class.name == choice).first()

    # Helper methods
    def fuzzy_search_platform(
        self, data_store, platform_name, platform_type, nationality, privacy, change_id
    ):
        """
        This method parses all platforms in the DB, and uses fuzzy search when
        user is typing. If user enters a new value, it adds to Synonym or Platforms
        according to user's choice. If user selects an existing value, it returns the
        selected Platform entity.

        :param data_store: A :class:`DataStore` object
        :type data_store: DataStore
        :param platform_name: Name of :class:`Platform`
        :type platform_name: String
        :param nationality: Name of :class:`Nationality`
        :type nationality: Nationality
        :param platform_type: Name of :class:`PlatformType`
        :type platform_type: PlatformType
        :param privacy: Name of :class:`Privacy`
        :type privacy: Privacy
        :param change_id: ID of the :class:`Change` object
        :type change_id: UUID
        :return:
        """
        completer = list()
        platforms = data_store.session.query(data_store.db_classes.Platform).all()
        for platform in platforms:
            completer.append(
                f"{platform.name} / {platform.identifier} / {platform.nationality_name}"
            )
            if platform.trigraph:
                completer.append(
                    f"{platform.trigraph} / {platform.identifier} / {platform.nationality_name}"
                )
            if platform.quadgraph:
                completer.append(
                    f"{platform.quadgraph} / {platform.identifier} / {platform.nationality_name}"
                )
        choice = create_menu(
            "Please start typing to show suggested values",
            cancel="platform search",
            choices=[],
            completer=get_fuzzy_completer(completer),
        )
        if choice in ["?", "HELP"]:
            print_help_text(data_store, constants.FUZZY_SEARCH_PLATFORM)
            return self.fuzzy_search_platform(
                data_store,
                platform_name,
                platform_type,
                nationality,
                privacy,
                change_id,
            )
        elif choice in completer:
            # Extract the platform details from the string
            name_or_xgraph, identifier, nationality = choice.split(" / ")
            # Get the platform from the database
            platform = (
                data_store.session.query(data_store.db_classes.Platform)
                .filter(
                    or_(
                        data_store.db_classes.Platform.name == name_or_xgraph,
                        data_store.db_classes.Platform.trigraph == name_or_xgraph,
                        data_store.db_classes.Platform.quadgraph == name_or_xgraph,
                    )
                )
                .filter(data_store.db_classes.Platform.identifier == identifier)
                .filter(data_store.db_classes.Platform.nationality_name == nationality)
                .first()
            )
            # If we've been given a platform name, then we might want to link
            # that platform name to the one we've picked, as a synonym
            if platform_name:
                while True:
                    new_choice = create_menu(
                        f"Do you wish to keep {platform_name} as synonym for {choice}?\n"
                        f"Warning: this should only be done when {platform_name} is a completely unique "
                        f"identifier for this platform\nnot a name that could be shared across platforms "
                        f"of different nationalities",
                        ["Yes", "No"],
                        validate_method=is_valid,
                    )
                    if new_choice in ["?", "HELP"]:
                        print_help_text(data_store, constants.KEEP_PLATFORM_AS_SYNONYM)
                    else:
                        break
                if new_choice == str(1):
                    # Add it to synonyms and return existing platform
                    data_store.add_to_synonyms(
                        PLATFORM, platform_name, platform.platform_id, change_id
                    )
                    print(f"'{platform_name}' added to Synonyms!")
                    return platform
                elif new_choice == str(2):
                    return platform
                elif new_choice == ".":
                    print("-" * 60, "\nReturning to the previous menu\n")
                    return self.fuzzy_search_platform(
                        data_store,
                        platform_name,
                        platform_type,
                        nationality,
                        privacy,
                        change_id,
                    )
            return platform
        elif choice == ".":
            print("-" * 60, "\nReturning to the previous menu\n")
            return self.resolve_platform(
                data_store,
                platform_name,
                nationality,
                platform_type,
                privacy,
                change_id,
            )
        elif choice not in completer:
            print(f"'{choice}' could not be found! Redirecting to adding a new platform..")
            return self.add_to_platforms(
                data_store, choice, platform_type, nationality, privacy, change_id
            )

    def fuzzy_search_sensor(
        self, data_store, sensor_name, sensor_type, host_id, privacy, change_id
    ):
        """
        This method parses all sensors in the DB, and uses fuzzy search when
        user is typing. If user enters a new value, it adds to Sensor table or searches
        for an existing sensor again. If user selects an existing value, it returns the
        selected Sensor entity.

        :param data_store: A :class:`DataStore` object
        :type data_store: DataStore
        :param sensor_name: Name of :class:`Sensor`
        :type sensor_name: Sensor
        :param sensor_type: Type of :class:`Sensor`
        :type sensor_type: SensorType
        :param privacy: Name of :class:`Privacy`
        :type privacy: Privacy
        :param change_id: ID of the :class:`Change` object
        :type change_id: UUID
        :return:
        """
        sensors = (
            data_store.session.query(data_store.db_classes.Sensor)
            .filter(data_store.db_classes.Sensor.host == host_id)
            .all()
        )
        completer = [sensor.name for sensor in sensors]

        choice = create_menu(
            "Please start typing to show suggested values",
            cancel="sensor search",
            choices=[],
            completer=get_fuzzy_completer(completer),
        )
        if choice in ["?", "HELP"]:
            print_help_text(data_store, constants.FUZZY_SEARCH_SENSOR)
            return self.fuzzy_search_sensor(
                data_store, sensor_name, sensor_type, host_id, privacy, change_id
            )
        elif choice == ".":
            print("-" * 60, "\nReturning to the previous menu\n")
            return self.resolve_sensor(
                data_store, sensor_name, sensor_type, host_id, privacy, change_id
            )
        elif choice not in completer:
            print(f"'{choice}' could not be found! Redirecting to adding a new sensor..")
            return self.add_to_sensors(
                data_store, sensor_name, sensor_type, host_id, privacy, change_id
            )
        else:
            return (
                data_store.session.query(data_store.db_classes.Sensor)
                .filter(data_store.db_classes.Sensor.name == choice)
                .first()
            )

    def add_to_platforms(
        self, data_store, platform_name, platform_type, nationality, privacy, change_id
    ):
        """
        This method resolves platform type, nationality and privacy. It asks user
        whether to create a platform with resolved values or not. If user enters Yes,
        it returns all necessary data to create a platform.
        If user enters No, it resolves values again.

        :param data_store: A :class:`DataStore` object
        :type data_store: DataStore
        :param platform_name: Name of :class:`Platform`
        :type platform_name: String
        :param nationality: Name of :class:`Nationality`
        :type nationality: Nationality
        :param platform_type: Name of :class:`PlatformType`
        :type platform_type: PlatformType
        :param privacy: Name of :class:`Privacy`
        :type privacy: Privacy
        :param change_id: ID of the :class:`Change` object
        :type change_id: UUID
        :return:
        """
        print("Ok, adding new platform.")
        if platform_name is None:
            platform_name = ""

        platform_name = prompt(
            format_command("Please enter a name: "), default=platform_name
        ).strip()
        if len(platform_name) > 150:
            print(
                "Platform name too long, maximum length 150 characters. Restarting platform data entry."
            )
            return self.add_to_platforms(
                data_store, platform_name, platform_type, nationality, privacy, change_id
            )

        identifier = prompt(
            format_command("Please enter identifier (pennant or tail number): ")
        ).strip()
        if len(identifier) > 10:
            print(
                "Identifier too long, maximum length 10 characters. Restarting platform data entry."
            )
            return self.add_to_platforms(
                data_store, platform_name, platform_type, nationality, privacy, change_id
            )

        trigraph = prompt(
            format_command("Please enter trigraph (optional): "), default=platform_name[:3]
        ).strip()
        if len(trigraph) > 3:
            print("Trigraph too long, maximum length 3 characters. Restarting platform data entry.")
            return self.add_to_platforms(
                data_store, platform_name, platform_type, nationality, privacy, change_id
            )

        quadgraph = prompt(
            format_command("Please enter quadgraph (optional): "), default=platform_name[:4]
        ).strip()
        if len(quadgraph) > 4:
            print(
                "Quadgraph too long, maximum length 4 characters. Restarting platform data entry."
            )
            return self.add_to_platforms(
                data_store, platform_name, platform_type, nationality, privacy, change_id
            )

        if platform_name == "" or identifier == "":
            print(
                "You must provide a platform name and identifier! Restarting platform data entry."
            )
            return self.add_to_platforms(
                data_store, platform_name, platform_type, nationality, privacy, change_id
            )

        # Choose Nationality
        if nationality:
            chosen_nationality = data_store.add_to_nationalities(nationality, change_id)
        else:
            chosen_nationality = self.resolve_reference(
                data_store,
                change_id,
                "Platform",
                data_store.db_classes.Nationality,
                "nationality",
                help_id=constants.RESOLVE_NATIONALITY,
                search_help_id=constants.FUZZY_SEARCH_NATIONALITY,
            )
        if chosen_nationality is None:
            print("Nationality couldn't resolved. Returning to the previous menu!")
            return self.resolve_platform(data_store, platform_name, None, None, None, change_id)

        # Choose Platform Type
        if platform_type:
            chosen_platform_type = data_store.add_to_platform_types(platform_type, change_id)
        else:
            chosen_platform_type = self.resolve_reference(
                data_store,
                change_id,
                data_type="Platform",
                db_class=data_store.db_classes.PlatformType,
                field_name="platform_type",
                help_id=constants.RESOLVE_PLATFORM_TYPE,
                search_help_id=constants.FUZZY_SEARCH_PLATFORM_TYPE,
            )

        if chosen_platform_type is None:
            print("Platform Type couldn't resolved. Returning to the previous menu!")
            return self.resolve_platform(data_store, platform_name, None, None, None, change_id)

        # Choose Privacy
        if privacy:
            chosen_privacy = data_store.search_privacy(privacy)
            if chosen_privacy is None:
                level = prompt(
                    format_command(f"Please type level of new classification ({privacy}): "),
                    validator=numeric_validator,
                )
                chosen_privacy = data_store.add_to_privacies(privacy, level, change_id)
        else:
            chosen_privacy = self.resolve_reference(
                data_store,
                change_id,
                data_type="Platform",
                text_name="classification",
                db_class=data_store.db_classes.Privacy,
                field_name="privacy",
                help_id=constants.RESOLVE_PRIVACY,
                search_help_id=constants.FUZZY_SEARCH_PRIVACY,
            )

        if chosen_privacy is None:
            print("Classification couldn't resolved. Returning to the previous menu!")
            return self.resolve_platform(data_store, platform_name, None, None, None, change_id)

        def is_valid_choice(option):  # pragma: no cover
            return option in [str(1), str(2), str(3), ".", "?", "HELP"]

        while True:
            print("-" * 60)
            print("Input complete. About to create this platform:")
            print(f"Name: {platform_name}")
            print(f"Trigraph: {trigraph}")
            print(f"Quadgraph: {quadgraph}")
            print(f"Identifier: {identifier}")
            print(f"Nationality: {chosen_nationality.name}")
            print(f"Class: {chosen_platform_type.name}")
            print(f"Classification: {chosen_privacy.name}")

            choice = create_menu(
                "Create this platform?: ",
                ["Yes", "No, make further edits", "No, restart platform selection process"],
                validate_method=is_valid_choice,
            )
            if choice in ["?", "HELP"]:
                print_help_text(data_store, constants.ADD_TO_PLATFORMS)
            else:
                break

        if choice == str(1):
            return (
                platform_name,
                trigraph,
                quadgraph,
                identifier,
                chosen_platform_type,
                chosen_nationality,
                chosen_privacy,
            )
        elif choice == str(2):
            return self.add_to_platforms(data_store, platform_name, None, None, None, change_id)
        elif choice == str(3):
            return self.resolve_platform(data_store, platform_name, None, None, None, change_id)
        elif choice == ".":
            print("-" * 60, "\nReturning to the previous menu\n")
            return self.resolve_platform(data_store, platform_name, None, None, None, change_id)

    def add_to_sensors(self, data_store, sensor_name, sensor_type, host_id, privacy, change_id):
        """
        This method resolves sensor type and privacy. It returns existing or resolved
        sensor type and privacy entities.

        :param data_store: A :class:`DataStore` object
        :type data_store: DataStore
        :param sensor_name: Name of :class:`Sensor`
        :type sensor_name: Sensor
        :param sensor_type: Type of :class:`Sensor`
        :type sensor_type: SensorType
        :param privacy: Name of :class:`Privacy`
        :type privacy: Privacy
        :param change_id: ID of the :class:`Change` object
        :type change_id: UUID
        :return:
        """
        # Choose Sensor Type
        print("Ok, adding new sensor.")

        # Can't pass None to prompt function below, so pass empty string instead
        if sensor_name is None:
            sensor_name = ""

        sensor_name = prompt(format_command("Please enter a name: "), default=sensor_name).strip()

        if sensor_name == "":
            print("You must provide a sensor name. Restarting sensor data entry")
            return self.add_to_sensors(
                data_store, sensor_name, sensor_type, host_id, privacy, change_id
            )
        if len(sensor_name) > 150:
            print(
                "Sensor name too long, maximum length 150 characters. Restarting sensor data entry."
            )
            return self.add_to_sensors(
                data_store, sensor_name, sensor_type, host_id, privacy, change_id
            )

        if sensor_type:
            sensor_type = data_store.add_to_sensor_types(sensor_type, change_id)
        else:
            sensor_type = self.resolve_reference(
                data_store,
                change_id,
                data_type="Sensor",
                db_class=data_store.db_classes.SensorType,
                field_name="sensor_type",
                help_id=constants.RESOLVE_SENSOR_TYPE,
                search_help_id=constants.FUZZY_SEARCH_SENSOR_TYPE,
            )

        if sensor_type is None:
            print("Sensor Type couldn't resolved. Returning to the previous menu!")
            return self.resolve_sensor(data_store, sensor_name, None, host_id, None, change_id)

        if privacy:
            chosen_privacy = data_store.search_privacy(privacy)
            if chosen_privacy is None:
                level = prompt(
                    format_command(f"Please type level of new classification ({privacy}): "),
                    validator=numeric_validator,
                )
                chosen_privacy = data_store.add_to_privacies(privacy, level, change_id)
        else:
            chosen_privacy = self.resolve_reference(
                data_store,
                change_id,
                data_type="Sensor",
                text_name="classification",
                db_class=data_store.db_classes.Privacy,
                field_name="privacy",
                help_id=constants.RESOLVE_PRIVACY,
                search_help_id=constants.FUZZY_SEARCH_PRIVACY,
            )

        if chosen_privacy is None:
            print("Classification couldn't resolved. Returning to the previous menu!")
            return self.resolve_sensor(data_store, sensor_name, None, host_id, None, change_id)

        def is_valid_choice(option):  # pragma: no cover
            return option in [str(1), str(2), str(3), ".", "?", "HELP"]

        while True:
            print("-" * 60)
            print("Input complete. About to create this sensor:")
            print(f"Name: {sensor_name}")
            print(f"Type: {sensor_type.name}")
            print(f"Classification: {chosen_privacy.name}")

            choice = create_menu(
                "Create this sensor?: ",
                ["Yes", "No, make further edits", "No, restart sensor selection process"],
                validate_method=is_valid_choice,
            )
            if choice in ["?", "HELP"]:
                print_help_text(data_store, constants.ADD_TO_SENSORS)
            else:
                break

        if choice == str(1):
            return sensor_name, sensor_type, chosen_privacy
        elif choice == str(2):
            return self.add_to_sensors(data_store, sensor_name, None, host_id, None, change_id)
        elif choice == str(3):
            return self.resolve_sensor(data_store, sensor_name, None, host_id, None, change_id)
        elif choice == ".":
            print("-" * 60, "\nReturning to the previous menu\n")
            return self.resolve_sensor(data_store, sensor_name, None, host_id, None, change_id)<|MERGE_RESOLUTION|>--- conflicted
+++ resolved
@@ -351,47 +351,7 @@
                 )
             else:
                 return result
-<<<<<<< HEAD
-        elif choice == str(2):
-            print(current_values)
-            while True:
-                new_object = prompt(
-                    format_command(f"Please type name of new {text_name}: ")
-                ).strip()
-                # If not too long for the field
-                if len(new_object) <= 150:
-                    break
-                else:
-                    print("Name too long, please enter a name less than 150 characters long")
-            search_method = getattr(data_store, f"search_{field_name}")
-            obj = search_method(new_object)
-            if obj:
-                return obj
-            elif new_object:
-                add_method = getattr(data_store, f"add_to_{plural_field}")
-                if plural_field == "privacies":
-                    level = prompt(
-                        format_command(f"Please type level of new {text_name}: "),
-                        validator=numeric_validator,
-                    )
-                    return add_method(new_object, level, change_id)
-                return add_method(new_object, change_id)
-            else:
-                print("You haven't entered an input!")
-                return self.resolve_reference(
-                    data_store,
-                    change_id,
-                    data_type,
-                    db_class,
-                    field_name,
-                    text_name,
-                    help_id,
-                    search_help_id,
-                )
-        elif 3 <= int(choice) <= len(options):
-=======
         elif 2 <= int(choice) <= len(options):
->>>>>>> 58623408
             selected_object = objects_dict[options[int(choice) - 1]]
             if selected_object:
                 return selected_object
