import re
import sys

from prompt_toolkit import prompt
<<<<<<< HEAD
from prompt_toolkit.completion import FuzzyWordCompleter
from prompt_toolkit.validation import Validator
=======
>>>>>>> c3bd859f
from sqlalchemy import desc, or_
from tabulate import tabulate

from pepys_import.core.store import constants
from pepys_import.resolvers.command_line_input import create_menu, get_fuzzy_completer, is_valid
from pepys_import.resolvers.data_resolver import DataResolver


def is_number(text):
    return text.isdigit()


numeric_validator = Validator.from_callable(
    is_number, error_message="This input contains non-numeric characters", move_cursor_to_end=True
)


class CommandLineResolver(DataResolver):
    def resolve_datafile(self, data_store, datafile_name, datafile_type, privacy, change_id):
        """
        This method resolves datafile type and privacy. It asks user whether to create
        a datafile with resolved values or not. If user enters Yes, it returns all
        necessary data to create a datafile. If user enters No, it resolves values again

        :param data_store: A :class:`DataStore` object
        :type data_store: DataStore
        :param datafile_name:  Name of :class`Datafile`
        :type datafile_name: String
        :param datafile_type: Type of :class`Datafile`
        :type datafile_type: String
        :param privacy: Name of :class:`Privacy`
        :type privacy: String
        :param change_id: ID of the :class:`Change` object
        :type change_id: UUID
        :return:
        """
        print("Ok, adding new datafile.")

        datafile_name = prompt("Please enter a name: ", default=datafile_name).strip()

        if datafile_name == "":
            print("You must provide a datafile name. Restarting data file entry.")
            return self.resolve_datafile(
                data_store, datafile_name, datafile_type, privacy, change_id
            )
        if len(datafile_name) > 150:
            print(
                "Datafile name too long, maximum length 150 characters. Restarting data file entry."
            )
            return self.resolve_datafile(
                data_store, datafile_name, datafile_type, privacy, change_id
            )

        # Choose Datafile Type
        if datafile_type:
            chosen_datafile_type = data_store.add_to_datafile_types(datafile_type, change_id)
        else:
            chosen_datafile_type = self.resolve_reference(
                data_store,
                change_id,
                data_type="Datafile",
                db_class=data_store.db_classes.DatafileType,
                field_name="datafile_type",
            )

        if chosen_datafile_type is None:
            print("Quitting")
            sys.exit(1)

        # Choose Privacy
        if privacy:
            chosen_privacy = data_store.search_privacy(privacy)
            if chosen_privacy is None:
                level = prompt(
                    f"Please type level of new classification ({privacy}): ",
                    validator=numeric_validator,
                )
                chosen_privacy = data_store.add_to_privacies(privacy, level, change_id)
        else:
            chosen_privacy = self.resolve_reference(
                data_store,
                change_id,
                data_type="Datafile",
                db_class=data_store.db_classes.Privacy,
                field_name="privacy",
                text_name="classification",
            )

        if chosen_privacy is None:
            print("Quitting")
            sys.exit(1)

        print("-" * 61)
        print("Input complete. About to create this datafile:")
        print(f"Name: {datafile_name}")
        print(f"Type: {chosen_datafile_type.name}")
        print(f"Classification: {chosen_privacy.name}")

        choice = create_menu(
            "Create this datafile?: ", ["Yes", "No, make further edits"], validate_method=is_valid,
        )

        if choice == str(1):
            return datafile_name, chosen_datafile_type, chosen_privacy
        elif choice == str(2):
            return self.resolve_datafile(data_store, datafile_name, None, None, change_id)
        elif choice == ".":
            print("Quitting")
            sys.exit(1)

    def resolve_platform(
        self, data_store, platform_name, platform_type, nationality, privacy, change_id
    ):
        platform_details = []
        final_options = [f"Search for existing platform", f"Add a new platform"]
        if platform_name:
            # If we've got a platform_name, then we can search for all platforms
            # with this name, and present a list to the user to choose from,
            # alongside the options to search for an existing platform and add
            # a new platform

            # The order-by clause is important, to get the same ordering of
            # options on different platforms/db backends, so that our tests work
            platforms = (
                data_store.session.query(data_store.db_classes.Platform)
                .join(data_store.db_classes.Nationality)
                .filter(data_store.db_classes.Platform.name == platform_name)
                .order_by(
                    data_store.db_classes.Platform.identifier.asc(),
                    data_store.db_classes.Nationality.priority.asc(),
                    data_store.db_classes.Nationality.name.asc(),
                )
                .all()
            )
            for platform in platforms:
                platform_details.append(
                    f"{platform.name} / {platform.identifier} / {platform.nationality_name}"
                )
            final_options[1] += f", default name '{platform_name}'"
        choices = platform_details + final_options
        choice = create_menu(
            f"Select a platform entry for {platform_name}:", choices, validate_method=is_valid,
        )
        if choice == ".":
            print("Quitting")
            sys.exit(1)
        if int(choice) <= len(platform_details):
            # One of the pre-existing platforms was chosen
            platform_index = int(choice) - 1
            return platforms[platform_index]
        elif choice == str(len(choices) - 1):
            return self.fuzzy_search_platform(
                data_store, platform_name, platform_type, nationality, privacy, change_id,
            )
        elif choice == str(len(choices)):
            return self.add_to_platforms(
                data_store, platform_name, platform_type, nationality, privacy, change_id,
            )

    def resolve_sensor(self, data_store, sensor_name, sensor_type, host_id, privacy, change_id):
        Platform = data_store.db_classes.Platform
        host_platform = (
            data_store.session.query(Platform).filter(Platform.platform_id == host_id).first()
        )
        if not host_platform:
            print("Invalid platform id specified")
            print("Quitting")
            sys.exit(1)

        options = [
            f"Search for existing sensor on platform '{host_platform.name}'",
            f"Add a new sensor",
        ]
        objects = (
            data_store.session.query(data_store.db_classes.Sensor)
            .filter(data_store.db_classes.Sensor.host == host_id)
            .all()
        )
        objects_dict = {obj.name: obj for obj in objects}
        if len(objects_dict) <= 7:
            options.extend(objects_dict)
        if sensor_name:
            options[1] += f", default name '{sensor_name}'"
            prompt = f"Sensor '{sensor_name}' on platform '{host_platform.name}' not found. Do you wish to: "
        else:
            prompt = f"Sensor on platform '{host_platform.name}' not found. Do you wish to: "

        def is_valid_dynamic(option):
            return option in [str(i) for i in range(1, len(options) + 1)] or option == "."

        choice = create_menu(prompt, options, validate_method=is_valid_dynamic)
        if choice == ".":
            print("Quitting")
            sys.exit(1)
        elif choice == str(1):
            return self.fuzzy_search_sensor(
                data_store, sensor_name, sensor_type, host_platform.platform_id, privacy, change_id
            )
        elif choice == str(2):
            return self.add_to_sensors(
                data_store, sensor_name, sensor_type, host_id, privacy, change_id
            )
        elif 3 <= int(choice) <= len(options):
            selected_object = objects_dict[options[int(choice) - 1]]
            if selected_object:
                return selected_object

    def resolve_reference(
        self, data_store, change_id, data_type, db_class, field_name, text_name=None
    ):
        """
        This method resolves any reference data according to the given parameters.

        :param data_store: A :class:`DataStore` object
        :type data_store: DataStore
        :param change_id: ID of the :class:`Change` object
        :type change_id: UUID
        :param data_type: For which data type the reference is resolved(Platform, Sensor or Datafile)
        :type data_type: String
        :param db_class: Class of a Reference Table
        :type db_class: SQLAlchemy Declarative Base Class
        :param field_name: Name of the resolved data
        :type field_name: String
        :param text_name: Printed name of the resolved data
        :type text_name: String
        :return:
        """
        if text_name is None:
            text_name = field_name.replace("_", "-")
        options = [f"Search an existing {text_name}", f"Add a new {text_name}"]
        title = f"Ok, please provide {text_name} for new {data_type}: "
        current_values = ""
        if db_class.__tablename__ == constants.NATIONALITY:
            objects = (
                data_store.session.query(db_class)
                .filter(db_class.priority.in_([1, 2]))
                .order_by(db_class.priority, db_class.name)
                .all()
            )
        elif db_class.__tablename__ == constants.PRIVACY:
            all_values = data_store.session.query(db_class).order_by(db_class.level).all()
            objects = all_values[:7]
            current_values = f"\nCurrent Privacies in the Database\n"
            headers = ["name", "level"]
            current_values += tabulate(
                [[str(getattr(row, column)) for column in headers] for row in all_values],
                headers=headers,
                tablefmt="github",
                floatfmt=".3f",
            )
            current_values += "\n"
        else:
            objects = data_store.session.query(db_class).limit(7).all()
        objects_dict = {obj.name: obj for obj in objects}
        # CamelCase table names should be split into words, separated by "-" and converted to
        # lowercase for matching with DataStore add methods (i.e. PlatformTypes -> platform_types)
        plural_field = (
            re.sub("([A-Z][a-z]+)", r" \1", re.sub("([A-Z]+)", r"\1", db_class.__tablename__))
            .strip()
            .lower()
            .replace(" ", "_")
        )
        options.extend(objects_dict)

        def is_valid_dynamic(option):
            return option in [str(i) for i in range(1, len(options) + 1)] or option == "."

        choice = create_menu(title, options, validate_method=is_valid_dynamic,)
        if choice == ".":
            print("-" * 61, "\nReturning to the previous menu\n")
            return None
        elif choice == str(1):
            result = self.fuzzy_search_reference(
                data_store, change_id, data_type, db_class, field_name, text_name
            )
            if result is None:
                return self.resolve_reference(
                    data_store, change_id, data_type, db_class, field_name, text_name
                )
            else:
                return result
        elif choice == str(2):
            print(current_values)
            while True:
                new_object = prompt(f"Please type name of new {text_name}: ").strip()
                # If not too long for the field
                if len(new_object) <= 150:
                    break
                else:
                    print("Name too long, please enter a name less than 150 characters long")
            search_method = getattr(data_store, f"search_{field_name}")
            obj = search_method(new_object)
            if obj:
                return obj
            elif new_object:
                add_method = getattr(data_store, f"add_to_{plural_field}")
                if plural_field == "privacies":
                    level = prompt(
                        f"Please type level of new {text_name}: ", validator=numeric_validator
                    )
                    return add_method(new_object, level, change_id)
                return add_method(new_object, change_id)
            else:
                print("You haven't entered an input!")
                return self.resolve_reference(
                    data_store, change_id, data_type, db_class, field_name, text_name
                )
        elif 3 <= int(choice) <= len(options):
            selected_object = objects_dict[options[int(choice) - 1]]
            if selected_object:
                return selected_object

    def fuzzy_search_reference(
        self, data_store, change_id, data_type, db_class, field_name, text_name=None
    ):
        """
        This method parses any reference data according to the given parameters, and uses fuzzy
        search when user is typing. If user enters a new value, it adds to the related reference
        table or searches for an existing entity again. If user selects an existing value,
        it returns the selected entity.

        :param data_store: A :class:`DataStore` object
        :type data_store: DataStore
        :param change_id: ID of the :class:`Change` object
        :type change_id: UUID
        :param data_type: For which data type the reference is resolved(Platform, Sensor or Datafile)
        :type data_type: String
        :param db_class: Class of a Reference Table
        :type db_class: SQLAlchemy Declarative Base Class
        :param field_name: Name of the resolved data
        :type field_name: String
        :param text_name: Printed name of the resolved data
        :type text_name: String
        :return:
        """
        objects = data_store.session.query(db_class).all()
        completer = [p.name for p in objects]
        choice = create_menu(
            "Please start typing to show suggested values",
            cancel=f"{text_name} search",
            choices=[],
            completer=get_fuzzy_completer(completer),
        )
        if choice == ".":
            print("-" * 61, "\nReturning to the previous menu\n")
            return None
        elif choice not in completer:
            new_choice = create_menu(
                f"You didn't select an existing {text_name}. " f"Do you want to add '{choice}' ?",
                choices=["Yes", f"No, I'd like to select an existing {text_name}"],
                validate_method=is_valid,
            )
            if new_choice == str(1):
                plural_field = (
                    re.sub(
                        "([A-Z][a-z]+)", r" \1", re.sub("([A-Z]+)", r"\1", db_class.__tablename__)
                    )
                    .strip()
                    .lower()
                    .replace(" ", "_")
                )
                add_method = getattr(data_store, f"add_to_{plural_field}")
                if plural_field == "privacies":
                    level = prompt(
                        f"Please type level of new {text_name}: ", validator=numeric_validator
                    )
                    return add_method(choice, level, change_id)
                return add_method(choice, change_id)
            elif new_choice == str(2):
                return self.fuzzy_search_reference(
                    data_store, change_id, data_type, db_class, field_name, text_name
                )
            elif new_choice == ".":
                print("-" * 61, "\nReturning to the previous menu\n")
                return self.resolve_reference(
                    data_store, change_id, data_type, db_class, field_name, text_name
                )
        else:
            return data_store.session.query(db_class).filter(db_class.name == choice).first()

    # Helper methods
    def fuzzy_search_platform(
        self, data_store, platform_name, platform_type, nationality, privacy, change_id
    ):
        """
        This method parses all platforms in the DB, and uses fuzzy search when
        user is typing. If user enters a new value, it adds to Synonym or Platforms
        according to user's choice. If user selects an existing value, it returns the
        selected Platform entity.

        :param data_store: A :class:`DataStore` object
        :type data_store: DataStore
        :param platform_name: Name of :class:`Platform`
        :type platform_name: String
        :param nationality: Name of :class:`Nationality`
        :type nationality: Nationality
        :param platform_type: Name of :class:`PlatformType`
        :type platform_type: PlatformType
        :param privacy: Name of :class:`Privacy`
        :type privacy: Privacy
        :param change_id: ID of the :class:`Change` object
        :type change_id: UUID
        :return:
        """
        completer = list()
        platforms = data_store.session.query(data_store.db_classes.Platform).all()
        for platform in platforms:
            completer.append(
                f"{platform.name} / {platform.identifier} / {platform.nationality_name}"
            )
            if platform.trigraph:
                completer.append(
                    f"{platform.trigraph} / {platform.identifier} / {platform.nationality_name}"
                )
            if platform.quadgraph:
                completer.append(
                    f"{platform.quadgraph} / {platform.identifier} / {platform.nationality_name}"
                )
        choice = create_menu(
            "Please start typing to show suggested values",
            cancel="platform search",
            choices=[],
            completer=get_fuzzy_completer(completer),
        )
        if choice in completer:
            # Extract the platform details from the string
            name_or_xgraph, identifier, nationality = choice.split(" / ")
            # Get the platform from the database
            platform = (
                data_store.session.query(data_store.db_classes.Platform)
                .filter(
                    or_(
                        data_store.db_classes.Platform.name == name_or_xgraph,
                        data_store.db_classes.Platform.trigraph == name_or_xgraph,
                        data_store.db_classes.Platform.quadgraph == name_or_xgraph,
                    )
                )
                .filter(data_store.db_classes.Platform.identifier == identifier)
                .filter(data_store.db_classes.Platform.nationality_name == nationality)
                .first()
            )
            # If we've been given a platform name, then we might want to link
            # that platform name to the one we've picked, as a synonym
            if platform_name:
                new_choice = create_menu(
                    f"Do you wish to keep {platform_name} as synonym for {choice}?\n"
                    f"Warning: this should only be done when {platform_name} is a completely unique identifier for this platform\n"
                    f"not a name that could be shared across platforms of different nationalities",
                    ["Yes", "No"],
                    validate_method=is_valid,
                )
                if new_choice == str(1):
                    # Add it to synonyms and return existing platform
                    data_store.add_to_synonyms(
                        constants.PLATFORM, platform_name, platform.platform_id, change_id
                    )
                    print(f"'{platform_name}' added to Synonyms!")
                    return platform
                elif new_choice == str(2):
                    return platform
                elif new_choice == ".":
                    print("-" * 61, "\nReturning to the previous menu\n")
                    return self.fuzzy_search_platform(
                        data_store, platform_name, platform_type, nationality, privacy, change_id,
                    )
            return platform
        elif choice == ".":
            print("-" * 61, "\nReturning to the previous menu\n")
            return self.resolve_platform(
                data_store, platform_name, nationality, platform_type, privacy, change_id,
            )
        elif choice not in completer:
            print(f"'{choice}' could not be found! Redirecting to adding a new platform..")
            return self.add_to_platforms(
                data_store, choice, platform_type, nationality, privacy, change_id
            )

    def fuzzy_search_sensor(
        self, data_store, sensor_name, sensor_type, host_id, privacy, change_id
    ):
        """
        This method parses all sensors in the DB, and uses fuzzy search when
        user is typing. If user enters a new value, it adds to Sensor table or searches
        for an existing sensor again. If user selects an existing value, it returns the
        selected Sensor entity.

        :param data_store: A :class:`DataStore` object
        :type data_store: DataStore
        :param sensor_name: Name of :class:`Sensor`
        :type sensor_name: Sensor
        :param sensor_type: Type of :class:`Sensor`
        :type sensor_type: SensorType
        :param privacy: Name of :class:`Privacy`
        :type privacy: Privacy
        :param change_id: ID of the :class:`Change` object
        :type change_id: UUID
        :return:
        """
        sensors = (
            data_store.session.query(data_store.db_classes.Sensor)
            .filter(data_store.db_classes.Sensor.host == host_id)
            .all()
        )
        completer = [sensor.name for sensor in sensors]

        choice = create_menu(
            "Please start typing to show suggested values",
            cancel="sensor search",
            choices=[],
            completer=get_fuzzy_completer(completer),
        )
        if choice == ".":
            print("-" * 61, "\nReturning to the previous menu\n")
            return self.resolve_sensor(
                data_store, sensor_name, sensor_type, host_id, privacy, change_id
            )
        elif choice not in completer:
            print(f"'{choice}' could not be found! Redirecting to adding a new sensor..")
            return self.add_to_sensors(
                data_store, sensor_name, sensor_type, host_id, privacy, change_id
            )
        else:
            return (
                data_store.session.query(data_store.db_classes.Sensor)
                .filter(data_store.db_classes.Sensor.name == choice)
                .first()
            )

    def add_to_platforms(
        self, data_store, platform_name, platform_type, nationality, privacy, change_id
    ):
        """
        This method resolves platform type, nationality and privacy. It asks user
        whether to create a platform with resolved values or not. If user enters Yes,
        it returns all necessary data to create a platform.
        If user enters No, it resolves values again.

        :param data_store: A :class:`DataStore` object
        :type data_store: DataStore
        :param identifier: Identifier string
        :type identifier: String
        :param platform_name: Name of :class:`Platform`
        :type platform_name: String
        :param nationality: Name of :class:`Nationality`
        :type nationality: Nationality
        :param platform_type: Name of :class:`PlatformType`
        :type platform_type: PlatformType
        :param privacy: Name of :class:`Privacy`
        :type privacy: Privacy
        :param change_id: ID of the :class:`Change` object
        :type change_id: UUID
        :return:
        """
        print("Ok, adding new platform.")
        if platform_name is None:
            platform_name = ""

        platform_name = prompt("Please enter a name: ", default=platform_name).strip()
        if len(platform_name) > 150:
            print(
                "Platform name too long, maximum length 150 characters. Restarting platform data entry."
            )
            return self.add_to_platforms(
                data_store, platform_name, platform_type, nationality, privacy, change_id
            )

        identifier = prompt("Please enter identifier (pennant or tail number): ").strip()
        if len(identifier) > 10:
            print(
                "Identifier too long, maximum length 10 characters. Restarting platform data entry."
            )
            return self.add_to_platforms(
                data_store, platform_name, platform_type, nationality, privacy, change_id
            )

        trigraph = prompt("Please enter trigraph (optional): ", default=platform_name[:3]).strip()
        if len(trigraph) > 3:
            print("Trigraph too long, maximum length 3 characters. Restarting platform data entry.")
            return self.add_to_platforms(
                data_store, platform_name, platform_type, nationality, privacy, change_id
            )

        quadgraph = prompt("Please enter quadgraph (optional): ", default=platform_name[:4]).strip()
        if len(quadgraph) > 4:
            print(
                "Quadgraph too long, maximum length 4 characters. Restarting platform data entry."
            )
            return self.add_to_platforms(
                data_store, platform_name, platform_type, nationality, privacy, change_id
            )

        if platform_name == "" or identifier == "":
            print("You must provide a platform name and identifier! Restarting plaform data entry.")
            return self.add_to_platforms(
                data_store, platform_name, platform_type, nationality, privacy, change_id
            )

        # Choose Nationality
        if nationality:
            chosen_nationality = data_store.add_to_nationalities(nationality, change_id)
        else:
            chosen_nationality = self.resolve_reference(
                data_store, change_id, "Platform", data_store.db_classes.Nationality, "nationality",
            )
        if chosen_nationality is None:
            print("Nationality couldn't resolved. Returning to the previous menu!")
            return self.resolve_platform(data_store, platform_name, None, None, None, change_id)

        # Choose Platform Type
        if platform_type:
            chosen_platform_type = data_store.add_to_platform_types(platform_type, change_id)
        else:
            chosen_platform_type = self.resolve_reference(
                data_store,
                change_id,
                data_type="Platform",
                db_class=data_store.db_classes.PlatformType,
                field_name="platform_type",
            )

        if chosen_platform_type is None:
            print("Platform Type couldn't resolved. Returning to the previous menu!")
            return self.resolve_platform(data_store, platform_name, None, None, None, change_id)

        # Choose Privacy
        if privacy:
            chosen_privacy = data_store.search_privacy(privacy)
            if chosen_privacy is None:
                level = prompt(
                    f"Please type level of new classification ({privacy}): ",
                    validator=numeric_validator,
                )
                chosen_privacy = data_store.add_to_privacies(privacy, level, change_id)
        else:
            chosen_privacy = self.resolve_reference(
                data_store,
                change_id,
                data_type="Platform",
                text_name="classification",
                db_class=data_store.db_classes.Privacy,
                field_name="privacy",
            )

        if chosen_privacy is None:
            print("Classification couldn't resolved. Returning to the previous menu!")
            return self.resolve_platform(data_store, platform_name, None, None, None, change_id)

        print("-" * 61)
        print("Input complete. About to create this platform:")
        print(f"Name: {platform_name}")
        print(f"Trigraph: {trigraph}")
        print(f"Quadgraph: {quadgraph}")
        print(f"Identifier: {identifier}")
        print(f"Nationality: {chosen_nationality.name}")
        print(f"Class: {chosen_platform_type.name}")
        print(f"Classification: {chosen_privacy.name}")

        choice = create_menu(
            "Create this platform?: ", ["Yes", "No, make further edits"], validate_method=is_valid,
        )

        if choice == str(1):
            return (
                platform_name,
                trigraph,
                quadgraph,
                identifier,
                chosen_platform_type,
                chosen_nationality,
                chosen_privacy,
            )
        elif choice == str(2):
            return self.add_to_platforms(data_store, platform_name, None, None, None, change_id)
        elif choice == ".":
            print("-" * 61, "\nReturning to the previous menu\n")
            return self.resolve_platform(data_store, platform_name, None, None, None, change_id)

    def add_to_sensors(self, data_store, sensor_name, sensor_type, host_id, privacy, change_id):
        """
        This method resolves sensor type and privacy. It returns existing or resolved
        sensor type and privacy entities.

        :param data_store: A :class:`DataStore` object
        :type data_store: DataStore
        :param sensor_name: Name of :class:`Sensor`
        :type sensor_name: Sensor
        :param sensor_type: Type of :class:`Sensor`
        :type sensor_type: SensorType
        :param privacy: Name of :class:`Privacy`
        :type privacy: Privacy
        :param change_id: ID of the :class:`Change` object
        :type change_id: UUID
        :return:
        """
        # Choose Sensor Type
        print("Ok, adding new sensor.")

        # Can't pass None to prompt function below, so pass empty string instead
        if sensor_name is None:
            sensor_name = ""

        sensor_name = prompt("Please enter a name: ", default=sensor_name).strip()

        if sensor_name == "":
            print("You must provide a sensor name. Restarting sensor data entry")
            return self.add_to_sensors(
                data_store, sensor_name, sensor_type, host_id, privacy, change_id
            )
        if len(sensor_name) > 150:
            print(
                "Sensor name too long, maximum length 150 characters. Restarting sensor data entry."
            )
            return self.add_to_sensors(
                data_store, sensor_name, sensor_type, host_id, privacy, change_id
            )

        if sensor_type:
            sensor_type = data_store.add_to_sensor_types(sensor_type, change_id)
        else:
            sensor_type = self.resolve_reference(
                data_store,
                change_id,
                data_type="Sensor",
                db_class=data_store.db_classes.SensorType,
                field_name="sensor_type",
            )

        if sensor_type is None:
            print("Sensor Type couldn't resolved. Returning to the previous menu!")
            return self.resolve_sensor(data_store, sensor_name, None, host_id, None, change_id)

        if privacy:
            chosen_privacy = data_store.search_privacy(privacy)
            if chosen_privacy is None:
                level = prompt(
                    f"Please type level of new classification ({privacy}): ",
                    validator=numeric_validator,
                )
                chosen_privacy = data_store.add_to_privacies(privacy, level, change_id)
        else:
            chosen_privacy = self.resolve_reference(
                data_store,
                change_id,
                data_type="Sensor",
                text_name="classification",
                db_class=data_store.db_classes.Privacy,
                field_name="privacy",
            )

        if chosen_privacy is None:
            print("Classification couldn't resolved. Returning to the previous menu!")
            return self.resolve_sensor(data_store, sensor_name, None, host_id, None, change_id)

        print("-" * 61)
        print("Input complete. About to create this sensor:")
        print(f"Name: {sensor_name}")
        print(f"Type: {sensor_type.name}")
        print(f"Classification: {chosen_privacy.name}")

        choice = create_menu(
            "Create this sensor?: ", ["Yes", "No, make further edits"], validate_method=is_valid,
        )

        if choice == str(1):
            return sensor_name, sensor_type, chosen_privacy
        elif choice == str(2):
            return self.add_to_sensors(data_store, sensor_name, None, host_id, None, change_id)
        elif choice == ".":
            print("-" * 61, "\nReturning to the previous menu\n")
            return self.resolve_sensor(data_store, sensor_name, None, host_id, None, change_id)<|MERGE_RESOLUTION|>--- conflicted
+++ resolved
@@ -2,12 +2,8 @@
 import sys
 
 from prompt_toolkit import prompt
-<<<<<<< HEAD
-from prompt_toolkit.completion import FuzzyWordCompleter
 from prompt_toolkit.validation import Validator
-=======
->>>>>>> c3bd859f
-from sqlalchemy import desc, or_
+from sqlalchemy import or_
 from tabulate import tabulate
 
 from pepys_import.core.store import constants
