import sys

from prompt_toolkit import prompt
from prompt_toolkit.validation import Validator
from tabulate import tabulate

from pepys_import.core.store.constants import NATIONALITY, PLATFORM, PRIVACY
from pepys_import.resolvers import constants
from pepys_import.resolvers.command_line_input import create_menu, get_fuzzy_completer, is_valid
from pepys_import.resolvers.data_resolver import DataResolver
from pepys_import.utils.text_formatting_utils import (
    custom_print_formatted_text,
    format_command,
    format_error_message,
    print_help_text,
    print_new_section_title,
)


def is_number(text):
    return text.isdigit()


numeric_validator = Validator.from_callable(
    is_number, error_message="This input contains non-numeric characters", move_cursor_to_end=True
)


class CommandLineResolver(DataResolver):
    def resolve_datafile(self, data_store, datafile_name, datafile_type, privacy, change_id):
        """
        This method resolves datafile type and privacy. It asks user whether to create
        a datafile with resolved values or not. If user enters Yes, it returns all
        necessary data to create a datafile. If user enters No, it resolves values again

        :param data_store: A :class:`DataStore` object
        :type data_store: DataStore
        :param datafile_name:  Name of :class`Datafile`
        :type datafile_name: String
        :param datafile_type: Type of :class`Datafile`
        :type datafile_type: String
        :param privacy: Name of :class:`Privacy`
        :type privacy: String
        :param change_id: ID of the :class:`Change` object
        :type change_id: UUID
        :return:
        """
        if datafile_name is None:
            raise ValueError("You must specify a datafile name when calling resolve_datafile")

        print_new_section_title("Resolve Datafile")
        print(f"Ok, adding new datafile {datafile_name}.")

        # Choose Datafile Type
        if datafile_type:
            chosen_datafile_type = data_store.add_to_datafile_types(datafile_type, change_id)
        else:
            chosen_datafile_type = self.resolve_reference(
                data_store,
                change_id,
                data_type="Datafile",
                db_class=data_store.db_classes.DatafileType,
                field_name="datafile_type",
                help_id=constants.RESOLVE_DATAFILE_TYPE,
                search_help_id=constants.FUZZY_SEARCH_DATAFILE_TYPE,
            )

        if chosen_datafile_type is None:
            print("Quitting")
            sys.exit(1)

        # Choose Privacy
        if privacy:
            chosen_privacy = data_store.search_privacy(privacy)
            if chosen_privacy is None:
                level = prompt(
                    format_command(f"Please type level of new classification ({privacy}): "),
                    validator=numeric_validator,
                )
                chosen_privacy = data_store.add_to_privacies(privacy, level, change_id)
        else:
            chosen_privacy = self.resolve_reference(
                data_store,
                change_id,
                data_type=f"Datafile named '{datafile_name}'",
                db_class=data_store.db_classes.Privacy,
                field_name="privacy",
                text_name="classification",
                help_id=constants.RESOLVE_PRIVACY,
                search_help_id=constants.FUZZY_SEARCH_PRIVACY,
            )

        if chosen_privacy is None:
            print("Quitting")
            sys.exit(1)

        while True:
            print("-" * 60)
            print("Input complete. About to create this datafile:")
            print(f"Name: {datafile_name}")
            print(f"Type: {chosen_datafile_type.name}")
            print(f"Classification: {chosen_privacy.name}")

            choice = create_menu(
                "Create this datafile?: ",
                ["Yes", "No, make further edits"],
                validate_method=is_valid,
            )

            if choice in ["?", "HELP"]:
                print_help_text(data_store, constants.RESOLVE_DATAFILE)
            else:
                break
        if choice == str(1):
            return datafile_name, chosen_datafile_type, chosen_privacy
        elif choice == str(2):
            return self.resolve_datafile(data_store, datafile_name, None, None, change_id)
        elif choice == ".":
            print("Quitting")
            sys.exit(1)

    def resolve_platform(
        self, data_store, platform_name, platform_type, nationality, privacy, change_id
    ):
        print_new_section_title("Resolve Platform")
        platform_details = []
        final_options = ["Add a new platform", "Search for existing platform"]
        if platform_name:
            # If we've got a platform_name, then we can search for all platforms
            # with this name, and present a list to the user to choose from,
            # alongside the options to search for an existing platform and add
            # a new platform

            # The order-by clause is important, to get the same ordering of
            # options on different platforms/db backends, so that our tests work
            platforms = (
                data_store.session.query(data_store.db_classes.Platform)
                .join(data_store.db_classes.Nationality)
                .filter(data_store.db_classes.Platform.name == platform_name)
                .order_by(
                    data_store.db_classes.Platform.identifier.asc(),
                    data_store.db_classes.Nationality.priority.asc(),
                    data_store.db_classes.Nationality.name.asc(),
                )
                .all()
            )
            for platform in platforms:
                platform_details.append(
                    f"Select: {platform.name} / {platform.identifier} / {platform.nationality_name}"
                )
        choices = final_options + platform_details

        def is_valid_dynamic(option):  # pragma: no cover
            return option in [str(i) for i in range(1, len(choices) + 1)] + [".", "?", "HELP"]

        choice = create_menu(
            f"Select a platform entry for {platform_name}:",
            choices,
            validate_method=is_valid_dynamic,
        )
        if choice == ".":
            print("Quitting")
            sys.exit(1)
        elif choice in ["?", "HELP"]:
            print_help_text(data_store, constants.RESOLVE_PLATFORM)
            return self.resolve_platform(
                data_store, platform_name, platform_type, nationality, privacy, change_id
            )
        elif choice == str(1):
            return self.add_to_platforms(
                data_store,
                platform_name,
                platform_type,
                nationality,
                privacy,
                change_id,
            )
        elif choice == str(2):
            return self.fuzzy_search_platform(
                data_store,
                platform_name,
                platform_type,
                nationality,
                privacy,
                change_id,
            )
        elif 3 <= int(choice) <= len(choices):
            # One of the pre-existing platforms was chosen
            platform_index = int(choice) - 3
            return platforms[platform_index]

    def resolve_sensor(self, data_store, sensor_name, sensor_type, host_id, privacy, change_id):
        print_new_section_title("Resolve Sensor")
        Platform = data_store.db_classes.Platform
        host_platform = (
            data_store.session.query(Platform).filter(Platform.platform_id == host_id).first()
        )
        if not host_platform:
            custom_print_formatted_text(format_error_message("Invalid platform id specified"))
            print("Quitting")
            sys.exit(1)

        objects = (
            data_store.session.query(data_store.db_classes.Sensor)
            .filter(data_store.db_classes.Sensor.host == host_id)
            .all()
        )
        if len(objects) == 0:
            # No sensors for this platform, so no point asking to search
            options = ["Add a new sensor"]
            search_option = 0  # Invalid option number, as search not available in this situation
            add_option = 1
            other_options_base = 2
        else:
            add_option = 1
            search_option = 2
            other_options_base = 3
            options = [
                "Add a new sensor",
                f"Search for existing sensor on platform '{host_platform.name}'",
            ]

            objects_dict = {f"Select: {obj.name}": obj for obj in objects}
            if len(objects_dict) <= 7:
                options.extend(objects_dict)

        if sensor_name:
            prompt = f"Sensor '{sensor_name}' on platform '{host_platform.name}' not found. Do you wish to: "
        else:
            prompt = f"Sensor on platform '{host_platform.name}' not found. Do you wish to: "

        def is_valid_dynamic(option):  # pragma: no cover
            return option in [str(i) for i in range(1, len(options) + 1)] + [".", "?", "HELP"]

        choice = create_menu(prompt, options, validate_method=is_valid_dynamic)
        if choice == ".":
            print("Quitting")
            sys.exit(1)
        elif choice in ["?", "HELP"]:
            print_help_text(data_store, constants.RESOLVE_SENSOR)
            return self.resolve_sensor(
                data_store, sensor_name, sensor_type, host_id, privacy, change_id
            )
        elif choice == str(search_option):
            return self.fuzzy_search_sensor(
                data_store, sensor_name, sensor_type, host_platform.platform_id, privacy, change_id
            )
        elif choice == str(add_option):
            return self.add_to_sensors(
                data_store, sensor_name, sensor_type, host_id, privacy, change_id
            )
        elif other_options_base <= int(choice) <= len(options):
            selected_object = objects_dict[options[int(choice) - 1]]
            if selected_object:
                # add sensor name and the selected sensor to sensor cache
                data_store._sensor_cache[(sensor_name, host_platform.platform_id)] = selected_object
                return selected_object

    def resolve_reference(
        self,
        data_store,
        change_id,
        data_type,
        db_class,
        field_name,
        help_id,
        search_help_id,
        text_name=None,
    ):
        """
        This method resolves any reference data according to the given parameters.

        :param data_store: A :class:`DataStore` object
        :type data_store: DataStore
        :param change_id: ID of the :class:`Change` object
        :type change_id: UUID
        :param data_type: For which data type the reference is resolved(Platform, Sensor or Datafile)
        :type data_type: String
        :param db_class: Class of a Reference Table
        :type db_class: SQLAlchemy Declarative Base Class
        :param field_name: Name of the resolved data
        :type field_name: String
        :param text_name: Printed name of the resolved data
        :type text_name: String
        :param help_id: Integer ID of the help text for resolve reference
        :type help_id: Integer
        :param search_help_id: Integer ID of the help text for fuzzy search reference
        :type search_help_id: Integer
        :return:
        """
        if text_name is None:
            text_name = field_name.replace("_", "-")
        options = [f"Search an existing {text_name}"]
        title = f"Ok, please provide {text_name} for new {data_type}: "
        current_values = ""
        if db_class.__tablename__ == NATIONALITY:
            objects = (
                data_store.session.query(db_class)
                .filter(db_class.priority.in_([1, 2]))
                .order_by(db_class.priority, db_class.name)
                .all()
            )
        elif db_class.__tablename__ == PRIVACY:
            all_values = data_store.session.query(db_class).order_by(db_class.level).all()
            objects = all_values[:8]
            current_values = "\nCurrent Privacies in the Database\n"
            headers = ["name", "level"]
            current_values += tabulate(
                [[str(getattr(row, column)) for column in headers] for row in all_values],
                headers=headers,
                tablefmt="grid",
                floatfmt=".3f",
            )
            current_values += "\n"
        else:
            objects = data_store.session.query(db_class).limit(8).all()
        objects_dict = {f"Select: {obj.name}": obj for obj in objects}
        options.extend(objects_dict)

        def is_valid_dynamic(option):  # pragma: no cover
            return option in [str(i) for i in range(1, len(options) + 1)] + [".", "?", "HELP"]

        choice = create_menu(
            title,
            options,
            validate_method=is_valid_dynamic,
            cancel=f"import (Please contact an expert user if you need a new {text_name} to be added)",
        )
        if choice == ".":
            print("-" * 60, "\nReturning to the previous menu\n")
            return None
        elif choice in ["?", "HELP"]:
            print_help_text(data_store, help_id)
            return self.resolve_reference(
                data_store,
                change_id,
                data_type,
                db_class,
                field_name,
                help_id,
                search_help_id,
                text_name,
            )
        elif choice == str(1):
            result = self.fuzzy_search_reference(
                data_store=data_store,
                change_id=change_id,
                data_type=data_type,
                db_class=db_class,
                field_name=field_name,
                help_id=help_id,
                search_help_id=search_help_id,
                text_name=text_name,
            )
            if result is None:
                return self.resolve_reference(
                    data_store,
                    change_id,
                    data_type,
                    db_class,
                    field_name,
                    help_id,
                    search_help_id,
                    text_name,
                )
            else:
                return result
        elif 2 <= int(choice) <= len(options):
            selected_object = objects_dict[options[int(choice) - 1]]
            if selected_object:
                return selected_object

    def fuzzy_search_reference(
        self,
        data_store,
        change_id,
        data_type,
        db_class,
        field_name,
        help_id,
        search_help_id,
        text_name=None,
    ):
        """
        This method parses any reference data according to the given parameters, and uses fuzzy
        search when user is typing. If user enters a new value, it adds to the related reference
        table or searches for an existing entity again. If user selects an existing value,
        it returns the selected entity.

        :param data_store: A :class:`DataStore` object
        :type data_store: DataStore
        :param change_id: ID of the :class:`Change` object
        :type change_id: UUID
        :param data_type: For which data type the reference is resolved(Platform, Sensor or Datafile)
        :type data_type: String
        :param db_class: Class of a Reference Table
        :type db_class: SQLAlchemy Declarative Base Class
        :param field_name: Name of the resolved data
        :type field_name: String
        :param text_name: Printed name of the resolved data
        :type text_name: String
        :param help_id: Integer ID of the help text for resolve reference
        :type help_id: Integer
        :param search_help_id: Integer ID of the help text for fuzzy search reference
        :type search_help_id: Integer
        :return:
        """
        objects = data_store.session.query(db_class).all()
        completer = [p.name for p in objects]

        def is_valid_reference(option):  # pragma: no cover
            return option in completer + ["."]

        choice = create_menu(
            "Please start typing to show suggested values",
            cancel=f"{text_name} search",
            choices=[],
            completer=get_fuzzy_completer(completer),
            validate_method=is_valid_reference,
        )
        if choice == ".":
            print("-" * 60, "\nReturning to the previous menu\n")
            return None
        elif choice in ["?", "HELP"]:
            print_help_text(data_store, search_help_id)
            return self.fuzzy_search_reference(
                data_store=data_store,
                change_id=change_id,
                data_type=data_type,
                db_class=db_class,
                field_name=field_name,
                help_id=help_id,
                search_help_id=search_help_id,
                text_name=text_name,
            )
        else:
            return data_store.session.query(db_class).filter(db_class.name == choice).first()

    # Helper methods
    def fuzzy_search_platform(
        self, data_store, platform_name, platform_type, nationality, privacy, change_id
    ):
        """
        This method parses all platforms in the DB, and uses fuzzy search when
        user is typing. If user enters a new value, it adds to Synonym or Platforms
        according to user's choice. If user selects an existing value, it returns the
        selected Platform entity.

        :param data_store: A :class:`DataStore` object
        :type data_store: DataStore
        :param platform_name: Name of :class:`Platform`
        :type platform_name: String
        :param nationality: Name of :class:`Nationality`
        :type nationality: Nationality
        :param platform_type: Name of :class:`PlatformType`
        :type platform_type: PlatformType
        :param privacy: Name of :class:`Privacy`
        :type privacy: Privacy
        :param change_id: ID of the :class:`Change` object
        :type change_id: UUID
        :return:
        """
        completer = list()
        platforms = data_store.session.query(data_store.db_classes.Platform).all()
        for platform in platforms:
            values = list()
            values.append(platform.name)
            if platform.trigraph:
                values.append(platform.trigraph)
            if platform.quadgraph:
                values.append(platform.quadgraph)
            synonym = (
                data_store.session.query(data_store.db_classes.Synonym)
                .filter(
                    data_store.db_classes.Synonym.table == PLATFORM,
                    data_store.db_classes.Synonym.entity == platform.platform_id,
                )
                .all()
            )
            if synonym:
                synonym_names = [s.synonym for s in synonym]
                values.append(",".join(synonym_names))

            values.append(platform.identifier)
            values.append(platform.nationality_name)
            line = " / ".join(values)
            completer.append(line)
        choice = create_menu(
            "Please start typing to show suggested values",
            cancel="platform search",
            choices=[],
            completer=get_fuzzy_completer(completer),
        )
        if choice in ["?", "HELP"]:
            print_help_text(data_store, constants.FUZZY_SEARCH_PLATFORM)
            return self.fuzzy_search_platform(
                data_store,
                platform_name,
                platform_type,
                nationality,
                privacy,
                change_id,
            )
        elif choice in completer:
            # Extract the platform details from the string
            platform_details = choice.split(" / ")
            name, identifier, nationality = (
                platform_details[0],
                platform_details[-2],
                platform_details[-1],
            )
            # Get the platform from the database
            platform = (
                data_store.session.query(data_store.db_classes.Platform)
                .filter(data_store.db_classes.Platform.name == name)
                .filter(data_store.db_classes.Platform.identifier == identifier)
                .filter(data_store.db_classes.Platform.nationality_name == nationality)
                .first()
            )
            # If we've been given a platform name, then we might want to link
            # that platform name to the one we've picked, as a synonym
            if platform_name:
                while True:
                    new_choice = create_menu(
                        f"Do you wish to keep {platform_name} as synonym for {choice}?\n",
                        ["Yes", "No"],
                        validate_method=is_valid,
                    )
                    if new_choice in ["?", "HELP"]:
                        print_help_text(data_store, constants.KEEP_PLATFORM_AS_SYNONYM)
                    else:
                        break
                if new_choice == str(1):
                    # Add it to synonyms and return existing platform
                    data_store.add_to_synonyms(
                        PLATFORM, platform_name, platform.platform_id, change_id
                    )
                    print(f"'{platform_name}' added to Synonyms!")
                    return platform
                elif new_choice == str(2):
                    return platform
                elif new_choice == ".":
                    print("-" * 60, "\nReturning to the previous menu\n")
                    return self.fuzzy_search_platform(
                        data_store,
                        platform_name,
                        platform_type,
                        nationality,
                        privacy,
                        change_id,
                    )
            return platform
        elif choice == ".":
            print("-" * 60, "\nReturning to the previous menu\n")
            return self.resolve_platform(
                data_store,
                platform_name,
                nationality,
                platform_type,
                privacy,
                change_id,
            )
        elif choice not in completer:
            custom_print_formatted_text(
                format_error_message(
                    f"'{choice}' could not be found! Redirecting to adding a new platform.."
                )
            )
            return self.add_to_platforms(
                data_store, choice, platform_type, nationality, privacy, change_id
            )

    def fuzzy_search_sensor(
        self, data_store, sensor_name, sensor_type, host_id, privacy, change_id
    ):
        """
        This method parses all sensors in the DB, and uses fuzzy search when
        user is typing. If user enters a new value, it adds to Sensor table or searches
        for an existing sensor again. If user selects an existing value, it returns the
        selected Sensor entity.

        :param data_store: A :class:`DataStore` object
        :type data_store: DataStore
        :param sensor_name: Name of :class:`Sensor`
        :type sensor_name: Sensor
        :param sensor_type: Type of :class:`Sensor`
        :type sensor_type: SensorType
        :param privacy: Name of :class:`Privacy`
        :type privacy: Privacy
        :param change_id: ID of the :class:`Change` object
        :type change_id: UUID
        :return:
        """
        sensors = (
            data_store.session.query(data_store.db_classes.Sensor)
            .filter(data_store.db_classes.Sensor.host == host_id)
            .all()
        )
        completer = [sensor.name for sensor in sensors]

        choice = create_menu(
            "Please start typing to show suggested values",
            cancel="sensor search",
            choices=[],
            completer=get_fuzzy_completer(completer),
        )
        if choice in ["?", "HELP"]:
            print_help_text(data_store, constants.FUZZY_SEARCH_SENSOR)
            return self.fuzzy_search_sensor(
                data_store, sensor_name, sensor_type, host_id, privacy, change_id
            )
        elif choice == ".":
            print("-" * 60, "\nReturning to the previous menu\n")
            return self.resolve_sensor(
                data_store, sensor_name, sensor_type, host_id, privacy, change_id
            )
        elif choice not in completer:
            custom_print_formatted_text(
                format_error_message(
                    f"'{choice}' could not be found! Redirecting to adding a new sensor.."
                )
            )
            return self.add_to_sensors(
                data_store, sensor_name, sensor_type, host_id, privacy, change_id
            )
        else:
            return (
                data_store.session.query(data_store.db_classes.Sensor)
                .filter(data_store.db_classes.Sensor.name == choice)
                .first()
            )

    def add_to_platforms(
        self, data_store, platform_name, platform_type, nationality, privacy, change_id
    ):
        """
        This method resolves platform type, nationality and privacy. It asks user
        whether to create a platform with resolved values or not. If user enters Yes,
        it returns all necessary data to create a platform.
        If user enters No, it resolves values again.

        :param data_store: A :class:`DataStore` object
        :type data_store: DataStore
        :param platform_name: Name of :class:`Platform`
        :type platform_name: String
        :param nationality: Name of :class:`Nationality`
        :type nationality: Nationality
        :param platform_type: Name of :class:`PlatformType`
        :type platform_type: PlatformType
        :param privacy: Name of :class:`Privacy`
        :type privacy: Privacy
        :param change_id: ID of the :class:`Change` object
        :type change_id: UUID
        :return:
        """
        print("Ok, adding new platform.")
        if platform_name is None:
            platform_name = ""

        platform_name = prompt(
            format_command("Please enter a name: "), default=platform_name
        ).strip()
        if len(platform_name) > 150:
            custom_print_formatted_text(
                format_error_message(
                    "Platform name too long, maximum length 150 characters. Restarting platform data entry."
                )
            )
            return self.add_to_platforms(
                data_store, platform_name, platform_type, nationality, privacy, change_id
            )

<<<<<<< HEAD
        identifier = prompt(
            format_command("Please enter identifier (pennant or tail number): ")
        ).strip()
        if len(identifier) > 10:
            custom_print_formatted_text(
                format_error_message(
                    "Identifier too long, maximum length 10 characters. Restarting platform data entry."
                )
            )
            return self.add_to_platforms(
                data_store, platform_name, platform_type, nationality, privacy, change_id
            )

        trigraph = prompt(
            format_command("Please enter trigraph (optional): "), default=platform_name[:3]
        ).strip()
        if len(trigraph) > 3:
            custom_print_formatted_text(
                format_error_message(
                    "Trigraph too long, maximum length 3 characters. Restarting platform data entry."
                )
            )
            return self.add_to_platforms(
                data_store, platform_name, platform_type, nationality, privacy, change_id
            )

        quadgraph = prompt(
            format_command("Please enter quadgraph (optional): "), default=platform_name[:4]
        ).strip()
        if len(quadgraph) > 4:
            custom_print_formatted_text(
                format_error_message(
                    "Quadgraph too long, maximum length 4 characters. Restarting platform data entry."
                )
            )
            return self.add_to_platforms(
                data_store, platform_name, platform_type, nationality, privacy, change_id
            )
=======
        while True:
            identifier = prompt(
                format_command("Please enter identifier (pennant or tail number): ")
            ).strip()
            if len(identifier) > 10:
                print(
                    "Identifier too long, maximum length 10 characters. Restarting platform data entry."
                )
                return self.add_to_platforms(
                    data_store, platform_name, platform_type, nationality, privacy, change_id
                )
            elif identifier in ["?", "HELP"]:
                print_help_text(data_store, constants.PLATFORM_IDENTIFIER)
            else:
                break

        while True:
            trigraph = prompt(
                format_command("Please enter trigraph (optional): "), default=platform_name[:3]
            ).strip()
            if len(trigraph) > 3:
                print(
                    "Trigraph too long, maximum length 3 characters. Restarting platform data entry."
                )
                return self.add_to_platforms(
                    data_store, platform_name, platform_type, nationality, privacy, change_id
                )
            elif trigraph in ["?", "HELP"]:
                print_help_text(data_store, constants.PLATFORM_TRIGRAPH)
            else:
                break
        while True:
            quadgraph = prompt(
                format_command("Please enter quadgraph (optional): "), default=platform_name[:4]
            ).strip()
            if len(quadgraph) > 4:
                print(
                    "Quadgraph too long, maximum length 4 characters. Restarting platform data entry."
                )
                return self.add_to_platforms(
                    data_store, platform_name, platform_type, nationality, privacy, change_id
                )
            elif quadgraph in ["?", "HELP"]:
                print_help_text(data_store, constants.PLATFORM_QUADGRAPH)
            else:
                break
>>>>>>> 63bcba5d

        if platform_name == "" or identifier == "":
            custom_print_formatted_text(
                format_error_message(
                    "You must provide a platform name and identifier! Restarting platform data entry."
                )
            )
            return self.add_to_platforms(
                data_store, platform_name, platform_type, nationality, privacy, change_id
            )

        # Choose Nationality
        if nationality:
            chosen_nationality = data_store.add_to_nationalities(nationality, change_id)
        else:
            chosen_nationality = self.resolve_reference(
                data_store,
                change_id,
                "Platform",
                data_store.db_classes.Nationality,
                field_name="nationality",
                help_id=constants.RESOLVE_NATIONALITY,
                search_help_id=constants.FUZZY_SEARCH_NATIONALITY,
            )
        if chosen_nationality is None:
            custom_print_formatted_text(
                format_error_message(
                    "Nationality couldn't resolved. Returning to the previous menu!"
                )
            )
            return self.resolve_platform(data_store, platform_name, None, None, None, change_id)

        # Choose Platform Type
        if platform_type:
            chosen_platform_type = data_store.add_to_platform_types(platform_type, change_id)
        else:
            chosen_platform_type = self.resolve_reference(
                data_store,
                change_id,
                data_type="Platform",
                db_class=data_store.db_classes.PlatformType,
                field_name="platform_type",
                help_id=constants.RESOLVE_PLATFORM_TYPE,
                search_help_id=constants.FUZZY_SEARCH_PLATFORM_TYPE,
            )

        if chosen_platform_type is None:
            custom_print_formatted_text(
                format_error_message(
                    "Platform Type couldn't resolved. Returning to the previous menu!"
                )
            )
            return self.resolve_platform(data_store, platform_name, None, None, None, change_id)

        # Choose Privacy
        if privacy:
            chosen_privacy = data_store.search_privacy(privacy)
            if chosen_privacy is None:
                level = prompt(
                    format_command(f"Please type level of new classification ({privacy}): "),
                    validator=numeric_validator,
                )
                chosen_privacy = data_store.add_to_privacies(privacy, level, change_id)
        else:
            chosen_privacy = self.resolve_reference(
                data_store,
                change_id,
                data_type="Platform",
                text_name="classification",
                db_class=data_store.db_classes.Privacy,
                field_name="privacy",
                help_id=constants.RESOLVE_PRIVACY,
                search_help_id=constants.FUZZY_SEARCH_PRIVACY,
            )

        if chosen_privacy is None:
            custom_print_formatted_text(
                format_error_message(
                    "Classification couldn't resolved. Returning to the previous menu!"
                )
            )
            return self.resolve_platform(data_store, platform_name, None, None, None, change_id)

        def is_valid_choice(option):  # pragma: no cover
            return option in [str(1), str(2), str(3), ".", "?", "HELP"]

        while True:
            print("-" * 60)
            print("Input complete. About to create this platform:")
            print(f"Name: {platform_name}")
            print(f"Trigraph: {trigraph}")
            print(f"Quadgraph: {quadgraph}")
            print(f"Identifier: {identifier}")
            print(f"Nationality: {chosen_nationality.name}")
            print(f"Platform type: {chosen_platform_type.name}")
            print(f"Classification: {chosen_privacy.name}")

            choice = create_menu(
                "Create this platform?: ",
                ["Yes", "No, make further edits", "No, restart platform selection process"],
                validate_method=is_valid_choice,
            )
            if choice in ["?", "HELP"]:
                print_help_text(data_store, constants.ADD_TO_PLATFORMS)
            else:
                break

        if choice == str(1):
            return (
                platform_name,
                trigraph,
                quadgraph,
                identifier,
                chosen_platform_type,
                chosen_nationality,
                chosen_privacy,
            )
        elif choice == str(2):
            return self.add_to_platforms(data_store, platform_name, None, None, None, change_id)
        elif choice == str(3):
            return self.resolve_platform(data_store, platform_name, None, None, None, change_id)
        elif choice == ".":
            print("-" * 60, "\nReturning to the previous menu\n")
            return self.resolve_platform(data_store, platform_name, None, None, None, change_id)

    def add_to_sensors(self, data_store, sensor_name, sensor_type, host_id, privacy, change_id):
        """
        This method resolves sensor type and privacy. It returns existing or resolved
        sensor type and privacy entities.

        :param data_store: A :class:`DataStore` object
        :type data_store: DataStore
        :param sensor_name: Name of :class:`Sensor`
        :type sensor_name: Sensor
        :param sensor_type: Type of :class:`Sensor`
        :type sensor_type: SensorType
        :param privacy: Name of :class:`Privacy`
        :type privacy: Privacy
        :param change_id: ID of the :class:`Change` object
        :type change_id: UUID
        :return:
        """
        # Choose Sensor Type
        print("Ok, adding new sensor.")

        # Can't pass None to prompt function below, so pass empty string instead
        if sensor_name is None:
            sensor_name = ""

        sensor_name = prompt(format_command("Please enter a name: "), default=sensor_name).strip()

        if sensor_name == "":
            custom_print_formatted_text(
                format_error_message("You must provide a sensor name. Restarting sensor data entry")
            )
            return self.add_to_sensors(
                data_store, sensor_name, sensor_type, host_id, privacy, change_id
            )
        if len(sensor_name) > 150:
            custom_print_formatted_text(
                format_error_message(
                    "Sensor name too long, maximum length 150 characters. Restarting sensor data entry."
                )
            )
            return self.add_to_sensors(
                data_store, sensor_name, sensor_type, host_id, privacy, change_id
            )

        if sensor_type:
            sensor_type = data_store.add_to_sensor_types(sensor_type, change_id)
        else:
            sensor_type = self.resolve_reference(
                data_store,
                change_id,
                data_type="Sensor",
                db_class=data_store.db_classes.SensorType,
                field_name="sensor_type",
                help_id=constants.RESOLVE_SENSOR_TYPE,
                search_help_id=constants.FUZZY_SEARCH_SENSOR_TYPE,
            )

        if sensor_type is None:
            custom_print_formatted_text(
                format_error_message(
                    "Sensor Type couldn't resolved. Returning to the previous menu!"
                )
            )
            return self.resolve_sensor(data_store, sensor_name, None, host_id, None, change_id)

        if privacy:
            chosen_privacy = data_store.search_privacy(privacy)
            if chosen_privacy is None:
                level = prompt(
                    format_command(f"Please type level of new classification ({privacy}): "),
                    validator=numeric_validator,
                )
                chosen_privacy = data_store.add_to_privacies(privacy, level, change_id)
        else:
            chosen_privacy = self.resolve_reference(
                data_store,
                change_id,
                data_type="Sensor",
                text_name="classification",
                db_class=data_store.db_classes.Privacy,
                field_name="privacy",
                help_id=constants.RESOLVE_PRIVACY,
                search_help_id=constants.FUZZY_SEARCH_PRIVACY,
            )

        if chosen_privacy is None:
            custom_print_formatted_text(
                format_error_message(
                    "Classification couldn't resolved. Returning to the previous menu!"
                )
            )
            return self.resolve_sensor(data_store, sensor_name, None, host_id, None, change_id)

        def is_valid_choice(option):  # pragma: no cover
            return option in [str(1), str(2), str(3), ".", "?", "HELP"]

        while True:
            print("-" * 60)
            print("Input complete. About to create this sensor:")
            print(f"Name: {sensor_name}")
            print(f"Type: {sensor_type.name}")
            print(f"Classification: {chosen_privacy.name}")

            choice = create_menu(
                "Create this sensor?: ",
                ["Yes", "No, make further edits", "No, restart sensor selection process"],
                validate_method=is_valid_choice,
            )
            if choice in ["?", "HELP"]:
                print_help_text(data_store, constants.ADD_TO_SENSORS)
            else:
                break

        if choice == str(1):
            return sensor_name, sensor_type, chosen_privacy
        elif choice == str(2):
            return self.add_to_sensors(data_store, sensor_name, None, host_id, None, change_id)
        elif choice == str(3):
            return self.resolve_sensor(data_store, sensor_name, None, host_id, None, change_id)
        elif choice == ".":
            print("-" * 60, "\nReturning to the previous menu\n")
            return self.resolve_sensor(data_store, sensor_name, None, host_id, None, change_id)<|MERGE_RESOLUTION|>--- conflicted
+++ resolved
@@ -670,53 +670,15 @@
                 data_store, platform_name, platform_type, nationality, privacy, change_id
             )
 
-<<<<<<< HEAD
-        identifier = prompt(
-            format_command("Please enter identifier (pennant or tail number): ")
-        ).strip()
-        if len(identifier) > 10:
-            custom_print_formatted_text(
-                format_error_message(
-                    "Identifier too long, maximum length 10 characters. Restarting platform data entry."
-                )
-            )
-            return self.add_to_platforms(
-                data_store, platform_name, platform_type, nationality, privacy, change_id
-            )
-
-        trigraph = prompt(
-            format_command("Please enter trigraph (optional): "), default=platform_name[:3]
-        ).strip()
-        if len(trigraph) > 3:
-            custom_print_formatted_text(
-                format_error_message(
-                    "Trigraph too long, maximum length 3 characters. Restarting platform data entry."
-                )
-            )
-            return self.add_to_platforms(
-                data_store, platform_name, platform_type, nationality, privacy, change_id
-            )
-
-        quadgraph = prompt(
-            format_command("Please enter quadgraph (optional): "), default=platform_name[:4]
-        ).strip()
-        if len(quadgraph) > 4:
-            custom_print_formatted_text(
-                format_error_message(
-                    "Quadgraph too long, maximum length 4 characters. Restarting platform data entry."
-                )
-            )
-            return self.add_to_platforms(
-                data_store, platform_name, platform_type, nationality, privacy, change_id
-            )
-=======
         while True:
             identifier = prompt(
                 format_command("Please enter identifier (pennant or tail number): ")
             ).strip()
             if len(identifier) > 10:
-                print(
-                    "Identifier too long, maximum length 10 characters. Restarting platform data entry."
+                custom_print_formatted_text(
+                    format_error_message(
+                        "Identifier too long, maximum length 10 characters. Restarting platform data entry."
+                    )
                 )
                 return self.add_to_platforms(
                     data_store, platform_name, platform_type, nationality, privacy, change_id
@@ -731,8 +693,10 @@
                 format_command("Please enter trigraph (optional): "), default=platform_name[:3]
             ).strip()
             if len(trigraph) > 3:
-                print(
-                    "Trigraph too long, maximum length 3 characters. Restarting platform data entry."
+                custom_print_formatted_text(
+                    format_error_message(
+                        "Trigraph too long, maximum length 3 characters. Restarting platform data entry."
+                    )
                 )
                 return self.add_to_platforms(
                     data_store, platform_name, platform_type, nationality, privacy, change_id
@@ -746,8 +710,10 @@
                 format_command("Please enter quadgraph (optional): "), default=platform_name[:4]
             ).strip()
             if len(quadgraph) > 4:
-                print(
-                    "Quadgraph too long, maximum length 4 characters. Restarting platform data entry."
+                custom_print_formatted_text(
+                    format_error_message(
+                        "Quadgraph too long, maximum length 4 characters. Restarting platform data entry."
+                    )
                 )
                 return self.add_to_platforms(
                     data_store, platform_name, platform_type, nationality, privacy, change_id
@@ -756,7 +722,6 @@
                 print_help_text(data_store, constants.PLATFORM_QUADGRAPH)
             else:
                 break
->>>>>>> 63bcba5d
 
         if platform_name == "" or identifier == "":
             custom_print_formatted_text(
