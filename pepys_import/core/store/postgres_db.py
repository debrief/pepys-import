from datetime import datetime

from sqlalchemy import Column, Integer, String, Boolean, DATE, ForeignKey, DateTime
from sqlalchemy.dialects.postgresql import UUID, TIMESTAMP, DOUBLE_PRECISION
from sqlalchemy.orm import relationship

from geoalchemy2 import Geometry

from pepys_import.core.store.db_base import BasePostGIS
from pepys_import.core.store.db_status import TableTypes
from pepys_import.core.store import constants

from pepys_import.core.store.common_db import (
    SensorMixin,
    PlatformMixin,
    DatafileMixin,
    SensorTypeMixin,
    StateMixin,
    ContactMixin,
    CommentMixin,
    MediaMixin,
)

from uuid import uuid4


# Metadata Tables
from pepys_import.core.validators.basic_validator import BasicValidator
from pepys_import.core.validators.enhanced_validator import EnhancedValidator


class HostedBy(BasePostGIS):
    __tablename__ = constants.HOSTED_BY
    table_type = TableTypes.METADATA
    table_type_id = 1
    __table_args__ = {"schema": "pepys"}

    hosted_by_id = Column(UUID(as_uuid=True), primary_key=True, default=uuid4)
    subject_id = Column(
        UUID(as_uuid=True), ForeignKey("pepys.Platforms.platform_id"), nullable=False
    )
    host_id = Column(
        UUID(as_uuid=True), ForeignKey("pepys.Platforms.platform_id"), nullable=False
    )
    hosted_from = Column(DATE, nullable=False)
    host_to = Column(DATE, nullable=False)
    privacy_id = Column(
        UUID(as_uuid=True), ForeignKey("pepys.Privacies.privacy_id"), nullable=False
    )
    created_date = Column(DateTime, default=datetime.utcnow)


class Sensor(BasePostGIS, SensorMixin):
    __tablename__ = constants.SENSOR
    table_type = TableTypes.METADATA
    table_type_id = 2
    __table_args__ = {"schema": "pepys"}

    sensor_id = Column(UUID(as_uuid=True), primary_key=True, default=uuid4)
    name = Column(String(150), nullable=False)
    sensor_type_id = Column(
        UUID(as_uuid=True),
        ForeignKey("pepys.SensorTypes.sensor_type_id"),
        nullable=False,
    )
    host = Column(
        UUID(as_uuid=True), ForeignKey("pepys.Platforms.platform_id"), nullable=False
    )
    created_date = Column(DateTime, default=datetime.utcnow)


class Platform(BasePostGIS, PlatformMixin):
    __tablename__ = constants.PLATFORM
    table_type = TableTypes.METADATA
    table_type_id = 3
    __table_args__ = {"schema": "pepys"}

    platform_id = Column(UUID(as_uuid=True), primary_key=True, default=uuid4)
    name = Column(String(150), nullable=False)
    pennant = Column(String(10))
    trigraph = Column(String(3))
    quadgraph = Column(String(4))
    nationality_id = Column(
        UUID(as_uuid=True),
        ForeignKey("pepys.Nationalities.nationality_id"),
        nullable=False,
    )
    platform_type_id = Column(
        UUID(as_uuid=True),
        ForeignKey("pepys.PlatformTypes.platform_type_id"),
        nullable=False,
    )
    privacy_id = Column(
        UUID(as_uuid=True), ForeignKey("pepys.Privacies.privacy_id"), nullable=False
    )
    created_date = Column(DateTime, default=datetime.utcnow)


class Task(BasePostGIS):
    __tablename__ = constants.TASK
    table_type = TableTypes.METADATA
    table_type_id = 4
    __table_args__ = {"schema": "pepys"}

    task_id = Column(UUID(as_uuid=True), primary_key=True, default=uuid4)
    parent_id = Column(
        UUID(as_uuid=True), ForeignKey("pepys.Tasks.task_id"), nullable=False
    )
    start = Column(TIMESTAMP, nullable=False)
    end = Column(TIMESTAMP, nullable=False)
    environment = Column(String(150))
    location = Column(String(150))
    privacy_id = Column(
        UUID(as_uuid=True), ForeignKey("pepys.Privacies.privacy_id"), nullable=False
    )
    created_date = Column(DateTime, default=datetime.utcnow)


class Participant(BasePostGIS):
    __tablename__ = constants.PARTICIPANT
    table_type = TableTypes.METADATA
    table_type_id = 5
    __table_args__ = {"schema": "pepys"}

    participant_id = Column(UUID(as_uuid=True), primary_key=True, default=uuid4)
    platform_id = Column(
        UUID(as_uuid=True), ForeignKey("pepys.Platforms.platform_id"), nullable=False
    )
    task_id = Column(
        UUID(as_uuid=True), ForeignKey("pepys.Tasks.task_id"), nullable=False
    )
    start = Column(TIMESTAMP)
    end = Column(TIMESTAMP)
    force = Column(String(150))
    privacy_id = Column(
        UUID(as_uuid=True), ForeignKey("pepys.Privacies.privacy_id"), nullable=False
    )
    created_date = Column(DateTime, default=datetime.utcnow)


class Datafile(BasePostGIS, DatafileMixin):
    def __init__(self, *args, **kwargs):
        super().__init__(*args, **kwargs)
        self.measurements = dict()

    __tablename__ = constants.DATAFILE
    table_type = TableTypes.METADATA
    table_type_id = 6  # Only needed for tables referenced by Entry table
    __table_args__ = {"schema": "pepys"}

    datafile_id = Column(UUID(as_uuid=True), primary_key=True, default=uuid4)
    simulated = Column(Boolean)
    privacy_id = Column(
        UUID(as_uuid=True), ForeignKey("pepys.Privacies.privacy_id"), nullable=False
    )
    datafile_type_id = Column(
        UUID(as_uuid=True),
        ForeignKey("pepys.DatafileTypes.datafile_type_id"),
        nullable=False,
    )
    reference = Column(String(150))
    url = Column(String(150))
    created_date = Column(DateTime, default=datetime.utcnow)


class Synonym(BasePostGIS):
    __tablename__ = constants.SYNONYM
    table_type = TableTypes.METADATA
    table_type_id = 7
    __table_args__ = {"schema": "pepys"}

    synonym_id = Column(UUID(as_uuid=True), primary_key=True, default=uuid4)
    table = Column(String(150), nullable=False)
    entity = Column(UUID(as_uuid=True), nullable=False)
    synonym = Column(String(150), nullable=False)
    created_date = Column(DateTime, default=datetime.utcnow)


class Change(BasePostGIS):
    __tablename__ = constants.CHANGE
    table_type = TableTypes.METADATA
    table_type_id = 8
    __table_args__ = {"schema": "pepys"}

    change_id = Column(UUID(as_uuid=True), primary_key=True, default=uuid4)
    user = Column(String(150), nullable=False)
    modified = Column(DATE, nullable=False)
    reason = Column(String(500), nullable=False)
    created_date = Column(DateTime, default=datetime.utcnow)


class Log(BasePostGIS):
    __tablename__ = constants.LOG
    table_type = TableTypes.METADATA
    table_type_id = 9
    __table_args__ = {"schema": "pepys"}

    log_id = Column(UUID(as_uuid=True), primary_key=True, default=uuid4)
    table = Column(String(150), nullable=False)
    id = Column(UUID(as_uuid=True), ForeignKey("pepys.Logs.log_id"), nullable=False)
    field = Column(String(150), nullable=False)
    new_value = Column(String(150), nullable=False)
    change_id = Column(UUID, nullable=False)
    created_date = Column(DateTime, default=datetime.utcnow)


class Extraction(BasePostGIS):
    __tablename__ = constants.EXTRACTION
    table_type = TableTypes.METADATA
    table_type_id = 10
    __table_args__ = {"schema": "pepys"}

    extraction_id = Column(UUID(as_uuid=True), primary_key=True, default=uuid4)
    table = Column(String(150), nullable=False)
    field = Column(String(150), nullable=False)
    chars = Column(String(150), nullable=False)
    created_date = Column(DateTime, default=datetime.utcnow)


class Tag(BasePostGIS):
    __tablename__ = constants.TAG
    table_type = TableTypes.METADATA
    table_type_id = 11
    __table_args__ = {"schema": "pepys"}

    tag_id = Column(UUID(as_uuid=True), primary_key=True, default=uuid4)
    name = Column(String(150), nullable=False)
    created_date = Column(DateTime, default=datetime.utcnow)


class TaggedItem(BasePostGIS):
    __tablename__ = constants.TAGGED_ITEM
    table_type = TableTypes.METADATA
    table_type_id = 12
    __table_args__ = {"schema": "pepys"}

    tagged_item_id = Column(UUID(as_uuid=True), primary_key=True, default=uuid4)
    tag_id = Column(UUID(as_uuid=True), ForeignKey("pepys.Tags.tag_id"), nullable=False)
    item_id = Column(UUID(as_uuid=True), nullable=False)
    tagged_by_id = Column(
        UUID(as_uuid=True), ForeignKey("pepys.Users.user_id"), nullable=False
    )
    private = Column(Boolean, nullable=False)
    tagged_on = Column(DATE, nullable=False)
    created_date = Column(DateTime, default=datetime.utcnow)


# Reference Tables
class PlatformType(BasePostGIS):
    __tablename__ = constants.PLATFORM_TYPE
    table_type = TableTypes.REFERENCE
    table_type_id = 13
    __table_args__ = {"schema": "pepys"}

    platform_type_id = Column(UUID(as_uuid=True), primary_key=True, default=uuid4)
    name = Column(String(150), nullable=False)
    created_date = Column(DateTime, default=datetime.utcnow)


class Nationality(BasePostGIS):
    __tablename__ = constants.NATIONALITY
    table_type = TableTypes.REFERENCE
    table_type_id = 14
    __table_args__ = {"schema": "pepys"}

    nationality_id = Column(UUID(as_uuid=True), primary_key=True, default=uuid4)
    name = Column(String(150), nullable=False)
    created_date = Column(DateTime, default=datetime.utcnow)


class GeometryType(BasePostGIS):
    __tablename__ = constants.GEOMETRY_TYPE
    table_type = TableTypes.REFERENCE
    table_type_id = 15
    __table_args__ = {"schema": "pepys"}

    geo_type_id = Column(UUID(as_uuid=True), primary_key=True, default=uuid4)
    name = Column(String(150), nullable=False)
    created_date = Column(DateTime, default=datetime.utcnow)


class GeometrySubType(BasePostGIS):
    __tablename__ = constants.GEOMETRY_SUBTYPE
    table_type = TableTypes.REFERENCE
    table_type_id = 16
    __table_args__ = {"schema": "pepys"}

    geo_sub_type_id = Column(UUID(as_uuid=True), primary_key=True, default=uuid4)
    name = Column(String(150), nullable=False)
    # parent = Column(UUID(as_uuid=True), ForeignKey("pepys.GeometryTypes.geometry_type_id"))
    parent = Column(UUID, nullable=False)
    created_date = Column(DateTime, default=datetime.utcnow)


class User(BasePostGIS):
    __tablename__ = constants.USER
    table_type = TableTypes.REFERENCE
    table_type_id = 17
    __table_args__ = {"schema": "pepys"}

    user_id = Column(UUID(as_uuid=True), primary_key=True, default=uuid4)
    name = Column(String(150), nullable=False)
    created_date = Column(DateTime, default=datetime.utcnow)


class UnitType(BasePostGIS):
    __tablename__ = constants.UNIT_TYPE
    table_type = TableTypes.REFERENCE
    table_type_id = 18
    __table_args__ = {"schema": "pepys"}

    unit_type_id = Column(UUID(as_uuid=True), primary_key=True, default=uuid4)
    units = Column(String(150), nullable=False)
    created_date = Column(DateTime, default=datetime.utcnow)


class ClassificationType(BasePostGIS):
    __tablename__ = constants.CLASSIFICATION_TYPE
    table_type = TableTypes.REFERENCE
    table_type_id = 19
    __table_args__ = {"schema": "pepys"}

    class_type_id = Column(UUID(as_uuid=True), primary_key=True, default=uuid4)
    class_type = Column(String(150), nullable=False)
    created_date = Column(DateTime, default=datetime.utcnow)


class ContactType(BasePostGIS):
    __tablename__ = constants.CONTACT_TYPE
    table_type = TableTypes.REFERENCE
    table_type_id = 20
    __table_args__ = {"schema": "pepys"}

    contact_type_id = Column(UUID(as_uuid=True), primary_key=True, default=uuid4)
    contact_type = Column(String(150), nullable=False)
    created_date = Column(DateTime, default=datetime.utcnow)


class SensorType(BasePostGIS, SensorTypeMixin):
    __tablename__ = constants.SENSOR_TYPE
    table_type = TableTypes.REFERENCE
    table_type_id = 21
    __table_args__ = {"schema": "pepys"}

    sensor_type_id = Column(UUID(as_uuid=True), primary_key=True, default=uuid4)
    name = Column(String(150), nullable=False)
    created_date = Column(DateTime, default=datetime.utcnow)


class Privacy(BasePostGIS):
    __tablename__ = constants.PRIVACY
    table_type = TableTypes.REFERENCE
    table_type_id = 22
    __table_args__ = {"schema": "pepys"}

    privacy_id = Column(UUID(as_uuid=True), primary_key=True, default=uuid4)
    name = Column(String(150), nullable=False)
    created_date = Column(DateTime, default=datetime.utcnow)


class DatafileType(BasePostGIS):
    __tablename__ = constants.DATAFILE_TYPE
    table_type = TableTypes.REFERENCE
    table_type_id = 23
    __table_args__ = {"schema": "pepys"}

    datafile_type_id = Column(UUID(as_uuid=True), primary_key=True, default=uuid4)
    name = Column(String(150), nullable=False)
    created_date = Column(DateTime, default=datetime.utcnow)


class MediaType(BasePostGIS):
    __tablename__ = constants.MEDIA_TYPE
    table_type = TableTypes.REFERENCE
    table_type_id = 24
    __table_args__ = {"schema": "pepys"}

    media_type_id = Column(UUID(as_uuid=True), primary_key=True, default=uuid4)
    name = Column(String(150), nullable=False)
    created_date = Column(DateTime, default=datetime.utcnow)


class CommentType(BasePostGIS):
    __tablename__ = constants.COMMENT_TYPE
    table_type = TableTypes.REFERENCE
    table_type_id = 25
    __table_args__ = {"schema": "pepys"}

    comment_type_id = Column(UUID(as_uuid=True), primary_key=True, default=uuid4)
    name = Column(String(150), nullable=False)
    created_date = Column(DateTime, default=datetime.utcnow)


class CommodityType(BasePostGIS):
    __tablename__ = constants.COMMODITY_TYPE
    table_type = TableTypes.REFERENCE
    table_type_id = 26
    __table_args__ = {"schema": "pepys"}

    commodity_type_id = Column(UUID(as_uuid=True), primary_key=True, default=uuid4)
    name = Column(String(150), nullable=False)
    created_date = Column(DateTime, default=datetime.utcnow)


class ConfidenceLevel(BasePostGIS):
    __tablename__ = constants.CONFIDENCE_LEVEL
    table_type = TableTypes.REFERENCE
    table_type_id = 27  # Only needed for tables referenced by Entry table
    __table_args__ = {"schema": "pepys"}

    confidence_level_id = Column(UUID(as_uuid=True), primary_key=True, default=uuid4)
    level = Column(String(150), nullable=False)
    created_date = Column(DateTime, default=datetime.utcnow)


# Measurements Tables
class State(BasePostGIS, StateMixin):
    def __init__(self, *args, **kwargs):
        super().__init__(*args, **kwargs)
        self.prev_location = None
        self.sensor_name = None
        self.platform_name = None

    __tablename__ = constants.STATE
    table_type = TableTypes.MEASUREMENT
    table_type_id = 28
    __table_args__ = {"schema": "pepys"}

    state_id = Column(UUID(as_uuid=True), primary_key=True, default=uuid4)
    time = Column(TIMESTAMP, nullable=False)
    sensor_id = Column(
        UUID(as_uuid=True), ForeignKey("pepys.Sensors.sensor_id"), nullable=False
    )
<<<<<<< HEAD
    location = Column(Geometry(geometry_type="POINT", srid=0))
    _elevation = Column(DOUBLE_PRECISION)
    _heading = Column(DOUBLE_PRECISION)
    _course = Column(DOUBLE_PRECISION)
    _speed = Column("speed", DOUBLE_PRECISION)
=======
    location = Column(Geometry(geometry_type="POINT", srid=4326))
    elevation = Column(DOUBLE_PRECISION)
    heading = Column(DOUBLE_PRECISION)
    course = Column(DOUBLE_PRECISION)
    speed = Column(DOUBLE_PRECISION)
>>>>>>> 593171c6
    source_id = Column(
        UUID(as_uuid=True), ForeignKey("pepys.Datafiles.datafile_id"), nullable=False
    )
    privacy_id = Column(UUID(as_uuid=True), ForeignKey("pepys.Privacies.privacy_id"))
    created_date = Column(DateTime, default=datetime.utcnow)


class Contact(BasePostGIS, ContactMixin):
    def __init__(self, *args, **kwargs):
        super().__init__(*args, **kwargs)
        self.sensor_name = None
        self.platform_name = None

    __tablename__ = constants.CONTACT
    table_type = TableTypes.MEASUREMENT
    table_type_id = 29
    __table_args__ = {"schema": "pepys"}

    contact_id = Column(UUID(as_uuid=True), primary_key=True, default=uuid4)
    name = Column(String(150))
    sensor_id = Column(
        UUID(as_uuid=True), ForeignKey("pepys.Sensors.sensor_id"), nullable=False
    )
    time = Column(TIMESTAMP, nullable=False)
    bearing = Column(DOUBLE_PRECISION)
    rel_bearing = Column(DOUBLE_PRECISION)
    freq = Column(DOUBLE_PRECISION)
    location = Column(Geometry(geometry_type="POINT", srid=4326))
    elevation = Column(DOUBLE_PRECISION)
    major = Column(DOUBLE_PRECISION)
    minor = Column(DOUBLE_PRECISION)
    orientation = Column(DOUBLE_PRECISION)
    classification = Column(String(150))
    confidence = Column(String(150))
    contact_type = Column(String(150))
    mla = Column(DOUBLE_PRECISION)
    sla = Column(DOUBLE_PRECISION)
    subject_id = Column(UUID(as_uuid=True), ForeignKey("pepys.Platforms.platform_id"))
    source_id = Column(
        UUID(as_uuid=True), ForeignKey("pepys.Datafiles.datafile_id"), nullable=False
    )
    privacy_id = Column(UUID(as_uuid=True), ForeignKey("pepys.Privacies.privacy_id"))
    created_date = Column(DateTime, default=datetime.utcnow)


class Activation(BasePostGIS):
    __tablename__ = constants.ACTIVATION
    table_type = TableTypes.MEASUREMENT
    table_type_id = 30
    __table_args__ = {"schema": "pepys"}

    activation_id = Column(UUID(as_uuid=True), primary_key=True, default=uuid4)
    name = Column(String(150), nullable=False)
    sensor_id = Column(
        UUID(as_uuid=True), ForeignKey("pepys.Sensors.sensor_id"), nullable=False
    )
    start = Column(TIMESTAMP, nullable=False)
    end = Column(TIMESTAMP, nullable=False)
    min_range = Column(DOUBLE_PRECISION)
    max_range = Column(DOUBLE_PRECISION)
    left_arc = Column(DOUBLE_PRECISION)
    right_arc = Column(DOUBLE_PRECISION)
    source_id = Column(
        UUID(as_uuid=True), ForeignKey("pepys.Datafiles.datafile_id"), nullable=False
    )
    privacy_id = Column(UUID(as_uuid=True), ForeignKey("pepys.Privacies.privacy_id"))
    created_date = Column(DateTime, default=datetime.utcnow)


class LogsHolding(BasePostGIS):
    __tablename__ = constants.LOGS_HOLDING
    table_type = TableTypes.MEASUREMENT
    table_type_id = 31
    __table_args__ = {"schema": "pepys"}

    logs_holding_id = Column(UUID(as_uuid=True), primary_key=True, default=uuid4)
    time = Column(TIMESTAMP, nullable=False)
    quantity = Column(DOUBLE_PRECISION, nullable=False)
    unit_type_id = Column(
        UUID(as_uuid=True), ForeignKey("pepys.UnitTypes.unit_type_id"), nullable=False
    )
    platform_id = Column(
        UUID(as_uuid=True), ForeignKey("pepys.Platforms.platform_id"), nullable=False
    )
    comment = Column(String(150), nullable=False)
    source_id = Column(
        UUID(as_uuid=True), ForeignKey("pepys.Datafiles.datafile_id"), nullable=False
    )
    privacy_id = Column(UUID(as_uuid=True), ForeignKey("pepys.Privacies.privacy_id"))
    created_date = Column(DateTime, default=datetime.utcnow)


class Comment(BasePostGIS, CommentMixin):
    def __init__(self, *args, **kwargs):
        super().__init__(*args, **kwargs)
        self.sensor_name = None
        self.platform_name = None

    __tablename__ = constants.COMMENT
    table_type = TableTypes.MEASUREMENT
    table_type_id = 32
    __table_args__ = {"schema": "pepys"}

    comment_id = Column(UUID(as_uuid=True), primary_key=True, default=uuid4)
    platform_id = Column(
        UUID(as_uuid=True), ForeignKey("pepys.Platforms.platform_id"), nullable=False
    )
    time = Column(TIMESTAMP, nullable=False)
    comment_type_id = Column(UUID(as_uuid=True), nullable=False)
    content = Column(String(150), nullable=False)
    source_id = Column(
        UUID(as_uuid=True), ForeignKey("pepys.Datafiles.datafile_id"), nullable=False
    )
    privacy_id = Column(UUID(as_uuid=True), ForeignKey("pepys.Privacies.privacy_id"))
    created_date = Column(DateTime, default=datetime.utcnow)


class Geometry1(BasePostGIS):
    __tablename__ = constants.GEOMETRY
    table_type = TableTypes.MEASUREMENT
    table_type_id = 33
    __table_args__ = {"schema": "pepys"}

    geometry_id = Column(UUID(as_uuid=True), primary_key=True, default=uuid4)
    geometry = Column(Geometry, nullable=False)
    name = Column(String(150), nullable=False)
    geo_type_id = Column(
        UUID(as_uuid=True),
        ForeignKey("pepys.GeometryTypes.geo_type_id"),
        nullable=False,
    )
    geo_sub_type_id = Column(
        UUID(as_uuid=True),
        ForeignKey("pepys.GeometrySubTypes.geo_sub_type_id"),
        nullable=False,
    )
    start = Column(TIMESTAMP)
    end = Column(TIMESTAMP)
    task_id = Column(UUID(as_uuid=True))
    subject_platform_id = Column(
        UUID(as_uuid=True), ForeignKey("pepys.Platforms.platform_id")
    )
    sensor_platform_id = Column(
        UUID(as_uuid=True), ForeignKey("pepys.Platforms.platform_id")
    )
    source_id = Column(
        UUID(as_uuid=True), ForeignKey("pepys.Datafiles.datafile_id"), nullable=False
    )
    privacy_id = Column(UUID(as_uuid=True), ForeignKey("pepys.Privacies.privacy_id"))
    created_date = Column(DateTime, default=datetime.utcnow)


class Media(BasePostGIS, MediaMixin):
    __tablename__ = constants.MEDIA
    table_type = TableTypes.MEASUREMENT
    table_type_id = 34
    __table_args__ = {"schema": "pepys"}

    media_id = Column(UUID(as_uuid=True), primary_key=True, default=uuid4)
    platform_id = Column(UUID(as_uuid=True), ForeignKey("pepys.Platforms.platform_id"))
    subject_id = Column(UUID(as_uuid=True), ForeignKey("pepys.Platforms.platform_id"))
    sensor_id = Column(UUID(as_uuid=True), ForeignKey("pepys.Sensors.sensor_id"))
    location = Column(Geometry(geometry_type="POINT", srid=4326))
    _elevation = Column(DOUBLE_PRECISION)
    time = Column(TIMESTAMP)
    media_type_id = Column(UUID(as_uuid=True), nullable=False)
    url = Column(String(150), nullable=False)
    source_id = Column(
        UUID(as_uuid=True), ForeignKey("pepys.Datafiles.datafile_id"), nullable=False
    )
    privacy_id = Column(UUID(as_uuid=True), ForeignKey("pepys.Privacies.privacy_id"))
    created_date = Column(DateTime, default=datetime.utcnow)<|MERGE_RESOLUTION|>--- conflicted
+++ resolved
@@ -431,19 +431,11 @@
     sensor_id = Column(
         UUID(as_uuid=True), ForeignKey("pepys.Sensors.sensor_id"), nullable=False
     )
-<<<<<<< HEAD
-    location = Column(Geometry(geometry_type="POINT", srid=0))
+    location = Column(Geometry(geometry_type="POINT", srid=4326))
     _elevation = Column(DOUBLE_PRECISION)
     _heading = Column(DOUBLE_PRECISION)
     _course = Column(DOUBLE_PRECISION)
     _speed = Column("speed", DOUBLE_PRECISION)
-=======
-    location = Column(Geometry(geometry_type="POINT", srid=4326))
-    elevation = Column(DOUBLE_PRECISION)
-    heading = Column(DOUBLE_PRECISION)
-    course = Column(DOUBLE_PRECISION)
-    speed = Column(DOUBLE_PRECISION)
->>>>>>> 593171c6
     source_id = Column(
         UUID(as_uuid=True), ForeignKey("pepys.Datafiles.datafile_id"), nullable=False
     )
