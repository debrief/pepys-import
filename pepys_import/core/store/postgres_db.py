--- conflicted
+++ resolved
@@ -1,12 +1,5 @@
-<<<<<<< HEAD
-from sqlalchemy import Column, Integer, String, Boolean, FetchedValue, DATE
+from sqlalchemy import Column, Integer, String, Boolean, FetchedValue, DATE, ForeignKey
 from sqlalchemy.dialects.postgresql import UUID, TIMESTAMP, DOUBLE_PRECISION
-=======
-from sqlalchemy import Column, Integer, String, Boolean, FetchedValue, ForeignKey
-from sqlalchemy.dialects.postgresql import UUID
-from sqlalchemy.dialects.postgresql import TIME
-from sqlalchemy.dialects.postgresql import DOUBLE_PRECISION
->>>>>>> 77d5e425
 
 from geoalchemy2 import Geometry
 
@@ -37,17 +30,10 @@
     name = Column(String(150))
 
 
-<<<<<<< HEAD
 # Metadata Tables
 class HostedBy(base):
     __tablename__ = "HostedBy"
     table_type = TableTypes.METADATA
-=======
-class SensorType(base):
-    __tablename__ = "SensorTypes"
-    table_type = TableTypes.REFERENCE
-    table_type_id = 1
->>>>>>> 77d5e425
 
     # These only needed for tables referenced by Entry table
     table_type_id = 2
@@ -77,9 +63,6 @@
     )
 
 
-<<<<<<< HEAD
-class Platforms(base):
-=======
 class PlatformType(base):
     __tablename__ = "PlatformTypes"
     table_type = TableTypes.REFERENCE
@@ -93,8 +76,7 @@
     # TODO: add relationships and ForeignKey entries to auto-create Entry ids
 
 
-class Platform(base):
->>>>>>> 77d5e425
+class Platforms(base):
     __tablename__ = "Platforms"
     table_type = TableTypes.METADATA
     table_type_id = 4  # Only needed for tables referenced by Entry table
@@ -120,16 +102,9 @@
     )
 
 
-<<<<<<< HEAD
 class Tasks(base):
     __tablename__ = "Tasks"
     table_type = TableTypes.METADATA
-=======
-class DatafileType(base):
-    __tablename__ = "DatafileTypes"
-    table_type = TableTypes.REFERENCE
-    table_type_id = 5
->>>>>>> 77d5e425
 
     # These only needed for tables referenced by Entry table
     table_type_id = 1
@@ -181,7 +156,6 @@
     # TODO: add relationships and ForeignKey entries to auto-create Entry ids
 
 
-<<<<<<< HEAD
 class Synonyms(base):
     __tablename__ = "Synonyms"
     table_type = TableTypes.METADATA
@@ -430,28 +404,18 @@
 # Measurements Tables
 class States(base):
     __tablename__ = "State"
-=======
-class State(base):
-    __tablename__ = "States"
->>>>>>> 77d5e425
     table_type = TableTypes.MEASUREMENT
     table_type_id = 7  # Only needed for tables referenced by Entry table
 
     state_id = Column(
         UUID(as_uuid=True), primary_key=True, server_default=FetchedValue()
     )
-<<<<<<< HEAD
     time = Column(TIMESTAMP, nullable=False)
-    sensor_id = Column(UUID(as_uuid=True), nullable=False)
+    sensor_id = Column(
+        UUID(as_uuid=True), ForeignKey("Sensors.sensor_id"), nullable=False
+    )
     # location = Column(Geometry(geometry_type='POINT', srid=4326))
     location = Column(String(150), nullable=False)
-=======
-    time = Column(TIME, nullable=False)
-    sensor_id = Column(
-        UUID(as_uuid=True), ForeignKey("Sensors.sensor_id"), nullable=False
-    )
-    location = Column(Geometry(geometry_type="POINT", srid=0))
->>>>>>> 77d5e425
     heading = Column(DOUBLE_PRECISION)
     course = Column(DOUBLE_PRECISION)
     speed = Column(DOUBLE_PRECISION)
@@ -461,17 +425,10 @@
     privacy_id = Column(UUID(as_uuid=True))
 
 
-<<<<<<< HEAD
 class Contacts(base):
     __tablename__ = "Contacts"
     table_type = TableTypes.MEASUREMENT
     table_type_id = 3  # Only needed for tables referenced by Entry table
-=======
-class Nationality(base):
-    __tablename__ = "Nationalities"
-    table_type = TableTypes.REFERENCE
-    table_type_id = 8
->>>>>>> 77d5e425
 
     contact_id = Column(
         UUID(as_uuid=True), primary_key=True, server_default=FetchedValue()
@@ -497,17 +454,10 @@
     privacy_id = Column(UUID(as_uuid=True))
 
 
-<<<<<<< HEAD
 class Activations(base):
     __tablename__ = "Activations"
     table_type = TableTypes.MEASUREMENT
     table_type_id = 3  # Only needed for tables referenced by Entry table
-=======
-class Privacy(base):
-    __tablename__ = "Privacies"
-    table_type = TableTypes.REFERENCE
-    table_type_id = 9
->>>>>>> 77d5e425
 
     activation_id = Column(
         UUID(as_uuid=True), primary_key=True, server_default=FetchedValue()
