--- conflicted
+++ resolved
@@ -406,21 +406,11 @@
 
     state_id = Column(UUID(as_uuid=True), primary_key=True, default=uuid4)
     time = Column(TIMESTAMP, nullable=False)
-<<<<<<< HEAD
     sensor_id = Column(UUID(as_uuid=True), ForeignKey("pepys.Sensors.sensor_id"), nullable=False)
-    _location = Column(Geometry(geometry_type="POINT", srid=4326))
-    _elevation = Column(DOUBLE_PRECISION)
-    _heading = Column(DOUBLE_PRECISION)
-    _course = Column(DOUBLE_PRECISION)
-=======
-    sensor_id = Column(
-        UUID(as_uuid=True), ForeignKey("pepys.Sensors.sensor_id"), nullable=False
-    )
     _location = Column("location", Geometry(geometry_type="POINT", srid=4326))
     _elevation = Column("elevation", DOUBLE_PRECISION)
     _heading = Column("heading", DOUBLE_PRECISION)
     _course = Column("course", DOUBLE_PRECISION)
->>>>>>> 0d1b6494
     _speed = Column("speed", DOUBLE_PRECISION)
     source_id = Column(
         UUID(as_uuid=True), ForeignKey("pepys.Datafiles.datafile_id"), nullable=False
