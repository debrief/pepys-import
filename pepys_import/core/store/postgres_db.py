from datetime import datetime
from uuid import uuid4

from geoalchemy2 import Geometry
from sqlalchemy import DATE, Boolean, Column, DateTime, ForeignKey, Integer, String
from sqlalchemy.dialects.postgresql import DOUBLE_PRECISION, TIMESTAMP, UUID

from pepys_import.core.store import constants
from pepys_import.core.store.common_db import (
    CommentMixin,
    ContactMixin,
    DatafileMixin,
    ElevationPropertyMixin,
    LocationPropertyMixin,
<<<<<<< HEAD
    MediaMixin,
    PlatformMixin,
    SensorMixin,
    SensorTypeMixin,
    StateMixin,
=======
    ActivationMixin,
>>>>>>> 27b58d47
)
from pepys_import.core.store.db_base import BasePostGIS
from pepys_import.core.store.db_status import TableTypes


# Metadata Tables
class HostedBy(BasePostGIS):
    __tablename__ = constants.HOSTED_BY
    table_type = TableTypes.METADATA
    table_type_id = 1
    __table_args__ = {"schema": "pepys"}

    hosted_by_id = Column(UUID(as_uuid=True), primary_key=True, default=uuid4)
    subject_id = Column(
        UUID(as_uuid=True), ForeignKey("pepys.Platforms.platform_id"), nullable=False
    )
    host_id = Column(UUID(as_uuid=True), ForeignKey("pepys.Platforms.platform_id"), nullable=False)
    hosted_from = Column(DATE, nullable=False)
    host_to = Column(DATE, nullable=False)
    privacy_id = Column(
        UUID(as_uuid=True), ForeignKey("pepys.Privacies.privacy_id"), nullable=False
    )
    created_date = Column(DateTime, default=datetime.utcnow)


class Sensor(BasePostGIS, SensorMixin):
    __tablename__ = constants.SENSOR
    table_type = TableTypes.METADATA
    table_type_id = 2
    __table_args__ = {"schema": "pepys"}

    sensor_id = Column(UUID(as_uuid=True), primary_key=True, default=uuid4)
    name = Column(String(150), nullable=False)
    sensor_type_id = Column(
        UUID(as_uuid=True), ForeignKey("pepys.SensorTypes.sensor_type_id"), nullable=False,
    )
    host = Column(UUID(as_uuid=True), ForeignKey("pepys.Platforms.platform_id"), nullable=False)
    created_date = Column(DateTime, default=datetime.utcnow)


class Platform(BasePostGIS, PlatformMixin):
    __tablename__ = constants.PLATFORM
    table_type = TableTypes.METADATA
    table_type_id = 3
    __table_args__ = {"schema": "pepys"}

    platform_id = Column(UUID(as_uuid=True), primary_key=True, default=uuid4)
    name = Column(String(150), nullable=False)
    pennant = Column(String(10))
    trigraph = Column(String(3))
    quadgraph = Column(String(4))
    nationality_id = Column(
        UUID(as_uuid=True), ForeignKey("pepys.Nationalities.nationality_id"), nullable=False,
    )
    platform_type_id = Column(
        UUID(as_uuid=True), ForeignKey("pepys.PlatformTypes.platform_type_id"), nullable=False,
    )
    privacy_id = Column(
        UUID(as_uuid=True), ForeignKey("pepys.Privacies.privacy_id"), nullable=False
    )
    created_date = Column(DateTime, default=datetime.utcnow)


class Task(BasePostGIS):
    __tablename__ = constants.TASK
    table_type = TableTypes.METADATA
    table_type_id = 4
    __table_args__ = {"schema": "pepys"}

    task_id = Column(UUID(as_uuid=True), primary_key=True, default=uuid4)
    parent_id = Column(UUID(as_uuid=True), ForeignKey("pepys.Tasks.task_id"), nullable=False)
    start = Column(TIMESTAMP, nullable=False)
    end = Column(TIMESTAMP, nullable=False)
    environment = Column(String(150))
    location = Column(String(150))
    privacy_id = Column(
        UUID(as_uuid=True), ForeignKey("pepys.Privacies.privacy_id"), nullable=False
    )
    created_date = Column(DateTime, default=datetime.utcnow)


class Participant(BasePostGIS):
    __tablename__ = constants.PARTICIPANT
    table_type = TableTypes.METADATA
    table_type_id = 5
    __table_args__ = {"schema": "pepys"}

    participant_id = Column(UUID(as_uuid=True), primary_key=True, default=uuid4)
    platform_id = Column(
        UUID(as_uuid=True), ForeignKey("pepys.Platforms.platform_id"), nullable=False
    )
    task_id = Column(UUID(as_uuid=True), ForeignKey("pepys.Tasks.task_id"), nullable=False)
    start = Column(TIMESTAMP)
    end = Column(TIMESTAMP)
    force = Column(String(150))
    privacy_id = Column(
        UUID(as_uuid=True), ForeignKey("pepys.Privacies.privacy_id"), nullable=False
    )
    created_date = Column(DateTime, default=datetime.utcnow)


class Datafile(BasePostGIS, DatafileMixin):
    def __init__(self, *args, **kwargs):
        super().__init__(*args, **kwargs)
        self.measurements = dict()

    __tablename__ = constants.DATAFILE
    table_type = TableTypes.METADATA
    table_type_id = 6  # Only needed for tables referenced by Entry table
    __table_args__ = {"schema": "pepys"}

    datafile_id = Column(UUID(as_uuid=True), primary_key=True, default=uuid4)
    simulated = Column(Boolean)
    privacy_id = Column(
        UUID(as_uuid=True), ForeignKey("pepys.Privacies.privacy_id"), nullable=False
    )
    datafile_type_id = Column(
        UUID(as_uuid=True), ForeignKey("pepys.DatafileTypes.datafile_type_id"), nullable=False,
    )
    reference = Column(String(150))
    url = Column(String(150))
    size = Column(Integer, nullable=False)
    hash = Column(String(32), nullable=False)
    created_date = Column(DateTime, default=datetime.utcnow)


class Synonym(BasePostGIS):
    __tablename__ = constants.SYNONYM
    table_type = TableTypes.METADATA
    table_type_id = 7
    __table_args__ = {"schema": "pepys"}

    synonym_id = Column(UUID(as_uuid=True), primary_key=True, default=uuid4)
    table = Column(String(150), nullable=False)
    entity = Column(UUID(as_uuid=True), nullable=False)
    synonym = Column(String(150), nullable=False)
    created_date = Column(DateTime, default=datetime.utcnow)


class Change(BasePostGIS):
    __tablename__ = constants.CHANGE
    table_type = TableTypes.METADATA
    table_type_id = 8
    __table_args__ = {"schema": "pepys"}

    change_id = Column(UUID(as_uuid=True), primary_key=True, default=uuid4)
    user = Column(String(150), nullable=False)
    modified = Column(DATE, nullable=False)
    reason = Column(String(500), nullable=False)
    created_date = Column(DateTime, default=datetime.utcnow)


class Log(BasePostGIS):
    __tablename__ = constants.LOG
    table_type = TableTypes.METADATA
    table_type_id = 9
    __table_args__ = {"schema": "pepys"}

    log_id = Column(UUID(as_uuid=True), primary_key=True, default=uuid4)
    table = Column(String(150), nullable=False)
    id = Column(UUID(as_uuid=True), nullable=False)
    field = Column(String(150))
    new_value = Column(String(150))
    change_id = Column(UUID(as_uuid=True), ForeignKey("pepys.Changes.change_id"), nullable=False)
    created_date = Column(DateTime, default=datetime.utcnow)


class Extraction(BasePostGIS):
    __tablename__ = constants.EXTRACTION
    table_type = TableTypes.METADATA
    table_type_id = 10
    __table_args__ = {"schema": "pepys"}

    extraction_id = Column(UUID(as_uuid=True), primary_key=True, default=uuid4)
    table = Column(String(150), nullable=False)
    field = Column(String(150), nullable=False)
    chars = Column(String(150), nullable=False)
    created_date = Column(DateTime, default=datetime.utcnow)


class Tag(BasePostGIS):
    __tablename__ = constants.TAG
    table_type = TableTypes.METADATA
    table_type_id = 11
    __table_args__ = {"schema": "pepys"}

    tag_id = Column(UUID(as_uuid=True), primary_key=True, default=uuid4)
    name = Column(String(150), nullable=False)
    created_date = Column(DateTime, default=datetime.utcnow)


class TaggedItem(BasePostGIS):
    __tablename__ = constants.TAGGED_ITEM
    table_type = TableTypes.METADATA
    table_type_id = 12
    __table_args__ = {"schema": "pepys"}

    tagged_item_id = Column(UUID(as_uuid=True), primary_key=True, default=uuid4)
    tag_id = Column(UUID(as_uuid=True), ForeignKey("pepys.Tags.tag_id"), nullable=False)
    item_id = Column(UUID(as_uuid=True), nullable=False)
    tagged_by_id = Column(UUID(as_uuid=True), ForeignKey("pepys.Users.user_id"), nullable=False)
    private = Column(Boolean, nullable=False)
    tagged_on = Column(DATE, nullable=False)
    created_date = Column(DateTime, default=datetime.utcnow)


# Reference Tables
class PlatformType(BasePostGIS):
    __tablename__ = constants.PLATFORM_TYPE
    table_type = TableTypes.REFERENCE
    table_type_id = 13
    __table_args__ = {"schema": "pepys"}

    platform_type_id = Column(UUID(as_uuid=True), primary_key=True, default=uuid4)
    name = Column(String(150), nullable=False)
    created_date = Column(DateTime, default=datetime.utcnow)


class Nationality(BasePostGIS):
    __tablename__ = constants.NATIONALITY
    table_type = TableTypes.REFERENCE
    table_type_id = 14
    __table_args__ = {"schema": "pepys"}

    nationality_id = Column(UUID(as_uuid=True), primary_key=True, default=uuid4)
    name = Column(String(150), nullable=False)
    created_date = Column(DateTime, default=datetime.utcnow)


class GeometryType(BasePostGIS):
    __tablename__ = constants.GEOMETRY_TYPE
    table_type = TableTypes.REFERENCE
    table_type_id = 15
    __table_args__ = {"schema": "pepys"}

    geo_type_id = Column(UUID(as_uuid=True), primary_key=True, default=uuid4)
    name = Column(String(150), nullable=False)
    created_date = Column(DateTime, default=datetime.utcnow)


class GeometrySubType(BasePostGIS):
    __tablename__ = constants.GEOMETRY_SUBTYPE
    table_type = TableTypes.REFERENCE
    table_type_id = 16
    __table_args__ = {"schema": "pepys"}

    geo_sub_type_id = Column(UUID(as_uuid=True), primary_key=True, default=uuid4)
    name = Column(String(150), nullable=False)
    # parent = Column(UUID(as_uuid=True), ForeignKey("pepys.GeometryTypes.geometry_type_id"))
    parent = Column(UUID, nullable=False)
    created_date = Column(DateTime, default=datetime.utcnow)


class User(BasePostGIS):
    __tablename__ = constants.USER
    table_type = TableTypes.REFERENCE
    table_type_id = 17
    __table_args__ = {"schema": "pepys"}

    user_id = Column(UUID(as_uuid=True), primary_key=True, default=uuid4)
    name = Column(String(150), nullable=False)
    created_date = Column(DateTime, default=datetime.utcnow)


class UnitType(BasePostGIS):
    __tablename__ = constants.UNIT_TYPE
    table_type = TableTypes.REFERENCE
    table_type_id = 18
    __table_args__ = {"schema": "pepys"}

    unit_type_id = Column(UUID(as_uuid=True), primary_key=True, default=uuid4)
    units = Column(String(150), nullable=False)
    created_date = Column(DateTime, default=datetime.utcnow)


class ClassificationType(BasePostGIS):
    __tablename__ = constants.CLASSIFICATION_TYPE
    table_type = TableTypes.REFERENCE
    table_type_id = 19
    __table_args__ = {"schema": "pepys"}

    class_type_id = Column(UUID(as_uuid=True), primary_key=True, default=uuid4)
    class_type = Column(String(150), nullable=False)
    created_date = Column(DateTime, default=datetime.utcnow)


class ContactType(BasePostGIS):
    __tablename__ = constants.CONTACT_TYPE
    table_type = TableTypes.REFERENCE
    table_type_id = 20
    __table_args__ = {"schema": "pepys"}

    contact_type_id = Column(UUID(as_uuid=True), primary_key=True, default=uuid4)
    contact_type = Column(String(150), nullable=False)
    created_date = Column(DateTime, default=datetime.utcnow)


class SensorType(BasePostGIS, SensorTypeMixin):
    __tablename__ = constants.SENSOR_TYPE
    table_type = TableTypes.REFERENCE
    table_type_id = 21
    __table_args__ = {"schema": "pepys"}

    sensor_type_id = Column(UUID(as_uuid=True), primary_key=True, default=uuid4)
    name = Column(String(150), nullable=False)
    created_date = Column(DateTime, default=datetime.utcnow)


class Privacy(BasePostGIS):
    __tablename__ = constants.PRIVACY
    table_type = TableTypes.REFERENCE
    table_type_id = 22
    __table_args__ = {"schema": "pepys"}

    privacy_id = Column(UUID(as_uuid=True), primary_key=True, default=uuid4)
    name = Column(String(150), nullable=False)
    created_date = Column(DateTime, default=datetime.utcnow)


class DatafileType(BasePostGIS):
    __tablename__ = constants.DATAFILE_TYPE
    table_type = TableTypes.REFERENCE
    table_type_id = 23
    __table_args__ = {"schema": "pepys"}

    datafile_type_id = Column(UUID(as_uuid=True), primary_key=True, default=uuid4)
    name = Column(String(150), nullable=False)
    created_date = Column(DateTime, default=datetime.utcnow)


class MediaType(BasePostGIS):
    __tablename__ = constants.MEDIA_TYPE
    table_type = TableTypes.REFERENCE
    table_type_id = 24
    __table_args__ = {"schema": "pepys"}

    media_type_id = Column(UUID(as_uuid=True), primary_key=True, default=uuid4)
    name = Column(String(150), nullable=False)
    created_date = Column(DateTime, default=datetime.utcnow)


class CommentType(BasePostGIS):
    __tablename__ = constants.COMMENT_TYPE
    table_type = TableTypes.REFERENCE
    table_type_id = 25
    __table_args__ = {"schema": "pepys"}

    comment_type_id = Column(UUID(as_uuid=True), primary_key=True, default=uuid4)
    name = Column(String(150), nullable=False)
    created_date = Column(DateTime, default=datetime.utcnow)


class CommodityType(BasePostGIS):
    __tablename__ = constants.COMMODITY_TYPE
    table_type = TableTypes.REFERENCE
    table_type_id = 26
    __table_args__ = {"schema": "pepys"}

    commodity_type_id = Column(UUID(as_uuid=True), primary_key=True, default=uuid4)
    name = Column(String(150), nullable=False)
    created_date = Column(DateTime, default=datetime.utcnow)


class ConfidenceLevel(BasePostGIS):
    __tablename__ = constants.CONFIDENCE_LEVEL
    table_type = TableTypes.REFERENCE
    table_type_id = 27  # Only needed for tables referenced by Entry table
    __table_args__ = {"schema": "pepys"}

    confidence_level_id = Column(UUID(as_uuid=True), primary_key=True, default=uuid4)
    level = Column(String(150), nullable=False)
    created_date = Column(DateTime, default=datetime.utcnow)


# Measurements Tables
class State(BasePostGIS, StateMixin, ElevationPropertyMixin, LocationPropertyMixin):
    def __init__(self, *args, **kwargs):
        super().__init__(*args, **kwargs)
        self.prev_location = None
        self.sensor_name = None
        self.platform_name = None

    __tablename__ = constants.STATE
    table_type = TableTypes.MEASUREMENT
    table_type_id = 28
    __table_args__ = {"schema": "pepys"}

    state_id = Column(UUID(as_uuid=True), primary_key=True, default=uuid4)
    time = Column(TIMESTAMP, nullable=False)
    sensor_id = Column(UUID(as_uuid=True), ForeignKey("pepys.Sensors.sensor_id"), nullable=False)
    _location = Column(Geometry(geometry_type="POINT", srid=4326))
    _elevation = Column(DOUBLE_PRECISION)
    _heading = Column(DOUBLE_PRECISION)
    _course = Column(DOUBLE_PRECISION)
    _speed = Column("speed", DOUBLE_PRECISION)
    source_id = Column(
        UUID(as_uuid=True), ForeignKey("pepys.Datafiles.datafile_id"), nullable=False
    )
    privacy_id = Column(UUID(as_uuid=True), ForeignKey("pepys.Privacies.privacy_id"))
    created_date = Column(DateTime, default=datetime.utcnow)


class Contact(BasePostGIS, ContactMixin, LocationPropertyMixin, ElevationPropertyMixin):
    def __init__(self, *args, **kwargs):
        super().__init__(*args, **kwargs)
        self.sensor_name = None
        self.platform_name = None

    __tablename__ = constants.CONTACT
    table_type = TableTypes.MEASUREMENT
    table_type_id = 29
    __table_args__ = {"schema": "pepys"}

    contact_id = Column(UUID(as_uuid=True), primary_key=True, default=uuid4)
    name = Column(String(150))
    sensor_id = Column(UUID(as_uuid=True), ForeignKey("pepys.Sensors.sensor_id"), nullable=False)
    time = Column(TIMESTAMP, nullable=False)
    _bearing = Column(DOUBLE_PRECISION)
    _rel_bearing = Column(DOUBLE_PRECISION)
    _freq = Column(DOUBLE_PRECISION)
    _range = Column(DOUBLE_PRECISION)
    _location = Column(Geometry(geometry_type="POINT", srid=4326))
    _elevation = Column(DOUBLE_PRECISION)
    _major = Column(DOUBLE_PRECISION)
    _minor = Column(DOUBLE_PRECISION)
    _orientation = Column(DOUBLE_PRECISION)
    classification = Column(String(150))
    confidence = Column(String(150))
    contact_type = Column(String(150))
    _mla = Column(DOUBLE_PRECISION)
    _sla = Column(DOUBLE_PRECISION)
    subject_id = Column(UUID(as_uuid=True), ForeignKey("pepys.Platforms.platform_id"))
    source_id = Column(
        UUID(as_uuid=True), ForeignKey("pepys.Datafiles.datafile_id"), nullable=False
    )
    privacy_id = Column(UUID(as_uuid=True), ForeignKey("pepys.Privacies.privacy_id"))
    created_date = Column(DateTime, default=datetime.utcnow)


class Activation(BasePostGIS, ActivationMixin):
    __tablename__ = constants.ACTIVATION
    table_type = TableTypes.MEASUREMENT
    table_type_id = 30
    __table_args__ = {"schema": "pepys"}

    activation_id = Column(UUID(as_uuid=True), primary_key=True, default=uuid4)
    name = Column(String(150), nullable=False)
    sensor_id = Column(UUID(as_uuid=True), ForeignKey("pepys.Sensors.sensor_id"), nullable=False)
    start = Column(TIMESTAMP, nullable=False)
    end = Column(TIMESTAMP, nullable=False)
    _min_range = Column(DOUBLE_PRECISION)
    _max_range = Column(DOUBLE_PRECISION)
    _left_arc = Column(DOUBLE_PRECISION)
    _right_arc = Column(DOUBLE_PRECISION)
    source_id = Column(
        UUID(as_uuid=True), ForeignKey("pepys.Datafiles.datafile_id"), nullable=False
    )
    privacy_id = Column(UUID(as_uuid=True), ForeignKey("pepys.Privacies.privacy_id"))
    created_date = Column(DateTime, default=datetime.utcnow)


class LogsHolding(BasePostGIS):
    __tablename__ = constants.LOGS_HOLDING
    table_type = TableTypes.MEASUREMENT
    table_type_id = 31
    __table_args__ = {"schema": "pepys"}

    logs_holding_id = Column(UUID(as_uuid=True), primary_key=True, default=uuid4)
    time = Column(TIMESTAMP, nullable=False)
    quantity = Column(DOUBLE_PRECISION, nullable=False)
    unit_type_id = Column(
        UUID(as_uuid=True), ForeignKey("pepys.UnitTypes.unit_type_id"), nullable=False
    )
    platform_id = Column(
        UUID(as_uuid=True), ForeignKey("pepys.Platforms.platform_id"), nullable=False
    )
    comment = Column(String(150), nullable=False)
    source_id = Column(
        UUID(as_uuid=True), ForeignKey("pepys.Datafiles.datafile_id"), nullable=False
    )
    privacy_id = Column(UUID(as_uuid=True), ForeignKey("pepys.Privacies.privacy_id"))
    created_date = Column(DateTime, default=datetime.utcnow)


class Comment(BasePostGIS, CommentMixin):
    def __init__(self, *args, **kwargs):
        super().__init__(*args, **kwargs)
        self.sensor_name = None
        self.platform_name = None

    __tablename__ = constants.COMMENT
    table_type = TableTypes.MEASUREMENT
    table_type_id = 32
    __table_args__ = {"schema": "pepys"}

    comment_id = Column(UUID(as_uuid=True), primary_key=True, default=uuid4)
    platform_id = Column(
        UUID(as_uuid=True), ForeignKey("pepys.Platforms.platform_id"), nullable=False
    )
    time = Column(TIMESTAMP, nullable=False)
    comment_type_id = Column(UUID(as_uuid=True), nullable=False)
    content = Column(String(150), nullable=False)
    source_id = Column(
        UUID(as_uuid=True), ForeignKey("pepys.Datafiles.datafile_id"), nullable=False
    )
    privacy_id = Column(UUID(as_uuid=True), ForeignKey("pepys.Privacies.privacy_id"))
    created_date = Column(DateTime, default=datetime.utcnow)


class Geometry1(BasePostGIS):
    __tablename__ = constants.GEOMETRY
    table_type = TableTypes.MEASUREMENT
    table_type_id = 33
    __table_args__ = {"schema": "pepys"}

    geometry_id = Column(UUID(as_uuid=True), primary_key=True, default=uuid4)
    geometry = Column(Geometry, nullable=False)
    name = Column(String(150), nullable=False)
    geo_type_id = Column(
        UUID(as_uuid=True), ForeignKey("pepys.GeometryTypes.geo_type_id"), nullable=False,
    )
    geo_sub_type_id = Column(
        UUID(as_uuid=True), ForeignKey("pepys.GeometrySubTypes.geo_sub_type_id"), nullable=False,
    )
    start = Column(TIMESTAMP)
    end = Column(TIMESTAMP)
    task_id = Column(UUID(as_uuid=True))
    subject_platform_id = Column(UUID(as_uuid=True), ForeignKey("pepys.Platforms.platform_id"))
    sensor_platform_id = Column(UUID(as_uuid=True), ForeignKey("pepys.Platforms.platform_id"))
    source_id = Column(
        UUID(as_uuid=True), ForeignKey("pepys.Datafiles.datafile_id"), nullable=False
    )
    privacy_id = Column(UUID(as_uuid=True), ForeignKey("pepys.Privacies.privacy_id"))
    created_date = Column(DateTime, default=datetime.utcnow)


class Media(BasePostGIS, MediaMixin, ElevationPropertyMixin, LocationPropertyMixin):
    __tablename__ = constants.MEDIA
    table_type = TableTypes.MEASUREMENT
    table_type_id = 34
    __table_args__ = {"schema": "pepys"}

    media_id = Column(UUID(as_uuid=True), primary_key=True, default=uuid4)
    platform_id = Column(UUID(as_uuid=True), ForeignKey("pepys.Platforms.platform_id"))
    subject_id = Column(UUID(as_uuid=True), ForeignKey("pepys.Platforms.platform_id"))
    sensor_id = Column(UUID(as_uuid=True), ForeignKey("pepys.Sensors.sensor_id"))
    _location = Column(Geometry(geometry_type="POINT", srid=4326))
    _elevation = Column(DOUBLE_PRECISION)
    time = Column(TIMESTAMP)
    media_type_id = Column(UUID(as_uuid=True), nullable=False)
    url = Column(String(150), nullable=False)
    source_id = Column(
        UUID(as_uuid=True), ForeignKey("pepys.Datafiles.datafile_id"), nullable=False
    )
    privacy_id = Column(UUID(as_uuid=True), ForeignKey("pepys.Privacies.privacy_id"))
    created_date = Column(DateTime, default=datetime.utcnow)<|MERGE_RESOLUTION|>--- conflicted
+++ resolved
@@ -12,15 +12,12 @@
     DatafileMixin,
     ElevationPropertyMixin,
     LocationPropertyMixin,
-<<<<<<< HEAD
     MediaMixin,
     PlatformMixin,
     SensorMixin,
     SensorTypeMixin,
     StateMixin,
-=======
     ActivationMixin,
->>>>>>> 27b58d47
 )
 from pepys_import.core.store.db_base import BasePostGIS
 from pepys_import.core.store.db_status import TableTypes
