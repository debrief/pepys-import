import os
from pathlib import Path

from datetime import datetime
from sqlalchemy import create_engine, event
from sqlalchemy.event import listen
from sqlalchemy.schema import CreateSchema
from sqlalchemy.sql import select, func
from sqlalchemy.orm import sessionmaker
from sqlalchemy.exc import OperationalError
from importlib import import_module
from contextlib import contextmanager

from pepys_import.resolvers.default_resolver import DefaultResolver
from pepys_import.utils.data_store_utils import import_from_csv
from pepys_import.utils.geoalchemy_utils import load_spatialite
from .db_base import base_postgres, base_sqlite
from .db_status import TableTypes
from pepys_import.core.formats import unit_registry
from pepys_import.core.formats.state2 import State2

from pepys_import import __version__
from pepys_import.utils.branding_util import (
    show_welcome_banner,
    show_software_meta_info,
)

MAIN_DIRECTORY_PATH = Path(__file__).parent.parent.parent  # pepys_import/pepys_import
DEFAULT_DATA_PATH = os.path.join(MAIN_DIRECTORY_PATH, "database", "default_data")

# TODO: add foreign key refs
# TODO: add proper uuid funcs that interact with entries table

# TODO: probably move this module to the top level as it's the main one


class DataStore:
    """ Representation of database
    
    
    Returns:
        DataStore -- the data store
    """

    # TODO: supply or lookup user id
    # Valid options for db_type are 'postgres' and 'sqlite'
    def __init__(
        self,
        db_username,
        db_password,
        db_host,
        db_port,
        db_name,
        db_type="postgres",
        missing_data_resolver=DefaultResolver(),
        show_welcome=True,
        show_status=True,
    ):
        if db_type == "postgres":
            self.db_classes = import_module("pepys_import.core.store.postgres_db")
            driver = "postgresql+psycopg2"
        elif db_type == "sqlite":
            self.db_classes = import_module("pepys_import.core.store.sqlite_db")
            driver = "sqlite+pysqlite"
        else:
            raise Exception(
                f"Unknown db_type {db_type} supplied, if specified should be one of 'postgres' or 'sqlite'"
            )

        # setup meta_class data
        self.meta_classes = {}
        self.setup_table_type_mapping()

        connection_string = "{}://{}:{}@{}:{}/{}".format(
            driver, db_username, db_password, db_host, db_port, db_name
        )
        self.engine = create_engine(connection_string, echo=False)

        if db_type == "postgres":
            base_postgres.metadata.bind = self.engine
        elif db_type == "sqlite":
            listen(self.engine, "connect", load_spatialite)
            base_sqlite.metadata.bind = self.engine

        self.missing_data_resolver = missing_data_resolver
        self.show_welcome = show_welcome
        self.show_status = show_status

        # caches of known data
        self.table_types = {}
        self.privacies = {}
        self.nationalities = {}
        self.datafile_types = {}
        self.datafiles = {}
        self.platform_types = {}
        self.platforms = {}
        self.sensor_types = {}
        self.sensors = {}

        # TEMP list of values for defaulted IDs, to be replaced by missing info lookup mechanism
        self.default_user_id = 1  # DevUser

        # Instance attributes which are necessary for initialise method
        self.db_name = db_name
        self.db_type = db_type

        # use session_scope() to create a new session
        self.session = None

        # Branding Text
        if self.show_welcome:
            show_welcome_banner()
        if self.show_status:
            show_software_meta_info(__version__, self.db_type, self.db_name, db_host)
            print("---------------------------------")

    def initialise(self):
        """Create schemas for the database
        """

        if self.db_type == "sqlite":
            try:
                # Create geometry_columns and spatial_ref_sys metadata table
                with self.engine.connect() as conn:
                    conn.execute(select([func.InitSpatialMetaData()]))
                # Attempt to create schema if not present, to cope with fresh DB file
                base_sqlite.metadata.create_all(self.engine)
            except OperationalError:
                print(
                    "Error creating database schema, possible invalid path? ('"
                    + self.db_name
                    + "'). Quitting"
                )
                exit()
        elif self.db_type == "postgres":
            try:
                # Create extension for PostGIS first
                with self.engine.connect() as conn:
                    conn.execute("CREATE EXTENSION postgis;")
                #  ensure that create schema scripts created before create table scripts
                event.listen(
                    base_postgres.metadata,
                    "before_create",
                    CreateSchema("datastore_schema"),
                )
                base_postgres.metadata.create_all(self.engine)
            except OperationalError:
                print(f"Error creating database({self.db_name})! Quitting")
                exit()

    @contextmanager
    def session_scope(self):
        """Provide a transactional scope around a series of operations."""
        db_session = sessionmaker(bind=self.engine)
        self.session = db_session()
        try:
            yield self
            self.session.commit()
        except:
            self.session.rollback()
            raise
        finally:
            self.session.close()

    #############################################################
    # Reference Type Maintenance

    def add_to_table_types(self, table_type_id, table_name):
        # check in cache for table type
        if table_type_id in self.table_types:
            return self.table_types[table_type_id]

        # doesn't exist in cache, try to lookup in DB
        table_types = self.search_table_type(table_type_id)
        if table_types:
            # add to cache and return
            self.table_types[table_type_id] = table_types
            return table_types

        # enough info to proceed and create entry
        table_type = self.db_classes.TableType(
            table_type_id=table_type_id, name=table_name
        )
        self.session.add(table_type)
        self.session.flush()

        # add to cache and return created table type
        self.table_types[table_type_id] = table_type
        # should return DB type or something else decoupled from DB?
        return table_type

    # TODO: add function to do common pattern of action in these functions
    def add_to_platform_types(self, platform_type_name):
        # check in cache for nationality
        if platform_type_name in self.platform_types:
            return self.platform_types[platform_type_name]

        # doesn't exist in cache, try to lookup in DB
        platform_types = self.search_platform_type(platform_type_name)
        if platform_types:
            # add to cache and return looked up platform type
            self.platform_types[platform_type_name] = platform_types
            return platform_types

        entry_id = self.add_to_entries(
            self.db_classes.PlatformType.table_type_id,
            self.db_classes.PlatformType.__tablename__,
        )
        # enough info to proceed and create entry
<<<<<<< HEAD
        platform_type = self.db_classes.PlatformTypes(name=platform_type_name)
=======
        platform_type = self.db_classes.PlatformType(
            platform_type_id=entry_id, name=platform_type_name,
        )
>>>>>>> 77d5e425
        self.session.add(platform_type)
        self.session.flush()

        # add to cache and return created platform type
        self.platform_types[platform_type_name] = platform_type
        # should return DB type or something else decoupled from DB?
        return platform_type

    def add_to_nationalities(self, nationality_name):
        # check in cache for nationality
        if nationality_name in self.nationalities:
            return self.nationalities[nationality_name]

        # doesn't exist in cache, try to lookup in DB
        nationalities = self.search_nationality(nationality_name)
        if nationalities:
            # add to cache and return looked up nationality
            self.nationalities[nationality_name] = nationalities
            return nationalities

        entry_id = self.add_to_entries(
            self.db_classes.Nationality.table_type_id,
            self.db_classes.Nationality.__tablename__,
        )
        # enough info to proceed and create entry
<<<<<<< HEAD
        nationality = self.db_classes.Nationalities(name=nationality_name)
=======
        nationality = self.db_classes.Nationality(
            nationality_id=entry_id, name=nationality_name,
        )
>>>>>>> 77d5e425
        self.session.add(nationality)
        self.session.flush()

        # add to cache and return created platform
        self.nationalities[nationality_name] = nationality
        # should return DB type or something else decoupled from DB?
        return nationality

    def add_to_privacies(self, privacy_name):
        # check in cache for privacy
        if privacy_name in self.privacies:
            return self.privacies[privacy_name]

        # doesn't exist in cache, try to lookup in DB
        privacies = self.search_privacy(privacy_name)
        if privacies:
            # add to cache and return looked up platform
            self.privacies[privacy_name] = privacies
            return privacies

        entry_id = self.add_to_entries(
            self.db_classes.Privacy.table_type_id,
            self.db_classes.Privacy.__tablename__,
        )
        # enough info to proceed and create entry
<<<<<<< HEAD
        privacy = self.db_classes.Privacies(name=privacy_name)
=======
        privacy = self.db_classes.Privacy(privacy_id=entry_id, name=privacy_name)
>>>>>>> 77d5e425
        self.session.add(privacy)
        self.session.flush()

        # add to cache and return created platform
        self.privacies[privacy_name] = privacy
        # should return DB type or something else decoupled from DB?
        return privacy

    # TODO: it is possible to merge two methods taking a resolver=True/False argument
    def add_to_datafile_types(self, datafile_type):
        """Add new datafile-type
        
        Arguments:
            datafile_type {String} -- name of datafile type
        
        Returns:
            DataFileType -- Wrapped database entity for DatafileType
        """
        # check in cache for datafile type
        if datafile_type in self.datafile_types:
            return self.datafile_types[datafile_type]

        # doesn't exist in cache, try to lookup in DB
        datafile_types = self.search_datafile_type(datafile_type)
        if datafile_types:
            # add to cache and return looked up datafile type
            self.datafile_types[datafile_type] = datafile_types
            return datafile_types

        entry_id = self.add_to_entries(
            self.db_classes.DatafileType.table_type_id,
            self.db_classes.DatafileType.__tablename__,
        )
        # proceed and create entry
<<<<<<< HEAD
        datafile_type_obj = self.db_classes.DatafileTypes(name=datafile_type)
=======
        datafile_type_obj = self.db_classes.DatafileType(
            datafile_type_id=entry_id, name=datafile_type
        )
>>>>>>> 77d5e425

        self.session.add(datafile_type_obj)
        self.session.flush()

        # add to cache and return created datafile type
        self.datafile_types[datafile_type] = datafile_type_obj
        # should return DB type or something else decoupled from DB?
        return datafile_type_obj

    def add_to_sensor_types(self, sensor_type_name):
        # check in cache for sensor type
        if sensor_type_name in self.sensor_types:
            return self.sensor_types[sensor_type_name]

        # doesn't exist in cache, try to lookup in DB
        sensor_types = self.search_sensor_type(sensor_type_name)
        if sensor_types:
            # add to cache and return looked up sensor type
            self.sensor_types[sensor_type_name] = sensor_types
            return sensor_types

        # enough info to proceed and create entry
        sensor_type = self.db_classes.SensorTypes(name=sensor_type_name)
        self.session.add(sensor_type)
        self.session.flush()

        # add to cache and return created sensor type
        self.sensor_types[sensor_type_name] = sensor_type
        # should return DB type or something else decoupled from DB?
        return sensor_type

    # End of Reference Type Maintenance
    #############################################################

    #############################################################
    # Other DataStore Methods
    def get_datafiles(self):
        # get list of all datafiles in the DB
        return self.session.query(self.db_classes.Datafiles).all()

    def get_platforms(self):
        # get list of all platforms in the DB
        return self.session.query(self.db_classes.Platforms).all()

    # TODO: Not implemented yet
    def get_status(self):
        pass

    def setup_table_type_mapping(self):
        # setup a map of tables keyed by TableType
        db_classes = dict(
            [
                (name, cls)
                for name, cls in self.db_classes.__dict__.items()
                if isinstance(cls, type)
                and (issubclass(cls, base_postgres) or issubclass(cls, base_sqlite))
                and cls.__name__ != "Base"
            ]
        )
        for table_type in TableTypes:
            self.meta_classes[table_type] = [
                cls
                for name, cls in db_classes.items()
                if db_classes[name].table_type == table_type
            ]

    def populate_reference(self, reference_data_folder=None):
        """Import given CSV file to the given reference table"""
        if reference_data_folder is None:
            reference_data_folder = os.path.join("..", "default_data")

        files = os.listdir(reference_data_folder)

        reference_tables = []
        # Create reference table list
        with self.session_scope() as session:
            self.setup_table_type_mapping()
            reference_table_objects = self.meta_classes[TableTypes.REFERENCE]
            for table_object in list(reference_table_objects):
                reference_tables.append(table_object.__tablename__)

        reference_files = [
            file
            for file in files
            if os.path.splitext(file)[0].replace(" ", "") in reference_tables
        ]
        for file in reference_files:
            # split file into filename and extension
            table_name, _ = os.path.splitext(file)
            possible_method = "add_to_" + table_name.lower().replace(" ", "_")
            method_to_call = getattr(self, possible_method, None)
            if method_to_call:
                with open(os.path.join(reference_data_folder, file), "r") as f:
                    reader = csv.reader(f)
                    # skip header
                    _ = next(reader)
                    with self.session_scope() as session:
                        for row in reader:
                            method_to_call(*row)
            else:
                print(f"Method({possible_method}) not found!")

    def populate_metadata(self, sample_data_folder=None):
        """Import CSV files from the given folder to the related Metadata Tables"""
        if sample_data_folder is None:
            sample_data_folder = os.path.join("..", "default_data")

        files = os.listdir(sample_data_folder)

        metadata_tables = []
        # Create metadata table list
        with self.session_scope() as session:
            self.setup_table_type_mapping()
            metadata_table_objects = self.meta_classes[TableTypes.METADATA]
            for table_object in list(metadata_table_objects):
                metadata_tables.append(table_object.__tablename__)

        metadata_files = [
            file for file in files if os.path.splitext(file)[0] in metadata_tables
        ]
        for file in sorted(metadata_files):
            # split file into filename and extension
            table_name, _ = os.path.splitext(file)
            possible_method = "add_to_" + table_name.lower().replace(" ", "_")
            method_to_call = getattr(self, possible_method, None)
            if method_to_call:
                with open(os.path.join(sample_data_folder, file), "r") as f:
                    reader = csv.reader(f)
                    # skip header
                    _ = next(reader)
                    with self.session_scope() as session:
                        for row in reader:
                            method_to_call(*row)
            else:
                print(f"Method({possible_method}) not found!")

    # End of Data Store methods
    #############################################################

    def add_to_entries(self, table_type_id, tableName):
        # ensure table type exists to satisfy foreign key constraint
        self.add_to_table_types(table_type_id, tableName)

        # No cache for entries, just add new one when called
        entry_obj = self.db_classes.Entry(
            table_type_id=table_type_id, created_user=self.default_user_id
        )

        self.session.add(entry_obj)
        self.session.flush()

        return entry_obj.entry_id

    def add_to_datafile_from_rep(self, datafile_name, datafile_type):
        # check in cache for datafile
        if datafile_name in self.datafiles:
            return self.datafiles[datafile_name]

        # doesn't exist in cache, try to lookup in DB
        datafiles = self.search_datafile(datafile_name)
        if datafiles:
            # add to cache and return looked up datafile
            self.datafiles[datafile_name] = datafiles
            return datafiles

        datafile_type_obj = self.search_datafile_type(datafile_type)
        if datafile_type_obj is None:
            datafile_type_obj = self.add_to_datafile_types(datafile_type)

        # don't know privacy, use resolver to query for data
        privacy = self.missing_data_resolver.resolve_privacy(
            self,
            self.db_classes.Datafiles.table_type_id,
            self.db_classes.Datafiles.__tablename__,
        )

        # privacy should contain (tabletype, privacy_name)
        # enough info to proceed and create entry
        _, privacy = privacy
        entry_id = self.add_to_entries(
            self.db_classes.Datafiles.table_type_id,
            self.db_classes.Datafiles.__tablename__,
        )

        datafile_obj = self.db_classes.Datafiles(
            datafile_id=entry_id,
            simulated=False,
            reference=datafile_name,
            url=None,
            privacy_id=privacy.privacy_id,
            datafile_type_id=datafile_type_obj.datafile_type_id,
        )

        self.session.add(datafile_obj)
        self.session.flush()

        self.datafiles[datafile_name] = datafile_obj
        # should return DB type or something else decoupled from DB?
        return datafile_obj

    def add_to_platforms_from_rep(
        self, platform_name, platform_type, nationality, privacy
    ):
        # check in cache for platform
        # if platform_name in self.platforms:
        #     return self.platforms[platform_name]

        # doesn't exist in cache, try to lookup in DB
        platforms = self.search_platform(platform_name)
        if platforms:
            # add to cache and return looked up platform
            self.platforms[platform_name] = platforms
            return platforms

        # doesn't exist in DB, use resolver to query for data
        platform = self.missing_data_resolver.resolve_platform(
            self, platform_name, platform_type, nationality, privacy
        )

        # platform should contain (platform_name, platform_type, nationality)
        # enough info to proceed and create entry
        _, platform_type, nationality, privacy = platform
        entry_id = self.add_to_entries(
            self.db_classes.Platforms.table_type_id,
            self.db_classes.Platforms.__tablename__,
        )

        platform_obj = self.db_classes.Platforms(
            platform_id=entry_id,
            name=platform_name,
            platform_type_id=platform_type.platform_type_id,
            host_platform_id=None,
            nationality_id=nationality.nationality_id,
            privacy_id=privacy.privacy_id,
        )

        self.session.add(platform_obj)
        self.session.flush()

        # add to cache and return created platform
        self.platforms[platform_name] = platform_obj
        # should return DB type or something else decoupled from DB?
        return platform_obj

<<<<<<< HEAD
=======
    def add_to_sensor_types(self, sensor_type_name):
        # check in cache for sensor type
        if sensor_type_name in self.sensor_types:
            return self.sensor_types[sensor_type_name]

        # doesn't exist in cache, try to lookup in DB
        sensor_types = self.search_sensor_type(sensor_type_name)
        if sensor_types:
            # add to cache and return looked up sensor type
            self.sensor_types[sensor_type_name] = sensor_types
            return sensor_types

        entry_id = self.add_to_entries(
            self.db_classes.SensorType.table_type_id,
            self.db_classes.SensorType.__tablename__,
        )
        # enough info to proceed and create entry
        sensor_type = self.db_classes.SensorType(
            sensor_type_id=entry_id, name=sensor_type_name,
        )
        self.session.add(sensor_type)
        self.session.flush()

        # add to cache and return created sensor type
        self.sensor_types[sensor_type_name] = sensor_type
        # should return DB type or something else decoupled from DB?
        return sensor_type

>>>>>>> 77d5e425
    def add_to_sensors_from_rep(self, sensor_name, platform):
        # check in cache for sensor
        # if sensor_name in self.sensors:
        #     return self.sensors[sensor_name]

        # doesn't exist in cache, try to lookup in DB
        sensors = self.search_sensor(sensor_name)
        if sensors:
            # add to cache and return looked up sensor
            self.sensors[sensor_name] = sensors
            return sensors

        # doesn't exist in DB, use resolver to query for data
        sensor = self.missing_data_resolver.resolve_sensor(self, sensor_name)

        # sensor should contain (sensor_name, sensorType)
        # enough info to proceed and create entry
        _, sensor_type = sensor
        entry_id = self.add_to_entries(
            self.db_classes.Sensors.table_type_id, self.db_classes.Sensors.__tablename__
        )

        sensor_obj = self.db_classes.Sensors(
            sensor_id=entry_id,
            name=sensor_name,
            sensor_type_id=self.db_classes.map_uuid_type(sensor_type.sensor_type_id),
            platform_id=self.db_classes.map_uuid_type(platform.platform_id),
        )

        self.session.add(sensor_obj)
        self.session.flush()

        # add to cache and return created sensor
        self.sensors[sensor_name] = sensor_obj
        # should return DB type or something else decoupled from DB?
        return sensor_obj

    def add_state_to_states(self, state: State2, data_file, sensor):
        # No cache for entries, just add new one when called

        # don't know privacy, use resolver to query for data
        privacy = self.missing_data_resolver.resolve_privacy(
            self,
            self.db_classes.State.table_type_id,
            self.db_classes.State.__tablename__,
        )

        # privacy should contain (table_type, privacy_name)
        # enough info to proceed and create entry
        _, privacy = privacy
        entry_id = self.add_to_entries(
            self.db_classes.State.table_type_id, self.db_classes.State.__tablename__
        )

        state_obj = self.db_classes.State(
            state_id=entry_id,
            time=state.get_timestamp(),
            sensor_id=sensor.sensor_id,
            location=str(state.get_location()),
            heading=state.get_heading().to(unit_registry.radians).magnitude,
            speed=state.get_speed()
            .to(unit_registry.meter / unit_registry.second)
            .magnitude,
            datafile_id=data_file.datafile_id,
            privacy_id=privacy.privacy_id,
        )
        self.session.add(state_obj)
        self.session.flush()

        return state_obj

    def add_to_states_from_rep(
        self, timestamp, datafile, sensor, location, heading, speed
    ):
        # No cache for entries, just add new one when called

        # don't know privacy, use resolver to query for data
        privacy = self.missing_data_resolver.resolve_privacy(
            self,
            self.db_classes.States.table_type_id,
            self.db_classes.States.__tablename__,
        )

        # privacy should contain (table_type, privacy_name)
        # enough info to proceed and create entry
        _, privacy = privacy
        entry_id = self.add_to_entries(
            self.db_classes.States.table_type_id, self.db_classes.States.__tablename__
        )

        # heading is a quantity. Convert to radians
        heading_rads = heading.to(unit_registry.radians).magnitude

        # speed is a quantity. Convert to m/sec
        speed_m_sec = speed.to(unit_registry.meter / unit_registry.second).magnitude

        state_obj = self.db_classes.States(
            state_id=entry_id,
            time=timestamp,
            sensor_id=sensor.sensor_id,
            location=str(location),
            heading=heading_rads,
            speed=speed_m_sec,
            datafile_id=datafile.datafile_id,
            privacy_id=privacy.privacy_id,
        )
        self.session.add(state_obj)
        self.session.flush()

        return state_obj

    def add_to_states(
        self,
        time,
        sensor,
        datafile,
        location=None,
        heading=None,
        course=None,
        speed=None,
        privacy=None,
    ):
        time = datetime.strptime(time, "%Y-%m-%d %H:%M:%S")

        sensor = self.search_sensor(sensor)
        datafile = self.search_datafile(datafile)
        privacy = self.search_privacy(privacy)

        if sensor is None or datafile is None:
            print(f"There is missing value(s) in '{sensor}, {datafile}'!")
            return

        heading_rads = None
        if heading:
            # heading is a string, turn into quantity. Convert to radians
            heading_quantity = float(heading) * unit_registry.knot
            heading_rads = heading_quantity.to(unit_registry.radians).magnitude

        speed_m_sec = None
        if speed:
            # speed is a string, turn into quantity. Convert to m/sec
            speed_quantity = float(speed) * unit_registry.knot
            speed_m_sec = speed_quantity.to(
                unit_registry.meter / unit_registry.second
            ).magnitude

        entry_id = self.add_to_entries(
            self.db_classes.State.table_type_id, self.db_classes.State.__tablename__
        )
        state_obj = self.db_classes.State(
            state_id=entry_id,
            time=time,
            sensor_id=sensor.sensor_id,
            location=location,
            heading=heading_rads,
            # course=course,
            speed=speed_m_sec,
            datafile_id=datafile.datafile_id,
            privacy_id=privacy.privacy_id,
        )
        self.session.add(state_obj)
        self.session.flush()

        return state_obj

    def add_to_sensors(self, name, sensor_type, host):
        sensor_type = self.search_sensor_type(sensor_type)
        host = self.search_platform(host)

        if sensor_type is None or host is None:
            print(f"There is missing value(s) in '{sensor_type}, {host}'!")
            return

        entry_id = self.add_to_entries(
            self.db_classes.Sensors.table_type_id, self.db_classes.Sensors.__tablename__
        )

        sensor_obj = self.db_classes.Sensors(
            sensor_id=entry_id,
            name=name,
            sensor_type_id=sensor_type.sensor_type_id,
            platform_id=host.platform_id,
        )
        self.session.add(sensor_obj)
        self.session.flush()

        return sensor_obj

    def add_to_datafiles(self, simulated, privacy, file_type, reference=None, url=None):

        privacy = self.search_privacy(privacy)
        datafile_type = self.search_datafile_type(file_type)

        if privacy is None or datafile_type is None:
            print("There is missing value(s) in the data!")
            return

        entry_id = self.add_to_entries(
            self.db_classes.Datafiles.table_type_id,
            self.db_classes.Datafiles.__tablename__,
        )

        datafile_obj = self.db_classes.Datafiles(
            datafile_id=entry_id,
            simulated=bool(simulated),
            privacy_id=privacy.privacy_id,
            datafile_type_id=datafile_type.datafile_type_id,
            reference=reference,
            url=url,
        )

        self.session.add(datafile_obj)
        self.session.flush()

        return datafile_obj

    def add_to_platforms(self, name, nationality, platform_type, privacy):

        nationality = self.search_nationality(nationality)
        platform_type = self.search_platform_type(platform_type)
        privacy = self.search_privacy(privacy)

        if nationality is None or platform_type is None or privacy is None:
            print("There is missing value(s) in the data!")
            return

        entry_id = self.add_to_entries(
            self.db_classes.Platforms.table_type_id,
            self.db_classes.Platforms.__tablename__,
        )

        platform_obj = self.db_classes.Platforms(
            platform_id=entry_id,
            name=name,
            nationality_id=nationality.nationality_id,
            platform_type_id=platform_type.platform_type_id,
            privacy_id=privacy.privacy_id,
        )

        self.session.add(platform_obj)
        self.session.flush()

        # add to cache and return created platform
        self.platforms[name] = platform_obj
        # should return DB type or something else decoupled from DB?
        return platform_obj

    #############################################################
    # Search/lookup functions

    def search_datafile_type(self, name):
        # search for any datafile type with this name
        return (
            self.session.query(self.db_classes.DatafileTypes)
            .filter(self.db_classes.DatafileTypes.name == name)
            .first()
        )

    def search_datafile(self, name):
        # search for any datafile with this name
        return (
            self.session.query(self.db_classes.Datafiles)
            .filter(self.db_classes.Datafiles.reference == name)
            .first()
        )

    def search_datafile_by_id(self, id):
        # search for any datafile with this id
        return (
            self.session.query(self.db_classes.Datafile)
            .filter(self.db_classes.Datafile.datafile_id == str(id))
            .first()
        )

    def search_platform(self, name):
        # search for any platform with this name
        return (
            self.session.query(self.db_classes.Platforms)
            .filter(self.db_classes.Platforms.name == name)
            .first()
        )

    def search_platform_type(self, name):
        # search for any platform type with this name
        return (
            self.session.query(self.db_classes.PlatformTypes)
            .filter(self.db_classes.PlatformTypes.name == name)
            .first()
        )

    def search_nationality(self, name):
        # search for any nationality with this name
        return (
            self.session.query(self.db_classes.Nationalities)
            .filter(self.db_classes.Nationalities.name == name)
            .first()
        )

    def search_sensor(self, name):
        # search for any sensor type featuring this name
        return (
            self.session.query(self.db_classes.Sensors)
            .filter(self.db_classes.Sensors.name == name)
            .first()
        )

    def search_sensor_type(self, name):
        # search for any sensor type featuring this name
        return (
            self.session.query(self.db_classes.SensorTypes)
            .filter(self.db_classes.SensorTypes.name == name)
            .first()
        )

    def search_privacy(self, name):
        # search for any privacy with this name
        return (
            self.session.query(self.db_classes.Privacies)
            .filter(self.db_classes.Privacies.name == name)
            .first()
        )

    def search_table_type(self, table_type_id):
        # search for any table type with this id
        return (
            self.session.query(self.db_classes.TableType)
            .filter(self.db_classes.TableType.table_type_id == table_type_id)
            .first()
        )

    #############################################################
    # Get functions

    def get_nationalities(self):
        # get list of all nationalities in the DB
        return self.session.query(self.db_classes.Nationalities).all()

    def get_platform_types(self):
        # get list of all platform types in the DB
        return self.session.query(self.db_classes.PlatformTypes).all()

    def get_privacies(self):
        # get list of all privacies in the DB
        return self.session.query(self.db_classes.Privacies).all()

    def get_sensors(self):
        # get list of all sensors in the DB
        return self.session.query(self.db_classes.Sensors).all()

    def get_sensor_types(self):
        # get list of all sensors types in the DB
        return self.session.query(self.db_classes.SensorTypes).all()

    def get_sensors_by_platform_type(self, platform_type):
        # given platform type, return all Sensors contained on platforms of that type
        return (
            self.session.query(self.db_classes.Platforms, self.db_classes.Sensors)
            .join(
                self.db_classes.Sensors,
                self.db_classes.Sensors.platform_id
                == self.db_classes.Platforms.platform_id,
            )
            .filter(
                self.db_classes.Platforms.platform_type_id
                == platform_type.platform_type_id
            )
            .all()
        )

    def get_states(self):
        # get list of all states in the DB
        return self.session.query(self.db_classes.State).all()

    #############################################################
    # Validation/check functions

    # return True if provided nationality ok
    def check_nationality(self, nationality):
        if len(nationality) == 0:
            return False

        if next(
            (nat for nat in self.get_nationalities() if nat.name == nationality), None
        ):
            # A nationality already exists with that name
            return False

        return True

    # return True if provided privacy ok
    def check_privacy(self, privacy):
        if len(privacy) == 0:
            return False

        if next((priv for priv in self.get_privacies() if priv.name == privacy), None):
            # A privacy already exists with that name
            return False

        return True

    # return True if provided platform type ok
    def check_platform_type(self, platform_type):
        if len(platform_type) == 0:
            return False

        if next(
            (pt for pt in self.get_platform_types() if pt.name == platform_type), None
        ):
            # A platform type already exists with that name
            return False

        return True

    # return True if provided sensor ok
    def check_sensor(self, sensor):
        if len(sensor) == 0:
            return False

        if next((sen for sen in self.get_sensors() if sen.name == sensor), None):
            # A sensor already exists with that name
            return False

        return True

    # return True if provided sensor type ok
    def check_sensor_type(self, sensor_type):
        if len(sensor_type) == 0:
            return False

        if next((st for st in self.get_sensor_types() if st.name == sensor_type), None):
            # A sensor type already exists with that name
            return False

        return True

    #############################################################
    # Generic Metadata functions

    def get_table_type_data(self, table_types):
        data = dict()
        for table_type in table_types:
            for table in self.meta_classes[table_type]:
                data[table.__name__] = self.session.query(table).count()
        return data

    #############################################################
<<<<<<< HEAD
    # Populate methods in order to import CSV files
=======
    # Populate methods in order to import CSV files

    def populate_reference(self, reference_data_folder=None):
        """Import given CSV file to the given reference table"""
        if reference_data_folder is None:
            reference_data_folder = DEFAULT_DATA_PATH

        files = os.listdir(reference_data_folder)

        reference_tables = []
        # Create reference table list
        reference_table_objects = self.meta_classes[TableTypes.REFERENCE]
        for table_object in list(reference_table_objects):
            reference_tables.append(table_object.__tablename__)

        reference_files = [
            file
            for file in files
            if os.path.splitext(file)[0].replace(" ", "") in reference_tables
        ]
        import_from_csv(self, reference_data_folder, reference_files)

    def populate_metadata(self, sample_data_folder=None):
        """Import CSV files from the given folder to the related Metadata Tables"""
        if sample_data_folder is None:
            sample_data_folder = DEFAULT_DATA_PATH

        files = os.listdir(sample_data_folder)

        metadata_tables = []
        # Create metadata table list
        metadata_table_objects = self.meta_classes[TableTypes.METADATA]
        for table_object in list(metadata_table_objects):
            metadata_tables.append(table_object.__tablename__)

        metadata_files = [
            file for file in files if os.path.splitext(file)[0] in metadata_tables
        ]
        import_from_csv(self, sample_data_folder, metadata_files)

    def populate_measurement(self, sample_data_folder=None):
        """Import CSV files from the given folder to the related Measurement Tables"""
        if sample_data_folder is None:
            sample_data_folder = DEFAULT_DATA_PATH

        files = os.listdir(sample_data_folder)

        measurement_tables = []
        # Create measurement table list
        measurement_table_objects = self.meta_classes[TableTypes.MEASUREMENT]
        for table_object in list(measurement_table_objects):
            measurement_tables.append(table_object.__tablename__)

        measurement_files = [
            file for file in files if os.path.splitext(file)[0] in measurement_tables
        ]
        import_from_csv(self, sample_data_folder, measurement_files)
>>>>>>> 77d5e425
<|MERGE_RESOLUTION|>--- conflicted
+++ resolved
@@ -1,3 +1,4 @@
+import csv
 import os
 from pathlib import Path
 
@@ -36,8 +37,8 @@
 
 class DataStore:
     """ Representation of database
-    
-    
+
+
     Returns:
         DataStore -- the data store
     """
@@ -207,13 +208,9 @@
             self.db_classes.PlatformType.__tablename__,
         )
         # enough info to proceed and create entry
-<<<<<<< HEAD
-        platform_type = self.db_classes.PlatformTypes(name=platform_type_name)
-=======
-        platform_type = self.db_classes.PlatformType(
+        platform_type = self.db_classes.PlatformTypes(
             platform_type_id=entry_id, name=platform_type_name,
         )
->>>>>>> 77d5e425
         self.session.add(platform_type)
         self.session.flush()
 
@@ -239,13 +236,9 @@
             self.db_classes.Nationality.__tablename__,
         )
         # enough info to proceed and create entry
-<<<<<<< HEAD
-        nationality = self.db_classes.Nationalities(name=nationality_name)
-=======
-        nationality = self.db_classes.Nationality(
+        nationality = self.db_classes.Nationalities(
             nationality_id=entry_id, name=nationality_name,
         )
->>>>>>> 77d5e425
         self.session.add(nationality)
         self.session.flush()
 
@@ -271,11 +264,7 @@
             self.db_classes.Privacy.__tablename__,
         )
         # enough info to proceed and create entry
-<<<<<<< HEAD
-        privacy = self.db_classes.Privacies(name=privacy_name)
-=======
-        privacy = self.db_classes.Privacy(privacy_id=entry_id, name=privacy_name)
->>>>>>> 77d5e425
+        privacy = self.db_classes.Privacies(privacy_id=entry_id, name=privacy_name)
         self.session.add(privacy)
         self.session.flush()
 
@@ -287,10 +276,10 @@
     # TODO: it is possible to merge two methods taking a resolver=True/False argument
     def add_to_datafile_types(self, datafile_type):
         """Add new datafile-type
-        
+
         Arguments:
             datafile_type {String} -- name of datafile type
-        
+
         Returns:
             DataFileType -- Wrapped database entity for DatafileType
         """
@@ -310,13 +299,9 @@
             self.db_classes.DatafileType.__tablename__,
         )
         # proceed and create entry
-<<<<<<< HEAD
-        datafile_type_obj = self.db_classes.DatafileTypes(name=datafile_type)
-=======
-        datafile_type_obj = self.db_classes.DatafileType(
+        datafile_type_obj = self.db_classes.DatafileTypes(
             datafile_type_id=entry_id, name=datafile_type
         )
->>>>>>> 77d5e425
 
         self.session.add(datafile_type_obj)
         self.session.flush()
@@ -561,8 +546,6 @@
         # should return DB type or something else decoupled from DB?
         return platform_obj
 
-<<<<<<< HEAD
-=======
     def add_to_sensor_types(self, sensor_type_name):
         # check in cache for sensor type
         if sensor_type_name in self.sensor_types:
@@ -591,7 +574,6 @@
         # should return DB type or something else decoupled from DB?
         return sensor_type
 
->>>>>>> 77d5e425
     def add_to_sensors_from_rep(self, sensor_name, platform):
         # check in cache for sensor
         # if sensor_name in self.sensors:
@@ -1038,9 +1020,6 @@
         return data
 
     #############################################################
-<<<<<<< HEAD
-    # Populate methods in order to import CSV files
-=======
     # Populate methods in order to import CSV files
 
     def populate_reference(self, reference_data_folder=None):
@@ -1097,5 +1076,4 @@
         measurement_files = [
             file for file in files if os.path.splitext(file)[0] in measurement_tables
         ]
-        import_from_csv(self, sample_data_folder, measurement_files)
->>>>>>> 77d5e425
+        import_from_csv(self, sample_data_folder, measurement_files)