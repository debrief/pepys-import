import csv
import os
from pathlib import Path

from datetime import datetime
from sqlalchemy import create_engine, event
from sqlalchemy.event import listen
from sqlalchemy.schema import CreateSchema
from sqlalchemy.sql import select, func
from sqlalchemy.orm import sessionmaker
from sqlalchemy.exc import OperationalError
from importlib import import_module
from contextlib import contextmanager

from pepys_import.resolvers.default_resolver import DefaultResolver
from pepys_import.utils.data_store_utils import import_from_csv
from pepys_import.utils.geoalchemy_utils import load_spatialite
from .db_base import BasePostGIS, BaseSpatiaLite
from .db_status import TableTypes

from pepys_import import __version__
from pepys_import.utils.branding_util import (
    show_welcome_banner,
    show_software_meta_info,
)
from .table_summary import TableSummary, TableSummarySet

MAIN_DIRECTORY_PATH = Path(__file__).parent.parent.parent  # pepys_import/pepys_import
DEFAULT_DATA_PATH = os.path.join(MAIN_DIRECTORY_PATH, "database", "default_data")


class DataStore(object):
    """ Representation of database

    :returns: :class:`DataStore`
    """

    # Valid options for db_type are 'postgres' and 'sqlite'
    def __init__(
        self,
        db_username,
        db_password,
        db_host,
        db_port,
        db_name,
        db_type="postgres",
        missing_data_resolver=DefaultResolver(),
        welcome_text="Pepys_import",
        show_status=True,
    ):
        if db_type == "postgres":
            self.db_classes = import_module("pepys_import.core.store.postgres_db")
            driver = "postgresql+psycopg2"
        elif db_type == "sqlite":
            self.db_classes = import_module("pepys_import.core.store.sqlite_db")
            driver = "sqlite+pysqlite"
        else:
            raise Exception(
                f"Unknown db_type {db_type} supplied, if specified should be one of 'postgres' or 'sqlite'"
            )

        # setup meta_class data
        self.meta_classes = {}
        self.setup_table_type_mapping()

        connection_string = "{}://{}:{}@{}:{}/{}".format(
            driver, db_username, db_password, db_host, db_port, db_name
        )
        self.engine = create_engine(connection_string, echo=False)

        if db_type == "postgres":
            BasePostGIS.metadata.bind = self.engine
        elif db_type == "sqlite":
            listen(self.engine, "connect", load_spatialite)
            BaseSpatiaLite.metadata.bind = self.engine

        self.missing_data_resolver = missing_data_resolver
        self.welcome_text = welcome_text
        self.show_status = show_status

        # caches of known data
        self.table_types = {}
        self.privacies = {}
        self.nationalities = {}
        self.datafile_types = {}
        self.datafiles = {}
        self.platform_types = {}
        self.platforms = {}
        self.sensor_types = {}
        self.sensors = {}
        self.comment_types = {}

        # TEMP list of values for defaulted IDs, to be replaced by missing info lookup mechanism
        self.default_user_id = 1  # DevUser

        # Instance attributes which are necessary for initialise method
        self.db_name = db_name
        self.db_type = db_type

        # use session_scope() to create a new session
        self.session = None

        # Branding Text
        if self.welcome_text:
            show_welcome_banner(welcome_text)
        if self.show_status:
            show_software_meta_info(__version__, self.db_type, self.db_name, db_host)
            print("---------------------------------")

    def initialise(self):
        """Create schemas for the database
        """

        if self.db_type == "sqlite":
            try:
                # Create geometry_columns and spatial_ref_sys metadata table
                with self.engine.connect() as conn:
                    conn.execute(select([func.InitSpatialMetaData(1)]))
                # Attempt to create schema if not present, to cope with fresh DB file
                BaseSpatiaLite.metadata.create_all(self.engine)
            except OperationalError:
                raise Exception(
                    f"Error creating database schema, possible invalid path? ('{self.db_name}'). Quitting"
                )
        elif self.db_type == "postgres":
            try:
                # Create extension for PostGIS first
                with self.engine.connect() as conn:
                    conn.execute("CREATE EXTENSION IF NOT EXISTS postgis;")
                #  ensure that create schema scripts created before create table scripts
                event.listen(
                    BasePostGIS.metadata,
                    "before_create",
                    CreateSchema("datastore_schema"),
                )
                BasePostGIS.metadata.create_all(self.engine)
            except OperationalError:
                raise Exception(f"Error creating database({self.db_name})! Quitting")

    @contextmanager
    def session_scope(self):
        """Provide a transactional scope around a series of operations."""
        db_session = sessionmaker(bind=self.engine)
        self.session = db_session()
        try:
            yield self
            self.session.commit()
        except:
            self.session.rollback()
            raise
        finally:
            self.session.close()

    #############################################################
    # Other DataStore Methods

    def setup_table_type_mapping(self):
        """Setup a map of tables keyed by :class:`TableType`"""
        db_classes = dict(
            [
                (name, cls)
                for name, cls in self.db_classes.__dict__.items()
                if isinstance(cls, type)
                and (issubclass(cls, BasePostGIS) or issubclass(cls, BaseSpatiaLite))
                and cls.__name__ != "Base"
            ]
        )
        for table_type in TableTypes:
            self.meta_classes[table_type] = [
                cls
                for name, cls in db_classes.items()
                if db_classes[name].table_type == table_type
            ]

    def populate_reference(self, reference_data_folder=None):
        """Import given CSV file to the given reference table"""
        if reference_data_folder is None:
            reference_data_folder = os.path.join(DEFAULT_DATA_PATH)

        files = os.listdir(reference_data_folder)

        reference_tables = []
        # Create reference table list
        with self.session_scope():
            self.setup_table_type_mapping()
            reference_table_objects = self.meta_classes[TableTypes.REFERENCE]
            for table_object in list(reference_table_objects):
                reference_tables.append(table_object.__tablename__)

        reference_files = [
            file
            for file in files
            if os.path.splitext(file)[0].replace(" ", "") in reference_tables
        ]
        for file in reference_files:
            # split file into filename and extension
            table_name, _ = os.path.splitext(file)
            possible_method = "add_to_" + table_name.lower().replace(" ", "_")
            method_to_call = getattr(self, possible_method, None)
            if method_to_call:
                with open(os.path.join(reference_data_folder, file), "r") as f:
                    reader = csv.reader(f)
                    # skip header
                    _ = next(reader)
                    with self.session_scope():
                        for row in reader:
                            method_to_call(*row)
            else:
                print(f"Method({possible_method}) not found!")

    def populate_metadata(self, sample_data_folder=None):
        """Import CSV files from the given folder to the related Metadata Tables"""
        if sample_data_folder is None:
            sample_data_folder = os.path.join(DEFAULT_DATA_PATH)

        files = os.listdir(sample_data_folder)

        metadata_tables = []
        # Create metadata table list
        with self.session_scope():
            self.setup_table_type_mapping()
            metadata_table_objects = self.meta_classes[TableTypes.METADATA]
            for table_object in list(metadata_table_objects):
                metadata_tables.append(table_object.__tablename__)

        metadata_files = [
            file for file in files if os.path.splitext(file)[0] in metadata_tables
        ]
        for file in sorted(metadata_files):
            # split file into filename and extension
            table_name, _ = os.path.splitext(file)
            possible_method = "add_to_" + table_name.lower().replace(" ", "_")
            method_to_call = getattr(self, possible_method, None)
            if method_to_call:
                with open(os.path.join(sample_data_folder, file), "r") as f:
                    reader = csv.reader(f)
                    # skip header
                    _ = next(reader)
                    with self.session_scope():
                        for row in reader:
                            method_to_call(*row)
            else:
                print(f"Method({possible_method}) not found!")

    def populate_measurement(self, sample_data_folder=None):
        """Import CSV files from the given folder to the related Measurement Tables"""
        if sample_data_folder is None:
            sample_data_folder = DEFAULT_DATA_PATH

        files = os.listdir(sample_data_folder)

        measurement_tables = []
        # Create measurement table list
        measurement_table_objects = self.meta_classes[TableTypes.MEASUREMENT]
        for table_object in list(measurement_table_objects):
            measurement_tables.append(table_object.__tablename__)

        measurement_files = [
            file for file in files if os.path.splitext(file)[0] in measurement_tables
        ]
        import_from_csv(self, sample_data_folder, measurement_files)

    # End of Data Store methods
    #############################################################

    def add_to_entries(self, table_type_id, table_name):
        """
        Adds the specified entry to the :class:`Entry` table if not already present.

        :param table_type_id: Table Type ID
        :type table_type_id: Integer
        :param table_name: Name of table
        :type table_name: String
        :return: Created :class:`Entry` entity's entry_id
        :rtype: UUID
        """
        # ensure table type exists to satisfy foreign key constraint
        self.add_to_table_types(table_type_id, table_name)

        # No cache for entries, just add new one when called
        entry_obj = self.db_classes.Entry(
            table_type_id=table_type_id, created_user=self.default_user_id
        )

        self.session.add(entry_obj)
        self.session.flush()

        return entry_obj.entry_id

    def add_to_states(
        self,
        time,
        sensor,
        datafile,
        location=None,
        heading=None,
        course=None,
        speed=None,
        privacy=None,
    ):
        """
        Adds the specified state to the :class:`State` table if not already present.

        :param time: Timestamp of :class:`State`
        :type time: datetime
        :param sensor: Sensor of :class:`State`
        :type sensor: Sensor
        :param datafile: Datafile of :class:`State`
        :type datafile: Datafile
        :param location: Location of :class:`State`
        :type location: Point
        :param heading: Heading of :class:`State` (Which converted to radians)
        :type heading: String
        :param course: Course of :class:`State`
        :type course:
        :param speed: Speed of :class:`State` (Which converted to m/sec)
        :type speed: String
        :param privacy: :class:`Privacy` of :class:`State`
        :type privacy: Privacy
        :return: Created :class:`State` entity
        :rtype: State
        """
        if type(time) == str:
            # TODO we can't assume the time is in this format. We should throw
            # exception if time isn't of type datetime
            time = datetime.strptime(time, "%Y-%m-%d %H:%M:%S")

        sensor = self.search_sensor(sensor)
        datafile = self.search_datafile(datafile)
        privacy = self.search_privacy(privacy)

        if sensor is None or datafile is None:
            raise Exception(f"There is missing value(s) in '{sensor}, {datafile}'!")

        if heading == "":
            heading = None
        if course == "":
            course = None
        if speed == "":
            speed = None

        entry_id = self.add_to_entries(
            self.db_classes.State.table_type_id, self.db_classes.State.__tablename__
        )
        state_obj = self.db_classes.State(
            state_id=entry_id,
            time=time,
            sensor_id=sensor.sensor_id,
            location=location,
            heading=heading,
            course=course,
            speed=speed,
            source_id=datafile.datafile_id,
            privacy_id=privacy.privacy_id,
        )
        self.session.add(state_obj)
        self.session.flush()

        return state_obj

    def add_to_sensors(self, name, sensor_type, host):
        """
        Adds the specified sensor to the :class:`Sensor` table if not already present.

        :param name: Name of sensor
        :type name: String
        :param sensor_type: Type of sensor
        :type sensor_type: :class:`SensorType`
        :param host: Platform of sensor
        :type host: Platform
        :return: Created Sensor entity
        """
        sensor_type = self.search_sensor_type(sensor_type)
        host = self.search_platform(host)

        if sensor_type is None or host is None:
            raise Exception(f"There is missing value(s) in '{sensor_type}, {host}'!")

        entry_id = self.add_to_entries(
            self.db_classes.Sensor.table_type_id, self.db_classes.Sensor.__tablename__
        )

        sensor_obj = self.db_classes.Sensor(
            sensor_id=entry_id,
            name=name,
            sensor_type_id=sensor_type.sensor_type_id,
            platform_id=host.platform_id,
        )
        self.session.add(sensor_obj)
        self.session.flush()

        return sensor_obj

    def add_to_datafiles(
        self, simulated=False, privacy=None, file_type=None, reference=None, url=None
    ):
        """
        Adds the specified datafile to the Datafile table if not already present.

        :param simulated: :class:`Datafile` is simulated or not
        :type simulated: Boolean
        :param privacy: :class:`Privacy` of :class:`Datafile`
        :type privacy: Privacy
        :param file_type: Type of :class:`Datafile`
        :type file_type: String
        :param reference: Reference of :class:`Datafile`
        :type reference: String
        :param url: URL of datafile
        :type url: String
        :return: Created :class:`Datafile` entity
        :rtype: Datafile
        """
<<<<<<< HEAD
        # privacy = self.search_privacy(privacy)
        # datafile_type = self.search_datafile_type(file_type)
=======
>>>>>>> 6f4bfae7

        # fill in missing privacy, if necessary
        if privacy is None:
            privacy = self.missing_data_resolver.default_privacy
        privacy = self.search_privacy(privacy)

        # fill in missing file_type, if necessary
        if file_type is None:
            file_type = self.missing_data_resolver.default_datafile_type
        datafile_type = self.search_datafile_type(file_type)

        if privacy is None or datafile_type is None:
            raise Exception("There is missing value(s) in the data!")

        entry_id = self.add_to_entries(
            self.db_classes.Datafile.table_type_id,
            self.db_classes.Datafile.__tablename__,
        )

        datafile_obj = self.db_classes.Datafile(
            datafile_id=entry_id,
            simulated=bool(simulated),
            privacy_id=privacy.privacy_id,
            datafile_type_id=datafile_type.datafile_type_id,
            reference=reference,
            url=url,
        )

        self.session.add(datafile_obj)
        self.session.flush()

        return datafile_obj

    def add_to_platforms(self, name, nationality, platform_type, privacy):
        """
        Adds the specified platform to the Platform table if not already present.

        :param name: Name of :class:`Platform`
        :type name: String
        :param nationality: Nationality of :class:`Platform`
        :type nationality: Nationality
        :param platform_type: Type of :class:`Platform`
        :type platform_type: PlatformType
        :param privacy: :class:`Privacy` of :class:`Platform`
        :type privacy: Privacy
        :return: Created Platform entity
        :rtype: Platform
        """

        # TODO: remove the following duplicated lines
        nationality = self.search_nationality(nationality)
        platform_type = self.search_platform_type(platform_type)
        privacy = self.search_privacy(privacy)

        entry_id = self.add_to_entries(
            self.db_classes.Platform.table_type_id,
            self.db_classes.Platform.__tablename__,
        )
        trigraph = None
        if len(name) >= 3:
            trigraph = name[:3]
        quadgraph = None
        if len(name) >= 4:
            quadgraph = name[:4]
        # This line should change with missing data resolver
        pennant = None
        platform_obj = self.db_classes.Platform(
            platform_id=entry_id,
            name=name,
            pennant=pennant,
            trigraph=trigraph,
            quadgraph=quadgraph,
            nationality_id=nationality.nationality_id,
            platform_type_id=platform_type.platform_type_id,
            privacy_id=privacy.privacy_id,
        )

        self.session.add(platform_obj)
        self.session.flush()

        # add to cache and return created platform
        self.platforms[name] = platform_obj
        # should return DB type or something else decoupled from DB?
        return platform_obj

    def add_to_synonyms(self, table, name):
        entry_id = self.add_to_entries(
            self.db_classes.Nationality.table_type_id,
            self.db_classes.Nationality.__tablename__,
        )
        # enough info to proceed and create entry
        synonym = self.db_classes.Synonym(
            synonym_id=entry_id, table=table, synonym=name
        )
        self.session.add(synonym)
        self.session.flush()

        return synonym

    #############################################################
    # Search/lookup functions

    def get_datafile_from_id(self, datafile_id):
        """Search for datafile with this id"""
        return (
            self.session.query(self.db_classes.Datafile)
            .filter(self.db_classes.Datafile.datafile_id == datafile_id)
            .first()
        )

    def search_datafile_type(self, name):
        """Search for any datafile type with this name"""
        return (
            self.session.query(self.db_classes.DatafileType)
            .filter(self.db_classes.DatafileType.name == name)
            .first()
        )

    def search_datafile(self, name):
        """Search for any datafile with this name"""
        return (
            self.session.query(self.db_classes.Datafile)
            .filter(self.db_classes.Datafile.reference == name)
            .first()
        )

    # def search_datafile_by_id(self, id):
    #     # search for any datafile with this id
    #     return (
    #         self.session.query(self.db_classes.Datafile)
    #         .filter(self.db_classes.Datafile.datafile_id == str(id))
    #         .first()
    #     )

    def search_platform(self, name):
        """Search for any platform with this name"""
        return (
            self.session.query(self.db_classes.Platform)
            .filter(self.db_classes.Platform.name == name)
            .first()
        )

    def search_platform_type(self, name):
        """Search for any platform type with this name"""
        return (
            self.session.query(self.db_classes.PlatformType)
            .filter(self.db_classes.PlatformType.name == name)
            .first()
        )

    def search_nationality(self, name):
        """Search for any nationality with this name"""
        return (
            self.session.query(self.db_classes.Nationality)
            .filter(self.db_classes.Nationality.name == name)
            .first()
        )

    def search_sensor(self, name):
        """Search for any sensor type featuring this name"""
        return (
            self.session.query(self.db_classes.Sensor)
            .filter(self.db_classes.Sensor.name == name)
            .first()
        )

    def search_sensor_type(self, name):
        """Search for any sensor type featuring this name"""
        return (
            self.session.query(self.db_classes.SensorType)
            .filter(self.db_classes.SensorType.name == name)
            .first()
        )

    def search_privacy(self, name):
        """Search for any privacy with this name"""
        return (
            self.session.query(self.db_classes.Privacy)
            .filter(self.db_classes.Privacy.name == name)
            .first()
        )

    def search_table_type(self, table_type_id):
        """Search for any table type with this id"""
        return (
            self.session.query(self.db_classes.TableType)
            .filter(self.db_classes.TableType.table_type_id == table_type_id)
            .first()
        )

    #############################################################
    # New methods

    def get_datafile(self, datafile_name, datafile_type):
        """
        Adds an entry to the datafiles table of the specified name (path)
        and type if not already present.

        :param datafile_name:  Name of Datafile
        :type datafile_name: String
        :param datafile_type: Type of Datafile
        :type datafile_type: DatafileType
        :return:  Created Datafile entity
        :rtype: Datafile
        """

        # return True if provided datafile exists
        def check_datafile(datafile):
            all_datafiles = self.session.query(self.db_classes.Datafile).all()
            if next(
                (file for file in all_datafiles if file.reference == datafile), None
            ):
                # A datafile already exists with that name
                return False

            return True

        self.add_to_datafile_types(datafile_type)
        # TODO: this has to be changed with missing data resolver
        self.add_to_privacies("TEST")

        if len(datafile_name) == 0:
            raise Exception("Datafile name can't be empty!")
        elif check_datafile(datafile_name):
            return self.add_to_datafiles(
                simulated=False,
                privacy="TEST",
                file_type=datafile_type,
                reference=datafile_name,
            )
        else:
            return (
                self.session.query(self.db_classes.Datafile)
                .filter(self.db_classes.Datafile.reference == datafile_name)
                .first()
            )

    def get_platform(
        self, platform_name, nationality=None, platform_type=None, privacy=None
    ):
        """
        Adds an entry to the platforms table for the specified platform
        if not already present.

        :param platform_name: Name of :class:`Platform`
        :type platform_name: String
        :param nationality: Name of :class:`Nationality`
        :type nationality: Nationality
        :param platform_type: Name of :class:`PlatformType`
        :type platform_type: PlatformType
        :param privacy: Name of :class:`Privacy`
        :type privacy: Privacy
        :return: Created Platform entity
        """

        # return True if provided platform exists
        def check_platform(name):
            all_platforms = self.session.query(self.db_classes.Platform).all()
            if next(
                (platform for platform in all_platforms if platform.name == name), None
            ):
                # A platform already exists with that name
                return False

            return True

        nationality = self.search_nationality(nationality)
        platform_type = self.search_platform_type(platform_type)
        privacy = self.search_privacy(privacy)

        if nationality is None or platform_type is None or privacy is None:
            (
                platform_name,
                platform_type,
                nationality,
                privacy,
            ) = self.missing_data_resolver.resolve_platform(
                self, platform_name, platform_type, nationality, privacy
            )

        assert type(nationality), self.db_classes.Nationality
        assert type(platform_type), self.db_classes.PlatformType
        assert type(privacy), self.db_classes.Privacy

        if len(platform_name) == 0:
            raise Exception("Platform name can't be empty!")
        elif check_platform(platform_name):
            return self.add_to_platforms(
                name=platform_name,
                nationality=nationality.name,
                platform_type=platform_type.name,
                privacy=privacy.name,
            )
        else:
            return (
                self.session.query(self.db_classes.Platform)
                .filter(self.db_classes.Platform.name == platform_name)
                .first()
            )

    def get_status(
        self,
        report_measurement: bool = False,
        report_metadata: bool = False,
        report_reference: bool = False,
    ):
        """
        Provides a summary of the contents of the :class:`DataStore`.

        :param report_measurement: Boolean flag includes Metadata Tables
        :type report_measurement: Boolean
        :param report_metadata: Boolean flag includes Metadata Tables
        :type report_metadata: Boolean
        :param report_reference: Boolean flag includes Metadata Tables
        :type report_reference: Boolean
        :return: The summary of the contents of the :class:`DataStore`
        :rtype: TableSummarySet
        """

        table_summaries = []
        if report_measurement:
            # Create measurement table list
            measurement_table_objects = self.meta_classes[TableTypes.MEASUREMENT]
            for table_object in list(measurement_table_objects):
                ts = TableSummary(self.session, table_object)
                table_summaries.append(ts)

        if report_metadata:
            # Create metadata table list
            metadata_table_objects = self.meta_classes[TableTypes.METADATA]
            for table_object in list(metadata_table_objects):
                ts = TableSummary(self.session, table_object)
                table_summaries.append(ts)

        if report_reference:
            # Create reference table list
            reference_table_objects = self.meta_classes[TableTypes.REFERENCE]
            for table_object in list(reference_table_objects):
                ts = TableSummary(self.session, table_object)
                table_summaries.append(ts)

        table_summaries_set = TableSummarySet(table_summaries)

        return table_summaries_set

    def search_comment_type(self, name):
        """Search for any comment type featuring this name"""
        return (
            self.session.query(self.db_classes.CommentType)
            .filter(self.db_classes.CommentType.name == name)
            .first()
        )

    def add_to_comment_types(self, name):
        """
        Adds the specified comment type to the CommentType table if not already present

        :param name: Name of :class:`CommentType`
        :type name: String
        :return: Created entity of :class:`CommentType` table
        :rtype: CommentType
        """

        # check in cache for comment type
        if name in self.comment_types:
            return self.comment_types[name]

        # doesn't exist in cache, try to lookup in DB
        comment_types = self.search_comment_type(name)
        if comment_types:
            # add to cache and return looked up platform type
            self.comment_types[name] = comment_types
            return comment_types

        entry_id = self.add_to_entries(
            self.db_classes.CommentType.table_type_id,
            self.db_classes.CommentType.__tablename__,
        )
        # enough info to proceed and create entry
        comment_type = self.db_classes.CommentType(comment_type_id=entry_id, name=name)
        self.session.add(comment_type)
        self.session.flush()

        # add to cache and return created platform type
        self.comment_types[name] = comment_type
        # should return DB type or something else decoupled from DB?
        return comment_type

    # End of Measurements
    #############################################################
    # Reference Type Maintenance

    def add_to_table_types(self, table_type_id, table_name):
        """
        Adds the specified table type and name to the table types table if not already
        present.

        Returns:
            Created table type entity

        :param table_type_id: ID of :class:`TableType`
        :type table_type_id: Integer
        :param table_name: Name of :class:`TableType`
        :type table_name: String
        :return: Created :class:`TableType` entity
        :rtype: TableType
        """
        # check in cache for table type
        if table_type_id in self.table_types:
            return self.table_types[table_type_id]

        # doesn't exist in cache, try to lookup in DB
        table_types = self.search_table_type(table_type_id)
        if table_types:
            # add to cache and return
            self.table_types[table_type_id] = table_types
            return table_types

        # enough info to proceed and create entry
        table_type = self.db_classes.TableType(
            table_type_id=table_type_id, name=table_name
        )
        self.session.add(table_type)
        self.session.flush()

        # add to cache and return created table type
        self.table_types[table_type_id] = table_type
        # should return DB type or something else decoupled from DB?
        return table_type

    def add_to_platform_types(self, platform_type_name):
        """
        Adds the specified platform type to the platform types table if not already
        present.

        :param platform_type_name: Name of :class:`PlatformType`
        :type platform_type_name: String
        :return: Created :class:`PlatformType` entity
        :rtype: PlatformType
        """
        # check in cache for nationality
        if platform_type_name in self.platform_types:
            return self.platform_types[platform_type_name]

        # doesn't exist in cache, try to lookup in DB
        platform_types = self.search_platform_type(platform_type_name)
        if platform_types:
            # add to cache and return looked up platform type
            self.platform_types[platform_type_name] = platform_types
            return platform_types

        entry_id = self.add_to_entries(
            self.db_classes.PlatformType.table_type_id,
            self.db_classes.PlatformType.__tablename__,
        )
        # enough info to proceed and create entry
        platform_type = self.db_classes.PlatformType(
            platform_type_id=entry_id, name=platform_type_name
        )
        self.session.add(platform_type)
        self.session.flush()

        # add to cache and return created platform type
        self.platform_types[platform_type_name] = platform_type
        # should return DB type or something else decoupled from DB?
        return platform_type

    def add_to_nationalities(self, nationality_name):
        """
        Adds the specified nationality to the nationalities table if not already present

        :param nationality_name: Name of :class:`Nationality`
        :type nationality_name: String
        :return: Created :class:`Nationality` entity
        :rtype: Nationality
        """
        # check in cache for nationality
        if nationality_name in self.nationalities:
            return self.nationalities[nationality_name]

        # doesn't exist in cache, try to lookup in DB
        nationalities = self.search_nationality(nationality_name)
        if nationalities:
            # add to cache and return looked up nationality
            self.nationalities[nationality_name] = nationalities
            return nationalities

        entry_id = self.add_to_entries(
            self.db_classes.Nationality.table_type_id,
            self.db_classes.Nationality.__tablename__,
        )
        # enough info to proceed and create entry
        nationality = self.db_classes.Nationality(
            nationality_id=entry_id, name=nationality_name
        )
        self.session.add(nationality)
        self.session.flush()

        # add to cache and return created platform
        self.nationalities[nationality_name] = nationality
        # should return DB type or something else decoupled from DB?
        return nationality

    def add_to_privacies(self, privacy_name):
        """
        Adds the specified privacy entry to the :class:`Privacy` table if not already present.

        :param privacy_name: Name of :class:`Privacy`
        :type privacy_name: String
        :return: Created :class:`Privacy` entity
        :rtype: Privacy
        """
        # check in cache for privacy
        if privacy_name in self.privacies:
            return self.privacies[privacy_name]

        # doesn't exist in cache, try to lookup in DB
        privacies = self.search_privacy(privacy_name)
        if privacies:
            # add to cache and return looked up platform
            self.privacies[privacy_name] = privacies
            return privacies

        entry_id = self.add_to_entries(
            self.db_classes.Privacy.table_type_id, self.db_classes.Privacy.__tablename__
        )
        # enough info to proceed and create entry
        privacy = self.db_classes.Privacy(privacy_id=entry_id, name=privacy_name)
        self.session.add(privacy)
        self.session.flush()

        # add to cache and return created platform
        self.privacies[privacy_name] = privacy
        # should return DB type or something else decoupled from DB?
        return privacy

    def add_to_datafile_types(self, datafile_type):
        """
        Adds the specified datafile type to the datafile types table if not already
        present.

        :param datafile_type: Name of :class:`DatafileType`
        :type datafile_type: String
        :return: Wrapped database entity for :class:`DatafileType`
        :rtype: DatafileType
        """
        # check in cache for datafile type
        if datafile_type in self.datafile_types:
            return self.datafile_types[datafile_type]

        # doesn't exist in cache, try to lookup in DB
        datafile_types = self.search_datafile_type(datafile_type)
        if datafile_types:
            # add to cache and return looked up datafile type
            self.datafile_types[datafile_type] = datafile_types
            return datafile_types

        entry_id = self.add_to_entries(
            self.db_classes.DatafileType.table_type_id,
            self.db_classes.DatafileType.__tablename__,
        )
        # proceed and create entry
        datafile_type_obj = self.db_classes.DatafileType(
            datafile_type_id=entry_id, name=datafile_type
        )

        self.session.add(datafile_type_obj)
        self.session.flush()

        # add to cache and return created datafile type
        self.datafile_types[datafile_type] = datafile_type_obj
        # should return DB type or something else decoupled from DB?
        return datafile_type_obj

    def add_to_sensor_types(self, sensor_type_name):
        """
        Adds the specified sensor type to the :class:`SensorType` table if not already present.

        :param sensor_type_name: Name of :class:`SensorType`
        :type sensor_type_name: String
        :return: Created :class:`SensorType` entity
        :rtype: SensorType
        """
        # check in cache for sensor type
        if sensor_type_name in self.sensor_types:
            return self.sensor_types[sensor_type_name]

        # doesn't exist in cache, try to lookup in DB
        sensor_types = self.search_sensor_type(sensor_type_name)
        if sensor_types:
            # add to cache and return looked up sensor type
            self.sensor_types[sensor_type_name] = sensor_types
            return sensor_types

        # enough info to proceed and create entry
        sensor_type = self.db_classes.SensorType(name=sensor_type_name)
        self.session.add(sensor_type)
        self.session.flush()

        # add to cache and return created sensor type
        self.sensor_types[sensor_type_name] = sensor_type
        # should return DB type or something else decoupled from DB?
        return sensor_type<|MERGE_RESOLUTION|>--- conflicted
+++ resolved
@@ -410,11 +410,6 @@
         :return: Created :class:`Datafile` entity
         :rtype: Datafile
         """
-<<<<<<< HEAD
-        # privacy = self.search_privacy(privacy)
-        # datafile_type = self.search_datafile_type(file_type)
-=======
->>>>>>> 6f4bfae7
 
         # fill in missing privacy, if necessary
         if privacy is None:
@@ -463,8 +458,6 @@
         :return: Created Platform entity
         :rtype: Platform
         """
-
-        # TODO: remove the following duplicated lines
         nationality = self.search_nationality(nationality)
         platform_type = self.search_platform_type(platform_type)
         privacy = self.search_privacy(privacy)
