--- conflicted
+++ resolved
@@ -1,12 +1,10 @@
-<<<<<<< HEAD
 import csv
 import os
 from pathlib import Path
 
 from datetime import datetime
-from sqlalchemy import create_engine, event, or_
+from sqlalchemy import create_engine, or_
 from sqlalchemy.event import listen
-from sqlalchemy.schema import CreateSchema
 from sqlalchemy.sql import select, func
 from sqlalchemy.orm import sessionmaker
 from sqlalchemy.exc import OperationalError
@@ -18,6 +16,7 @@
 from pepys_import.utils.geoalchemy_utils import load_spatialite
 from .db_base import BasePostGIS, BaseSpatiaLite
 from .db_status import TableTypes
+from pepys_import.core.formats import unit_registry
 
 from pepys_import import __version__
 from pepys_import.utils.branding_util import (
@@ -1115,997 +1114,6 @@
         self.sensor_types[sensor_type_name] = sensor_type
         # should return DB type or something else decoupled from DB?
         return sensor_type
-=======
-import csv
-import os
-from pathlib import Path
-
-from datetime import datetime
-from sqlalchemy import create_engine, event
-from sqlalchemy.event import listen
-from sqlalchemy.schema import CreateSchema
-from sqlalchemy.sql import select, func
-from sqlalchemy.orm import sessionmaker
-from sqlalchemy.exc import OperationalError
-from importlib import import_module
-from contextlib import contextmanager
-
-from pepys_import.resolvers.default_resolver import DefaultResolver
-from pepys_import.utils.data_store_utils import import_from_csv
-from pepys_import.utils.geoalchemy_utils import load_spatialite
-from .db_base import BasePostGIS, BaseSpatiaLite
-from .db_status import TableTypes
-from pepys_import.core.formats import unit_registry
-
-from pepys_import import __version__
-from pepys_import.utils.branding_util import (
-    show_welcome_banner,
-    show_software_meta_info,
-)
-from .table_summary import TableSummary, TableSummarySet
-
-MAIN_DIRECTORY_PATH = Path(__file__).parent.parent.parent  # pepys_import/pepys_import
-DEFAULT_DATA_PATH = os.path.join(MAIN_DIRECTORY_PATH, "database", "default_data")
-
-
-class DataStore(object):
-    """ Representation of database
-
-    :returns: :class:`DataStore`
-    """
-
-    # Valid options for db_type are 'postgres' and 'sqlite'
-    def __init__(
-        self,
-        db_username,
-        db_password,
-        db_host,
-        db_port,
-        db_name,
-        db_type="postgres",
-        missing_data_resolver=DefaultResolver(),
-        welcome_text="Pepys_import",
-        show_status=True,
-    ):
-        if db_type == "postgres":
-            self.db_classes = import_module("pepys_import.core.store.postgres_db")
-            driver = "postgresql+psycopg2"
-        elif db_type == "sqlite":
-            self.db_classes = import_module("pepys_import.core.store.sqlite_db")
-            driver = "sqlite+pysqlite"
-        else:
-            raise Exception(
-                f"Unknown db_type {db_type} supplied, if specified should be one of 'postgres' or 'sqlite'"
-            )
-
-        # setup meta_class data
-        self.meta_classes = {}
-        self.setup_table_type_mapping()
-
-        connection_string = "{}://{}:{}@{}:{}/{}".format(
-            driver, db_username, db_password, db_host, db_port, db_name
-        )
-        self.engine = create_engine(connection_string, echo=False)
-
-        if db_type == "postgres":
-            BasePostGIS.metadata.bind = self.engine
-        elif db_type == "sqlite":
-            listen(self.engine, "connect", load_spatialite)
-            BaseSpatiaLite.metadata.bind = self.engine
-
-        self.missing_data_resolver = missing_data_resolver
-        self.welcome_text = welcome_text
-        self.show_status = show_status
-
-        # caches of known data
-        self.table_types = {}
-        self.privacies = {}
-        self.nationalities = {}
-        self.datafile_types = {}
-        self.datafiles = {}
-        self.platform_types = {}
-        self.platforms = {}
-        self.sensor_types = {}
-        self.sensors = {}
-        self.comment_types = {}
-
-        # TEMP list of values for defaulted IDs, to be replaced by missing info lookup mechanism
-        self.default_user_id = 1  # DevUser
-
-        # Instance attributes which are necessary for initialise method
-        self.db_name = db_name
-        self.db_type = db_type
-
-        # use session_scope() to create a new session
-        self.session = None
-
-        # Branding Text
-        if self.welcome_text:
-            show_welcome_banner(welcome_text)
-        if self.show_status:
-            show_software_meta_info(__version__, self.db_type, self.db_name, db_host)
-            # The 'pepys-import' banner is 61 characters wide, so making a line
-            # of the same length makes things prettier
-            print("-" * 61)
-
-    def initialise(self):
-        """Create schemas for the database
-        """
-
-        if self.db_type == "sqlite":
-            try:
-                # Create geometry_columns and spatial_ref_sys metadata table
-                with self.engine.connect() as conn:
-                    conn.execute(select([func.InitSpatialMetaData(1)]))
-                # Attempt to create schema if not present, to cope with fresh DB file
-                BaseSpatiaLite.metadata.create_all(self.engine)
-            except OperationalError:
-                raise Exception(
-                    f"Error creating database schema, possible invalid path? ('{self.db_name}'). Quitting"
-                )
-        elif self.db_type == "postgres":
-            try:
-                # Create schema pepys and extension for PostGIS first
-                query = """
-                    CREATE SCHEMA IF NOT EXISTS pepys;
-                    CREATE EXTENSION IF NOT EXISTS postgis SCHEMA pepys;
-                    SET search_path = pepys,public;
-                """
-                with self.engine.connect() as conn:
-                    conn.execute(query)
-                BasePostGIS.metadata.create_all(self.engine)
-            except OperationalError:
-                raise Exception(f"Error creating database({self.db_name})! Quitting")
-
-    @contextmanager
-    def session_scope(self):
-        """Provide a transactional scope around a series of operations."""
-        db_session = sessionmaker(bind=self.engine)
-        self.session = db_session()
-        try:
-            yield self
-            self.session.commit()
-        except:
-            self.session.rollback()
-            raise
-        finally:
-            self.session.close()
-
-    #############################################################
-    # Other DataStore Methods
-
-    def setup_table_type_mapping(self):
-        """Setup a map of tables keyed by :class:`TableType`"""
-        db_classes = dict(
-            [
-                (name, cls)
-                for name, cls in self.db_classes.__dict__.items()
-                if isinstance(cls, type)
-                and (issubclass(cls, BasePostGIS) or issubclass(cls, BaseSpatiaLite))
-                and cls.__name__ != "Base"
-            ]
-        )
-        for table_type in TableTypes:
-            self.meta_classes[table_type] = [
-                cls
-                for name, cls in db_classes.items()
-                if db_classes[name].table_type == table_type
-            ]
-
-    def populate_reference(self, reference_data_folder=None):
-        """Import given CSV file to the given reference table"""
-        if reference_data_folder is None:
-            reference_data_folder = os.path.join(DEFAULT_DATA_PATH)
-
-        files = os.listdir(reference_data_folder)
-
-        reference_tables = []
-        # Create reference table list
-        with self.session_scope():
-            self.setup_table_type_mapping()
-            reference_table_objects = self.meta_classes[TableTypes.REFERENCE]
-            for table_object in list(reference_table_objects):
-                reference_tables.append(table_object.__tablename__)
-
-        reference_files = [
-            file
-            for file in files
-            if os.path.splitext(file)[0].replace(" ", "") in reference_tables
-        ]
-        for file in reference_files:
-            # split file into filename and extension
-            table_name, _ = os.path.splitext(file)
-            possible_method = "add_to_" + table_name.lower().replace(" ", "_")
-            method_to_call = getattr(self, possible_method, None)
-            if method_to_call:
-                with open(os.path.join(reference_data_folder, file), "r") as f:
-                    reader = csv.reader(f)
-                    # skip header
-                    _ = next(reader)
-                    with self.session_scope():
-                        for row in reader:
-                            method_to_call(*row)
-            else:
-                print(f"Method({possible_method}) not found!")
-
-    def populate_metadata(self, sample_data_folder=None):
-        """Import CSV files from the given folder to the related Metadata Tables"""
-        if sample_data_folder is None:
-            sample_data_folder = os.path.join(DEFAULT_DATA_PATH)
-
-        files = os.listdir(sample_data_folder)
-
-        metadata_tables = []
-        # Create metadata table list
-        with self.session_scope():
-            self.setup_table_type_mapping()
-            metadata_table_objects = self.meta_classes[TableTypes.METADATA]
-            for table_object in list(metadata_table_objects):
-                metadata_tables.append(table_object.__tablename__)
-
-        metadata_files = [
-            file for file in files if os.path.splitext(file)[0] in metadata_tables
-        ]
-        for file in sorted(metadata_files):
-            # split file into filename and extension
-            table_name, _ = os.path.splitext(file)
-            possible_method = "add_to_" + table_name.lower().replace(" ", "_")
-            method_to_call = getattr(self, possible_method, None)
-            if method_to_call:
-                with open(os.path.join(sample_data_folder, file), "r") as f:
-                    reader = csv.reader(f)
-                    # skip header
-                    _ = next(reader)
-                    with self.session_scope():
-                        for row in reader:
-                            method_to_call(*row)
-            else:
-                print(f"Method({possible_method}) not found!")
-
-    def populate_measurement(self, sample_data_folder=None):
-        """Import CSV files from the given folder to the related Measurement Tables"""
-        if sample_data_folder is None:
-            sample_data_folder = DEFAULT_DATA_PATH
-
-        files = os.listdir(sample_data_folder)
-
-        measurement_tables = []
-        # Create measurement table list
-        measurement_table_objects = self.meta_classes[TableTypes.MEASUREMENT]
-        for table_object in list(measurement_table_objects):
-            measurement_tables.append(table_object.__tablename__)
-
-        measurement_files = [
-            file for file in files if os.path.splitext(file)[0] in measurement_tables
-        ]
-        import_from_csv(self, sample_data_folder, measurement_files)
-
-    # End of Data Store methods
-    #############################################################
-
-    def add_to_entries(self, table_type_id, table_name):
-        """
-        Adds the specified entry to the :class:`Entry` table if not already present.
-
-        :param table_type_id: Table Type ID
-        :type table_type_id: Integer
-        :param table_name: Name of table
-        :type table_name: String
-        :return: Created :class:`Entry` entity's entry_id
-        :rtype: UUID
-        """
-        # ensure table type exists to satisfy foreign key constraint
-        self.add_to_table_types(table_type_id, table_name)
-
-        # No cache for entries, just add new one when called
-        entry_obj = self.db_classes.Entry(
-            table_type_id=table_type_id, created_user=self.default_user_id
-        )
-
-        self.session.add(entry_obj)
-        self.session.flush()
-
-        return entry_obj.entry_id
-
-    def add_to_states(
-        self,
-        time,
-        sensor,
-        datafile,
-        location=None,
-        heading=None,
-        course=None,
-        speed=None,
-        privacy=None,
-    ):
-        """
-        Adds the specified state to the :class:`State` table if not already present.
-
-        :param time: Timestamp of :class:`State`
-        :type time: datetime
-        :param sensor: Sensor of :class:`State`
-        :type sensor: Sensor
-        :param datafile: Datafile of :class:`State`
-        :type datafile: Datafile
-        :param location: Location of :class:`State`
-        :type location: Point
-        :param heading: Heading of :class:`State` (Which converted to radians)
-        :type heading: String
-        :param course: Course of :class:`State`
-        :type course:
-        :param speed: Speed of :class:`State` (Which converted to m/sec)
-        :type speed: String
-        :param privacy: :class:`Privacy` of :class:`State`
-        :type privacy: Privacy
-        :return: Created :class:`State` entity
-        :rtype: State
-        """
-        if type(time) == str:
-            # TODO we can't assume the time is in this format. We should throw
-            # exception if time isn't of type datetime
-            time = datetime.strptime(time, "%Y-%m-%d %H:%M:%S")
-
-        sensor = self.search_sensor(sensor)
-        datafile = self.search_datafile(datafile)
-        privacy = self.search_privacy(privacy)
-
-        if sensor is None or datafile is None:
-            raise Exception(f"There is missing value(s) in '{sensor}, {datafile}'!")
-
-        if heading == "":
-            heading = None
-        if course == "":
-            course = None
-        if speed == "":
-            speed = None
-
-        entry_id = self.add_to_entries(
-            self.db_classes.State.table_type_id, self.db_classes.State.__tablename__
-        )
-        state_obj = self.db_classes.State(
-            state_id=entry_id,
-            time=time,
-            sensor_id=sensor.sensor_id,
-            location=location,
-            heading=heading,
-            course=course,
-            speed=speed,
-            source_id=datafile.datafile_id,
-            privacy_id=privacy.privacy_id,
-        )
-        self.session.add(state_obj)
-        self.session.flush()
-
-        return state_obj
-
-    def add_to_sensors(self, name, sensor_type, host):
-        """
-        Adds the specified sensor to the :class:`Sensor` table if not already present.
-
-        :param name: Name of sensor
-        :type name: String
-        :param sensor_type: Type of sensor
-        :type sensor_type: :class:`SensorType`
-        :param host: Platform of sensor
-        :type host: Platform
-        :return: Created Sensor entity
-        """
-        sensor_type = self.search_sensor_type(sensor_type)
-        host = self.search_platform(host)
-
-        if sensor_type is None or host is None:
-            raise Exception(f"There is missing value(s) in '{sensor_type}, {host}'!")
-
-        entry_id = self.add_to_entries(
-            self.db_classes.Sensor.table_type_id, self.db_classes.Sensor.__tablename__
-        )
-
-        sensor_obj = self.db_classes.Sensor(
-            sensor_id=entry_id,
-            name=name,
-            sensor_type_id=sensor_type.sensor_type_id,
-            platform_id=host.platform_id,
-        )
-        self.session.add(sensor_obj)
-        self.session.flush()
-
-        return sensor_obj
-
-    def add_to_datafiles(
-        self, simulated=False, privacy=None, file_type=None, reference=None, url=None
-    ):
-        """
-        Adds the specified datafile to the Datafile table if not already present.
-
-        :param simulated: :class:`Datafile` is simulated or not
-        :type simulated: Boolean
-        :param privacy: :class:`Privacy` of :class:`Datafile`
-        :type privacy: Privacy
-        :param file_type: Type of :class:`Datafile`
-        :type file_type: String
-        :param reference: Reference of :class:`Datafile`
-        :type reference: String
-        :param url: URL of datafile
-        :type url: String
-        :return: Created :class:`Datafile` entity
-        :rtype: Datafile
-        """
-
-        # fill in missing privacy, if necessary
-        if privacy is None:
-            privacy = self.missing_data_resolver.default_privacy
-        privacy = self.search_privacy(privacy)
-
-        # fill in missing file_type, if necessary
-        if file_type is None:
-            file_type = self.missing_data_resolver.default_datafile_type
-        datafile_type = self.search_datafile_type(file_type)
-
-        if privacy is None or datafile_type is None:
-            raise Exception("There is missing value(s) in the data!")
-
-        entry_id = self.add_to_entries(
-            self.db_classes.Datafile.table_type_id,
-            self.db_classes.Datafile.__tablename__,
-        )
-
-        datafile_obj = self.db_classes.Datafile(
-            datafile_id=entry_id,
-            simulated=bool(simulated),
-            privacy_id=privacy.privacy_id,
-            datafile_type_id=datafile_type.datafile_type_id,
-            reference=reference,
-            url=url,
-        )
-
-        self.session.add(datafile_obj)
-        self.session.flush()
-
-        return datafile_obj
-
-    def add_to_platforms(self, name, nationality, platform_type, privacy):
-        """
-        Adds the specified platform to the Platform table if not already present.
-
-        :param name: Name of :class:`Platform`
-        :type name: String
-        :param nationality: Nationality of :class:`Platform`
-        :type nationality: Nationality
-        :param platform_type: Type of :class:`Platform`
-        :type platform_type: PlatformType
-        :param privacy: :class:`Privacy` of :class:`Platform`
-        :type privacy: Privacy
-        :return: Created Platform entity
-        :rtype: Platform
-        """
-        nationality = self.search_nationality(nationality)
-        platform_type = self.search_platform_type(platform_type)
-        privacy = self.search_privacy(privacy)
-
-        if nationality is None or platform_type is None or privacy is None:
-            raise Exception("There is missing value(s) in the data!")
-
-        entry_id = self.add_to_entries(
-            self.db_classes.Platform.table_type_id,
-            self.db_classes.Platform.__tablename__,
-        )
-        trigraph = None
-        if len(name) >= 3:
-            trigraph = name[:3]
-        quadgraph = None
-        if len(name) >= 4:
-            quadgraph = name[:4]
-        # This line should change with missing data resolver
-        pennant = None
-        platform_obj = self.db_classes.Platform(
-            platform_id=entry_id,
-            name=name,
-            pennant=pennant,
-            trigraph=trigraph,
-            quadgraph=quadgraph,
-            nationality_id=nationality.nationality_id,
-            platform_type_id=platform_type.platform_type_id,
-            privacy_id=privacy.privacy_id,
-        )
-
-        self.session.add(platform_obj)
-        self.session.flush()
-
-        # add to cache and return created platform
-        self.platforms[name] = platform_obj
-        # should return DB type or something else decoupled from DB?
-        return platform_obj
-
-    #############################################################
-    # Search/lookup functions
-
-    def get_datafile_from_id(self, datafile_id):
-        """Search for datafile with this id"""
-        return (
-            self.session.query(self.db_classes.Datafile)
-            .filter(self.db_classes.Datafile.datafile_id == datafile_id)
-            .first()
-        )
-
-    def search_datafile_type(self, name):
-        """Search for any datafile type with this name"""
-        return (
-            self.session.query(self.db_classes.DatafileType)
-            .filter(self.db_classes.DatafileType.name == name)
-            .first()
-        )
-
-    def search_datafile(self, name):
-        """Search for any datafile with this name"""
-        return (
-            self.session.query(self.db_classes.Datafile)
-            .filter(self.db_classes.Datafile.reference == name)
-            .first()
-        )
-
-    # def search_datafile_by_id(self, id):
-    #     # search for any datafile with this id
-    #     return (
-    #         self.session.query(self.db_classes.Datafile)
-    #         .filter(self.db_classes.Datafile.datafile_id == str(id))
-    #         .first()
-    #     )
-
-    def search_platform(self, name):
-        """Search for any platform with this name"""
-        return (
-            self.session.query(self.db_classes.Platform)
-            .filter(self.db_classes.Platform.name == name)
-            .first()
-        )
-
-    def search_platform_type(self, name):
-        """Search for any platform type with this name"""
-        return (
-            self.session.query(self.db_classes.PlatformType)
-            .filter(self.db_classes.PlatformType.name == name)
-            .first()
-        )
-
-    def search_nationality(self, name):
-        """Search for any nationality with this name"""
-        return (
-            self.session.query(self.db_classes.Nationality)
-            .filter(self.db_classes.Nationality.name == name)
-            .first()
-        )
-
-    def search_sensor(self, name):
-        """Search for any sensor type featuring this name"""
-        return (
-            self.session.query(self.db_classes.Sensor)
-            .filter(self.db_classes.Sensor.name == name)
-            .first()
-        )
-
-    def search_sensor_type(self, name):
-        """Search for any sensor type featuring this name"""
-        return (
-            self.session.query(self.db_classes.SensorType)
-            .filter(self.db_classes.SensorType.name == name)
-            .first()
-        )
-
-    def search_privacy(self, name):
-        """Search for any privacy with this name"""
-        return (
-            self.session.query(self.db_classes.Privacy)
-            .filter(self.db_classes.Privacy.name == name)
-            .first()
-        )
-
-    def search_table_type(self, table_type_id):
-        """Search for any table type with this id"""
-        return (
-            self.session.query(self.db_classes.TableType)
-            .filter(self.db_classes.TableType.table_type_id == table_type_id)
-            .first()
-        )
-
-    #############################################################
-    # New methods
-
-    def get_datafile(self, datafile_name, datafile_type):
-        """
-        Adds an entry to the datafiles table of the specified name (path)
-        and type if not already present.
-
-        :param datafile_name:  Name of Datafile
-        :type datafile_name: String
-        :param datafile_type: Type of Datafile
-        :type datafile_type: DatafileType
-        :return:  Created Datafile entity
-        :rtype: Datafile
-        """
-
-        # return True if provided datafile exists
-        def check_datafile(datafile):
-            all_datafiles = self.session.query(self.db_classes.Datafile).all()
-            if next(
-                (file for file in all_datafiles if file.reference == datafile), None
-            ):
-                # A datafile already exists with that name
-                return False
-
-            return True
-
-        self.add_to_datafile_types(datafile_type)
-        # TODO: this has to be changed with missing data resolver
-        self.add_to_privacies("TEST")
-
-        if len(datafile_name) == 0:
-            raise Exception("Datafile name can't be empty!")
-        elif check_datafile(datafile_name):
-            return self.add_to_datafiles(
-                simulated=False,
-                privacy="TEST",
-                file_type=datafile_type,
-                reference=datafile_name,
-            )
-        else:
-            return (
-                self.session.query(self.db_classes.Datafile)
-                .filter(self.db_classes.Datafile.reference == datafile_name)
-                .first()
-            )
-
-    def get_platform(
-        self, platform_name, nationality=None, platform_type=None, privacy=None
-    ):
-        """
-        Adds an entry to the platforms table for the specified platform
-        if not already present.
-
-        :param platform_name: Name of :class:`Platform`
-        :type platform_name: String
-        :param nationality: Name of :class:`Nationality`
-        :type nationality: Nationality
-        :param platform_type: Name of :class:`PlatformType`
-        :type platform_type: PlatformType
-        :param privacy: Name of :class:`Privacy`
-        :type privacy: Privacy
-        :return: Created Platform entity
-        """
-
-        # return True if provided platform exists
-        def check_platform(name):
-            all_platforms = self.session.query(self.db_classes.Platform).all()
-            if next(
-                (platform for platform in all_platforms if platform.name == name), None
-            ):
-                # A platform already exists with that name
-                return False
-
-            return True
-
-        self.add_to_nationalities(nationality)
-        self.add_to_platform_types(platform_type)
-        self.add_to_privacies(privacy)
-
-        if len(platform_name) == 0:
-            raise Exception("Platform name can't be empty!")
-        elif check_platform(platform_name):
-            return self.add_to_platforms(
-                name=platform_name,
-                nationality=nationality,
-                platform_type=platform_type,
-                privacy=privacy,
-            )
-        else:
-            return (
-                self.session.query(self.db_classes.Platform)
-                .filter(self.db_classes.Platform.name == platform_name)
-                .first()
-            )
-
-    def get_status(
-        self,
-        report_measurement: bool = False,
-        report_metadata: bool = False,
-        report_reference: bool = False,
-    ):
-        """
-        Provides a summary of the contents of the :class:`DataStore`.
-
-        :param report_measurement: Boolean flag includes Metadata Tables
-        :type report_measurement: Boolean
-        :param report_metadata: Boolean flag includes Metadata Tables
-        :type report_metadata: Boolean
-        :param report_reference: Boolean flag includes Metadata Tables
-        :type report_reference: Boolean
-        :return: The summary of the contents of the :class:`DataStore`
-        :rtype: TableSummarySet
-        """
-
-        table_summaries = []
-        if report_measurement:
-            # Create measurement table list
-            measurement_table_objects = self.meta_classes[TableTypes.MEASUREMENT]
-            for table_object in list(measurement_table_objects):
-                ts = TableSummary(self.session, table_object)
-                table_summaries.append(ts)
-
-        if report_metadata:
-            # Create metadata table list
-            metadata_table_objects = self.meta_classes[TableTypes.METADATA]
-            for table_object in list(metadata_table_objects):
-                ts = TableSummary(self.session, table_object)
-                table_summaries.append(ts)
-
-        if report_reference:
-            # Create reference table list
-            reference_table_objects = self.meta_classes[TableTypes.REFERENCE]
-            for table_object in list(reference_table_objects):
-                ts = TableSummary(self.session, table_object)
-                table_summaries.append(ts)
-
-        table_summaries_set = TableSummarySet(table_summaries)
-
-        return table_summaries_set
-
-    def search_comment_type(self, name):
-        """Search for any comment type featuring this name"""
-        return (
-            self.session.query(self.db_classes.CommentType)
-            .filter(self.db_classes.CommentType.name == name)
-            .first()
-        )
-
-    def add_to_comment_types(self, name):
-        """
-        Adds the specified comment type to the CommentType table if not already present
-
-        :param name: Name of :class:`CommentType`
-        :type name: String
-        :return: Created entity of :class:`CommentType` table
-        :rtype: CommentType
-        """
-
-        # check in cache for comment type
-        if name in self.comment_types:
-            return self.comment_types[name]
-
-        # doesn't exist in cache, try to lookup in DB
-        comment_types = self.search_comment_type(name)
-        if comment_types:
-            # add to cache and return looked up platform type
-            self.comment_types[name] = comment_types
-            return comment_types
-
-        entry_id = self.add_to_entries(
-            self.db_classes.CommentType.table_type_id,
-            self.db_classes.CommentType.__tablename__,
-        )
-        # enough info to proceed and create entry
-        comment_type = self.db_classes.CommentType(comment_type_id=entry_id, name=name)
-        self.session.add(comment_type)
-        self.session.flush()
-
-        # add to cache and return created platform type
-        self.comment_types[name] = comment_type
-        # should return DB type or something else decoupled from DB?
-        return comment_type
-
-    # End of Measurements
-    #############################################################
-    # Reference Type Maintenance
-
-    def add_to_table_types(self, table_type_id, table_name):
-        """
-        Adds the specified table type and name to the table types table if not already
-        present.
-
-        Returns:
-            Created table type entity
-
-        :param table_type_id: ID of :class:`TableType`
-        :type table_type_id: Integer
-        :param table_name: Name of :class:`TableType`
-        :type table_name: String
-        :return: Created :class:`TableType` entity
-        :rtype: TableType
-        """
-        # check in cache for table type
-        if table_type_id in self.table_types:
-            return self.table_types[table_type_id]
-
-        # doesn't exist in cache, try to lookup in DB
-        table_types = self.search_table_type(table_type_id)
-        if table_types:
-            # add to cache and return
-            self.table_types[table_type_id] = table_types
-            return table_types
-
-        # enough info to proceed and create entry
-        table_type = self.db_classes.TableType(
-            table_type_id=table_type_id, name=table_name
-        )
-        self.session.add(table_type)
-        self.session.flush()
-
-        # add to cache and return created table type
-        self.table_types[table_type_id] = table_type
-        # should return DB type or something else decoupled from DB?
-        return table_type
-
-    def add_to_platform_types(self, platform_type_name):
-        """
-        Adds the specified platform type to the platform types table if not already
-        present.
-
-        :param platform_type_name: Name of :class:`PlatformType`
-        :type platform_type_name: String
-        :return: Created :class:`PlatformType` entity
-        :rtype: PlatformType
-        """
-        # check in cache for nationality
-        if platform_type_name in self.platform_types:
-            return self.platform_types[platform_type_name]
-
-        # doesn't exist in cache, try to lookup in DB
-        platform_types = self.search_platform_type(platform_type_name)
-        if platform_types:
-            # add to cache and return looked up platform type
-            self.platform_types[platform_type_name] = platform_types
-            return platform_types
-
-        entry_id = self.add_to_entries(
-            self.db_classes.PlatformType.table_type_id,
-            self.db_classes.PlatformType.__tablename__,
-        )
-        # enough info to proceed and create entry
-        platform_type = self.db_classes.PlatformType(
-            platform_type_id=entry_id, name=platform_type_name
-        )
-        self.session.add(platform_type)
-        self.session.flush()
-
-        # add to cache and return created platform type
-        self.platform_types[platform_type_name] = platform_type
-        # should return DB type or something else decoupled from DB?
-        return platform_type
-
-    def add_to_nationalities(self, nationality_name):
-        """
-        Adds the specified nationality to the nationalities table if not already present
-
-        :param nationality_name: Name of :class:`Nationality`
-        :type nationality_name: String
-        :return: Created :class:`Nationality` entity
-        :rtype: Nationality
-        """
-        # check in cache for nationality
-        if nationality_name in self.nationalities:
-            return self.nationalities[nationality_name]
-
-        # doesn't exist in cache, try to lookup in DB
-        nationalities = self.search_nationality(nationality_name)
-        if nationalities:
-            # add to cache and return looked up nationality
-            self.nationalities[nationality_name] = nationalities
-            return nationalities
-
-        entry_id = self.add_to_entries(
-            self.db_classes.Nationality.table_type_id,
-            self.db_classes.Nationality.__tablename__,
-        )
-        # enough info to proceed and create entry
-        nationality = self.db_classes.Nationality(
-            nationality_id=entry_id, name=nationality_name
-        )
-        self.session.add(nationality)
-        self.session.flush()
-
-        # add to cache and return created platform
-        self.nationalities[nationality_name] = nationality
-        # should return DB type or something else decoupled from DB?
-        return nationality
-
-    def add_to_privacies(self, privacy_name):
-        """
-        Adds the specified privacy entry to the :class:`Privacy` table if not already present.
-
-        :param privacy_name: Name of :class:`Privacy`
-        :type privacy_name: String
-        :return: Created :class:`Privacy` entity
-        :rtype: Privacy
-        """
-        # check in cache for privacy
-        if privacy_name in self.privacies:
-            return self.privacies[privacy_name]
-
-        # doesn't exist in cache, try to lookup in DB
-        privacies = self.search_privacy(privacy_name)
-        if privacies:
-            # add to cache and return looked up platform
-            self.privacies[privacy_name] = privacies
-            return privacies
-
-        entry_id = self.add_to_entries(
-            self.db_classes.Privacy.table_type_id, self.db_classes.Privacy.__tablename__
-        )
-        # enough info to proceed and create entry
-        privacy = self.db_classes.Privacy(privacy_id=entry_id, name=privacy_name)
-        self.session.add(privacy)
-        self.session.flush()
-
-        # add to cache and return created platform
-        self.privacies[privacy_name] = privacy
-        # should return DB type or something else decoupled from DB?
-        return privacy
-
-    def add_to_datafile_types(self, datafile_type):
-        """
-        Adds the specified datafile type to the datafile types table if not already
-        present.
-
-        :param datafile_type: Name of :class:`DatafileType`
-        :type datafile_type: String
-        :return: Wrapped database entity for :class:`DatafileType`
-        :rtype: DatafileType
-        """
-        # check in cache for datafile type
-        if datafile_type in self.datafile_types:
-            return self.datafile_types[datafile_type]
-
-        # doesn't exist in cache, try to lookup in DB
-        datafile_types = self.search_datafile_type(datafile_type)
-        if datafile_types:
-            # add to cache and return looked up datafile type
-            self.datafile_types[datafile_type] = datafile_types
-            return datafile_types
-
-        entry_id = self.add_to_entries(
-            self.db_classes.DatafileType.table_type_id,
-            self.db_classes.DatafileType.__tablename__,
-        )
-        # proceed and create entry
-        datafile_type_obj = self.db_classes.DatafileType(
-            datafile_type_id=entry_id, name=datafile_type
-        )
-
-        self.session.add(datafile_type_obj)
-        self.session.flush()
-
-        # add to cache and return created datafile type
-        self.datafile_types[datafile_type] = datafile_type_obj
-        # should return DB type or something else decoupled from DB?
-        return datafile_type_obj
-
-    def add_to_sensor_types(self, sensor_type_name):
-        """
-        Adds the specified sensor type to the :class:`SensorType` table if not already present.
-
-        :param sensor_type_name: Name of :class:`SensorType`
-        :type sensor_type_name: String
-        :return: Created :class:`SensorType` entity
-        :rtype: SensorType
-        """
-        # check in cache for sensor type
-        if sensor_type_name in self.sensor_types:
-            return self.sensor_types[sensor_type_name]
-
-        # doesn't exist in cache, try to lookup in DB
-        sensor_types = self.search_sensor_type(sensor_type_name)
-        if sensor_types:
-            # add to cache and return looked up sensor type
-            self.sensor_types[sensor_type_name] = sensor_types
-            return sensor_types
-
-        # enough info to proceed and create entry
-        sensor_type = self.db_classes.SensorType(name=sensor_type_name)
-        self.session.add(sensor_type)
-        self.session.flush()
-
-        # add to cache and return created sensor type
-        self.sensor_types[sensor_type_name] = sensor_type
-        # should return DB type or something else decoupled from DB?
-        return sensor_type
 
     def clear_db(self):
         """Delete records of all database tables"""
@@ -2153,5 +1161,4 @@
             .all()
         )
 
-        print(states, contacts, comments)
->>>>>>> d23753f0
+        print(states, contacts, comments)