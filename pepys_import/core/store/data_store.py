import os
import sys
import uuid
from contextlib import contextmanager
from datetime import datetime
from getpass import getuser
from importlib import import_module

from sqlalchemy import create_engine, inspect
from sqlalchemy.event import listen
from sqlalchemy.exc import ArgumentError, OperationalError
from sqlalchemy.orm import scoped_session, sessionmaker, undefer
from sqlalchemy.sql import func
from sqlalchemy_utils import dependent_objects, merge_references

from paths import PEPYS_IMPORT_DIRECTORY
from pepys_import import __version__
from pepys_import.core.formats import unit_registry
from pepys_import.core.store import constants
from pepys_import.resolvers.default_resolver import DefaultResolver
from pepys_import.utils.branding_util import show_software_meta_info, show_welcome_banner
from pepys_import.utils.data_store_utils import (
    MissingDataException,
    cache_results_if_not_none,
    convert_edit_dict_columns,
    create_alembic_version_table,
    create_spatial_tables_for_postgres,
    create_spatial_tables_for_sqlite,
    import_from_csv,
    lowercase_or_none,
)
from pepys_import.utils.sqlite_utils import load_spatialite, set_sqlite_foreign_keys_on
from pepys_import.utils.value_transforming_utils import format_datetime

from ...utils.error_handling import handle_first_connection_error
from ...utils.sqlalchemy_utils import get_primary_key_for_table
from ...utils.table_name_utils import table_name_to_class_name
from ...utils.text_formatting_utils import custom_print_formatted_text, format_error_message
from .db_base import BasePostGIS, BaseSpatiaLite
from .db_status import TableTypes
from .table_summary import TableSummary, TableSummarySet

DEFAULT_DATA_PATH = os.path.join(PEPYS_IMPORT_DIRECTORY, "database", "default_data")
USER = getuser()  # Login name of the current user


class DataStore:
    """Representation of database

    :returns: :class:`DataStore`
    """

    # Valid options for db_type are 'postgres' and 'sqlite'
    def __init__(
        self,
        db_username,
        db_password,
        db_host,
        db_port,
        db_name,
        db_type,
        missing_data_resolver=DefaultResolver(),
        welcome_text="Pepys_import",
        show_status=True,
    ):
        if db_type == "postgres":
            self.db_classes = import_module("pepys_import.core.store.postgres_db")
            driver = "postgresql+psycopg2"
        elif db_type == "sqlite":
            self.db_classes = import_module("pepys_import.core.store.sqlite_db")
            driver = "sqlite+pysqlite"
        else:
            raise Exception(
                f"Unknown db_type {db_type} supplied, if specified should be "
                "one of 'postgres' or 'sqlite'"
            )

        # setup meta_class data
        self.meta_classes = {}
        self.setup_table_type_mapping()

        if db_name == ":memory:":
            self.in_memory_database = True
        else:
            self.in_memory_database = False

        connection_string = "{}://{}:{}@{}:{}/{}".format(
            driver, db_username, db_password, db_host, db_port, db_name
        )
        try:
            if db_type == "postgres":
                self.engine = create_engine(connection_string, echo=False, executemany_mode="batch")
                BasePostGIS.metadata.bind = self.engine
            elif db_type == "sqlite":
                self.engine = create_engine(connection_string, echo=False)
                listen(self.engine, "connect", load_spatialite)
                listen(self.engine, "connect", set_sqlite_foreign_keys_on)
                BaseSpatiaLite.metadata.bind = self.engine
        except ArgumentError as e:
            custom_print_formatted_text(
                format_error_message(
                    f"SQL Exception details: {e}\n\n"
                    "ERROR: Invalid Connection URL Error!\n"
                    "Please check your config file. There might be missing/wrong values!\n"
                    "See above for the full error from SQLAlchemy."
                )
            )
            sys.exit(1)

        # Try to connect to the engine to check if there is any problem
        with handle_first_connection_error(connection_string):
            inspector = inspect(self.engine)
            _ = inspector.get_table_names()

        self.missing_data_resolver = missing_data_resolver
        self.welcome_text = welcome_text
        self.show_status = show_status

        # TEMP list of values for defaulted IDs, to be replaced by missing info lookup mechanism
        self.default_user_id = 1  # DevUser

        # Instance attributes which are necessary for initialise method
        self.db_name = db_name
        self.db_type = db_type

        # use session_scope() to create a new session
        self.session = None

        # dictionaries, to cache platform name
        self._platform_dict_on_sensor_id = dict()
        self._platform_dict_on_platform_id = dict()

        # dictionary to cache platform object based on name
        self._platform_cache = dict()

        # dictionary to cache sensor based on sensor_name and platform_id
        self._sensor_cache = dict()

        # dictionary to cache datafile based on datafile_name
        self._datafile_cache = dict()

        # dictionaries, to cache sensor name
        self._sensor_dict_on_sensor_id = dict()

        # dictionary, to cache comment type name
        self._comment_type_name_dict_on_comment_type_id = dict()

        self._search_privacy_cache = dict()
        self._search_platform_type_cache = dict()
        self._search_sensor_type_cache = dict()
        self._search_sensor_cache = dict()
        self._search_nationality_cache = dict()
        self._search_datafile_from_id_cache = dict()
        self._search_datafile_cache = dict()
        self._search_datafile_type_cache = dict()
        self._search_geometry_type_cache = dict()
        self._search_geometry_subtype_cache = dict()

        db_session = sessionmaker(bind=self.engine)
        self.scoped_session_creator = scoped_session(db_session)

        # Branding Text
        if self.welcome_text:
            show_welcome_banner(welcome_text)
        if self.show_status:
            show_software_meta_info(__version__, self.db_type, self.db_name, db_host)
            # The 'pepys-import' banner is 61 characters wide, so making a line
            # of the same length makes things prettier
            print("-" * 61)

    def initialise(self):
        """Create schemas for the database"""
        if self.db_type == "sqlite":
            try:
                create_spatial_tables_for_sqlite(self.engine)
                # Attempt to create schema if not present, to cope with fresh DB file
                BaseSpatiaLite.metadata.create_all(self.engine)
            except OperationalError as e:
                print(
                    f"SQL Exception details: {e}\n\n"
                    "ERROR: Database Connection Error! The schema couldn't be created.\n"
                    "Please check your config file. There might be missing/wrong values!\n"
                    "See above for the full error from SQLAlchemy."
                )
                sys.exit(1)
        elif self.db_type == "postgres":
            try:
                create_spatial_tables_for_postgres(self.engine)
                BasePostGIS.metadata.create_all(self.engine)
            except OperationalError as e:
                print(
                    f"SQL Exception details: {e}\n\n"
                    "ERROR: Database Connection Error! The schema couldn't be created.\n"
                    "Please check your config file. There might be missing/wrong values!\n"
                    "See above for the full error from SQLAlchemy."
                )
                sys.exit(1)
        create_alembic_version_table(self.engine, self.db_type)
        if self.show_status:
            print("Database tables were created by DataStore's initialisation.")

    @contextmanager
    def session_scope(self):
        """Provide a transactional scope around a series of operations."""
        self.session = self.scoped_session_creator()
        try:
            yield self
            self.session.commit()
        except Exception:
            self.session.rollback()
            raise
        finally:
            self.session.close()

    #############################################################
    # Other DataStore Methods

    def setup_table_type_mapping(self):
        """Setup a map of tables keyed by :class:`TableType`"""
        db_classes = dict(
            [
                (name, cls)
                for name, cls in self.db_classes.__dict__.items()
                if isinstance(cls, type)
                and (issubclass(cls, BasePostGIS) or issubclass(cls, BaseSpatiaLite))
                and cls.__name__ != "Base"
            ]
        )
        for table_type in TableTypes:
            self.meta_classes[table_type] = [
                cls for name, cls in db_classes.items() if db_classes[name].table_type == table_type
            ]

    def populate_reference(self, reference_data_folder=None):
        """Import given CSV file to the given reference table"""
        change = self.add_to_changes(
            user=USER, modified=datetime.utcnow(), reason="Importing reference data"
        )

        if reference_data_folder is None:
            reference_data_folder = os.path.join(DEFAULT_DATA_PATH)

        files = sorted(os.listdir(reference_data_folder))

        reference_tables = []
        # Create reference table list
        self.setup_table_type_mapping()
        reference_table_objects = self.meta_classes[TableTypes.REFERENCE]
        for table_object in list(reference_table_objects):
            reference_tables.append(table_object.__tablename__)

        reference_files = [
            file for file in files if os.path.splitext(file)[0].replace(" ", "") in reference_tables
        ]
        import_from_csv(self, reference_data_folder, reference_files, change.change_id)

    def populate_metadata(self, sample_data_folder=None):
        """Import CSV files from the given folder to the related Metadata Tables"""
        change = self.add_to_changes(
            user=USER, modified=datetime.utcnow(), reason="Importing metadata data"
        )
        if sample_data_folder is None:
            sample_data_folder = os.path.join(DEFAULT_DATA_PATH)

        files = sorted(os.listdir(sample_data_folder))

        metadata_tables = []
        # Create metadata table list
        self.setup_table_type_mapping()
        metadata_table_objects = self.meta_classes[TableTypes.METADATA]
        for table_object in list(metadata_table_objects):
            metadata_tables.append(table_object.__tablename__)

        metadata_files = [file for file in files if os.path.splitext(file)[0] in metadata_tables]
        import_from_csv(self, sample_data_folder, metadata_files, change.change_id)

    # End of Data Store methods
    #############################################################

    def add_to_sensors(
        self,
        name,
        sensor_type,
        host_name,
        host_nationality,
        host_identifier,
        privacy,
        change_id,
        host_id=None,
    ):
        """
        Adds the specified sensor to the :class:`Sensor` table if not already present.

        :param name: Name of sensor
        :type name: String
        :param sensor_type: Type of sensor
        :type sensor_type: String
        :param host_name: Name of Platform that sensor belongs to
        :type host_name: String
        :param host_nationality: Nationality of Platform that sensor belongs to
        :type host_nationality: String
        :param host_identifier: Identifier of Platform that sensor belongs to
        :type host_identifier: String
        :param privacy: :class:`Privacy` of :class:`State`
        :type privacy: String
        :param change_id: ID of the :class:`Change` object
        :type change_id: Integer or UUID
        :param host_id: ID of Platform that sensor belongs to (optional, can be passed instead
                        of host_name, host_nationality and host_identifier)
        :return: Created Sensor entity

        Notes:
        To specify the platform that the added sensor should belong to you can either:
         - Specify the host_name, host_nationality and host_identifier parameters, to uniquely identify the Platform
         - Specify the host_id parameter to give the ID of the Platform, and set host_name, host_nationality and host_identifier to None
        """
        if host_id is not None:
            host = self.search_platform_by_id(host_id)
        else:
            host = self.search_platform(host_name, host_nationality, host_identifier)

        sensor_type = self.search_sensor_type(sensor_type)
        privacy = self.search_privacy(privacy)

        if sensor_type is None:
            raise MissingDataException("Sensor Type is missing/invalid")
        elif host is None:
            raise MissingDataException("Host is missing/invalid")
        elif privacy is None:
            raise MissingDataException("Privacy is missing/invalid")

        # Check if entry already exists with these details, and if so, just return it
        # Just check the unique fields - in this case: name and host
        # TODO: Possibly update when we get final uniqueness info from client
        results = (
            self.session.query(self.db_classes.Sensor)
            .filter(func.lower(self.db_classes.Sensor.name) == lowercase_or_none(name))
            .filter(self.db_classes.Sensor.host == host.platform_id)
            .all()
        )

        if len(results) == 1:
            # Don't add it, as it already exists - just return it
            return results[0]
        elif len(results) > 1:
            assert (
                False
            ), "Fatal error: Duplicate entries found in Sensors table"  # pragma: no cover

        sensor_obj = self.db_classes.Sensor(
            name=name,
            sensor_type_id=sensor_type.sensor_type_id,
            host=host.platform_id,
            privacy_id=privacy.privacy_id,
        )
        self.session.add(sensor_obj)
        self.session.flush()

        self.add_to_logs(table=constants.SENSOR, row_id=sensor_obj.sensor_id, change_id=change_id)
        return sensor_obj

    def add_to_datafiles(
        self,
        privacy,
        file_type,
        reference=None,
        simulated=False,
        file_size=None,
        file_hash=None,
        url=None,
        change_id=None,
    ):
        """
        Adds the specified datafile to the Datafile table if not already present.

        :param simulated: :class:`Datafile` is simulated or not
        :type simulated: Boolean
        :param privacy: :class:`Privacy` of :class:`Datafile`
        :type privacy: Privacy
        :param file_type: Type of :class:`Datafile`
        :type file_type: String
        :param reference: Reference of :class:`Datafile`
        :type reference: String
        :param file_size: Size of the file (in bytes)
        :type file_size: Integer
        :param file_hash: Hashed value of the file
        :type file_hash: String
        :param url: URL of datafile
        :type url: String
        :param change_id: ID of the :class:`Change` object
        :type change_id: Integer or UUID
        :return: Created :class:`Datafile` entity
        :rtype: Datafile
        """
        datafile_type = self.search_datafile_type(file_type)
        privacy = self.search_privacy(privacy)

        if datafile_type is None:
            raise MissingDataException("Datafile Type is invalid/missing")
        elif privacy is None:
            raise MissingDataException("Privacy is invalid/missing")

        # Check if entry already exists with these details, and if so, just return it
        # Just check the unique fields - in this case: size and hash
        # TODO: Possibly update when we get final uniqueness info from client
        results = (
            self.session.query(self.db_classes.Datafile)
            .filter(self.db_classes.Datafile.size == file_size)
            .filter(self.db_classes.Datafile.hash == file_hash)
            .all()
        )

        if len(results) == 1:
            # Don't add it, as it already exists - just return it
            return results[0]
        elif len(results) > 1:
            assert (
                False
            ), "Fatal error: Duplicate entries found in Datafiles table"  # pragma: no cover

        datafile_obj = self.db_classes.Datafile(
            simulated=bool(simulated),
            privacy_id=privacy.privacy_id,
            datafile_type_id=datafile_type.datafile_type_id,
            reference=reference,
            size=file_size,
            hash=file_hash,
            url=url,
        )

        self.session.add(datafile_obj)
        self.session.flush()

        self.add_to_logs(
            table=constants.DATAFILE,
            row_id=datafile_obj.datafile_id,
            change_id=change_id,
        )
        return datafile_obj

    def add_to_platforms(
        self,
        name,
        identifier,
        nationality,
        platform_type,
        privacy,
        trigraph=None,
        quadgraph=None,
        change_id=None,
    ):
        """
        Adds the specified platform to the Platform table if not already present.

        :param name: Name of :class:`Platform`
        :type name: String
        :param nationality: Nationality of :class:`Platform`
        :type nationality: Nationality
        :param platform_type: Type of :class:`Platform`
        :type platform_type: PlatformType
        :param privacy: :class:`Privacy` of :class:`Platform`
        :type privacy: Privacy
        :param trigraph: Trigraph of :class:`Platform`
        :type trigraph: String
        :param quadgraph: Quadgraph of :class:`Platform`
        :type quadgraph: String
        :param identifier: Identifier string of :class:`Platform`
        :type identifier: String
        :param change_id: ID of the :class:`Change` object
        :type change_id: Integer or UUID
        :return: Created Platform entity
        :rtype: Platform
        """
        nationality = self.search_nationality(nationality)
        platform_type = self.search_platform_type(platform_type)
        privacy = self.search_privacy(privacy)

        if nationality is None:
            raise MissingDataException("Nationality is invalid/missing")
        elif platform_type is None:
            raise MissingDataException("Platform Type is invalid/missing")
        elif privacy is None:
            raise MissingDataException("Privacy is invalid/missing")

        # Check if entry already exists with these details, and if so, just return it
        # Just check the unique fields - in this case: name, nationality_id and identifier
        # TODO: Possibly update when we get final uniqueness info from client
        results = (
            self.session.query(self.db_classes.Platform)
            .filter(func.lower(self.db_classes.Platform.name) == lowercase_or_none(name))
            .filter(self.db_classes.Platform.nationality_id == nationality.nationality_id)
            .filter(
                func.lower(self.db_classes.Platform.identifier) == lowercase_or_none(identifier)
            )
            .all()
        )

        if len(results) == 1:
            # Don't add it, as it already exists - just return it
            return results[0]
        elif len(results) > 1:
            assert (
                False
            ), "Fatal error: Duplicate entries found in Platforms table"  # pragma: no cover

        platform_obj = self.db_classes.Platform(
            name=name,
            trigraph=trigraph,
            quadgraph=quadgraph,
            identifier=identifier,
            nationality_id=nationality.nationality_id,
            platform_type_id=platform_type.platform_type_id,
            privacy_id=privacy.privacy_id,
        )

        self.session.add(platform_obj)
        self.session.flush()

        self.add_to_logs(
            table=constants.PLATFORM,
            row_id=platform_obj.platform_id,
            change_id=change_id,
        )
        return platform_obj

    def add_to_synonyms(self, table, name, entity, change_id):
        # Blacklist certain tables, and don't Synonyms for them be created
        if table in [constants.SENSOR, constants.GEOMETRY_SUBTYPE]:
            raise Exception(f"Synonyms are not allowed for table {table}")

        # Check if entry already exists with these details, and if so, just return it
        # Just check the unique fields - in this case: name and table
        # TODO: Possibly update when we get final uniqueness info from client
        results = (
            self.session.query(self.db_classes.Synonym)
            .filter(func.lower(self.db_classes.Synonym.synonym) == lowercase_or_none(name))
            .filter(self.db_classes.Synonym.table == table)
            .all()
        )

        if len(results) == 1:
            # Don't add it, as it already exists - just return it
            return results[0]
        elif len(results) > 1:
            assert (
                False
            ), "Fatal error: Duplicate entries found in Synonyms table"  # pragma: no cover

        # enough info to proceed and create entry
        synonym = self.db_classes.Synonym(table=table, synonym=name, entity=entity)
        self.session.add(synonym)
        self.session.flush()

        self.add_to_logs(table=constants.SYNONYM, row_id=synonym.synonym_id, change_id=change_id)
        return synonym

    #############################################################
    # Search/lookup functions for metadata
    #############################################################
    def search_sensor(self, name, platform_id):
        """Search for any sensor type featuring this name"""
        return (
            self.session.query(self.db_classes.Sensor)
            .filter(func.lower(self.db_classes.Sensor.name) == lowercase_or_none(name))
            .filter(self.db_classes.Sensor.host == platform_id)
            .first()
        )

    @cache_results_if_not_none("_search_datafile_cache")
    def search_datafile(self, name):
        """Search for any datafile with this name"""
        return (
            self.session.query(self.db_classes.Datafile)
            .options(undefer("simulated"))
            .filter(func.lower(self.db_classes.Datafile.reference) == lowercase_or_none(name))
            .first()
        )

    def search_platform(self, name, nationality, identifier):
        """Search for any platform with this name, nationality and identifier"""
        results = (
            self.session.query(self.db_classes.Platform)
            .join(self.db_classes.Nationality)
            .filter(func.lower(self.db_classes.Platform.name) == lowercase_or_none(name))
            .filter(
                func.lower(self.db_classes.Platform.identifier) == lowercase_or_none(identifier)
            )
            .filter(func.lower(self.db_classes.Nationality.name) == lowercase_or_none(nationality))
            .all()
        )

        if len(results) == 1:
            return results[0]
        elif len(results) == 0:
            return None
        else:  # pragma: no cover
            raise Exception(
                "Multiple platforms with the same name, nationality and identifier found"
            )

    def search_platform_by_id(self, platform_id):
        return (
            self.session.query(self.db_classes.Platform)
            .filter(self.db_classes.Platform.platform_id == platform_id)
            .first()
        )

    @cache_results_if_not_none("_search_datafile_from_id_cache")
    def get_datafile_from_id(self, datafile_id):
        """Search for datafile with this id"""
        return (
            self.session.query(self.db_classes.Datafile)
            .filter(self.db_classes.Datafile.datafile_id == datafile_id)
            .first()
        )

    #############################################################
    # Search/lookup functions for reference data
    #############################################################

    @cache_results_if_not_none("_search_datafile_type_cache")
    def search_datafile_type(self, name):
        """Search for any datafile type with this name"""
        return (
            self.session.query(self.db_classes.DatafileType)
            .filter(func.lower(self.db_classes.DatafileType.name) == lowercase_or_none(name))
            .first()
        )

    @cache_results_if_not_none("_search_platform_type_cache")
    def search_platform_type(self, name):
        """Search for any platform type with this name"""
        # print(f"Searching platform type with name = {name}")
        return (
            self.session.query(self.db_classes.PlatformType)
            .filter(func.lower(self.db_classes.PlatformType.name) == lowercase_or_none(name))
            .first()
        )

    @cache_results_if_not_none("_search_nationality_cache")
    def search_nationality(self, name):
        """Search for any nationality with this name"""
        return (
            self.session.query(self.db_classes.Nationality)
            .filter(func.lower(self.db_classes.Nationality.name) == lowercase_or_none(name))
            .first()
        )

    @cache_results_if_not_none("_search_sensor_type_cache")
    def search_sensor_type(self, name):
        """Search for any sensor type featuring this name"""
        return (
            self.session.query(self.db_classes.SensorType)
            .filter(func.lower(self.db_classes.SensorType.name) == lowercase_or_none(name))
            .first()
        )

    @cache_results_if_not_none("_search_geometry_type_cache")
    def search_geometry_type(self, name):
        """Search for any Geometry Type featuring this name"""
        return (
            self.session.query(self.db_classes.GeometryType)
            .filter(func.lower(self.db_classes.GeometryType.name) == lowercase_or_none(name))
            .first()
        )

    def search_geometry_sub_type(self, name, parent):
        """Search for any Geometry Sub Type featuring this name and parent"""
        return (
            self.session.query(self.db_classes.GeometrySubType)
            .filter(func.lower(self.db_classes.GeometrySubType.name) == lowercase_or_none(name))
            .filter(self.db_classes.GeometrySubType.parent == parent)
            .first()
        )

    @cache_results_if_not_none("_search_privacy_cache")
    def search_privacy(self, name):
        """Search for any privacy with this name"""
        return (
            self.session.query(self.db_classes.Privacy)
            .filter(func.lower(self.db_classes.Privacy.name) == lowercase_or_none(name))
            .first()
        )

    def synonym_search(self, name, table, pk_field):
        """
        This method looks up the Synonyms Table and returns if there is any matched entity.

        :param name: Name to search
        :type name: String
        :param table: Table object to query found synonym entity
        :type table: :class:`BasePostGIS` or :class``BaseSpatiaLite
        :param pk_field: Primary Key field of the table
        :type pk_field: :class:`sqlalchemy.orm.attributes.InstrumentedAttribute`
        :return: Returns found entity or None
        """

        synonym = (
            self.session.query(self.db_classes.Synonym)
            .filter(
                func.lower(self.db_classes.Synonym.synonym) == lowercase_or_none(name),
                self.db_classes.Synonym.table == table.__tablename__,
            )
            .first()
        )
        if synonym:
            match = self.session.query(table).filter(pk_field == synonym.entity).first()
            if match:
                return match

        return None

    def find_datafile(self, datafile_name):
        """
        This method tries to find a Datafile entity with the given datafile_name. If it
        finds, it returns the entity. If it is not found, it searches synonyms.

        :param datafile_name:  Name of Datafile
        :type datafile_name: String
        :return:
        """
        cached_result = self._datafile_cache.get(datafile_name)
        if cached_result:
            return cached_result

        datafile = (
            self.session.query(self.db_classes.Datafile)
            .filter(
                func.lower(self.db_classes.Datafile.reference) == lowercase_or_none(datafile_name)
            )
            .first()
        )
        if datafile:
            self._datafile_cache[datafile_name] = datafile
            return datafile

        # Datafile is not found, try to find a synonym
        return self.synonym_search(
            name=datafile_name,
            table=self.db_classes.Datafile,
            pk_field=self.db_classes.Datafile.datafile_id,
        )

    def get_datafile(
        self,
        datafile_name=None,
        datafile_type=None,
        file_size=None,
        file_hash=None,
        change_id=None,
        privacy=None,
    ):
        """
        Adds an entry to the datafiles table of the specified name (path)
        and type if not already present. It uses find_datafile method to search existing datafiles.

        :param datafile_name:  Name of Datafile
        :type datafile_name: String
        :param datafile_type: Type of Datafile
        :type datafile_type: String
        :param file_size: Size of the file (in bytes)
        :type file_size: Integer
        :param file_hash: Hashed value of the file
        :type file_hash: String
        :param change_id: ID of the :class:`Change` object
        :type change_id: Integer or UUID
        :param privacy: Name of :class:`Privacy`
        :type privacy: String
        :return:  Created Datafile entity
        :rtype: Datafile
        """

        # Check for name match in Datafile and Synonym Tables
        if datafile_name:
            datafile = self.find_datafile(datafile_name=datafile_name)
            if datafile:
                # found object should be initialised because of _measurement variable
                if not hasattr(datafile, "measurements"):
                    datafile.__init__()
                return datafile

        datafile_type_obj = self.search_datafile_type(datafile_type)
        privacy_obj = self.search_privacy(privacy)
        if datafile_type_obj is None or privacy_obj is None:
            resolved_data = self.missing_data_resolver.resolve_datafile(
                self, datafile_name, datafile_type, privacy, change_id=change_id
            )

            datafile_name, datafile_type_obj, privacy_obj = resolved_data

        assert isinstance(
            datafile_type_obj, self.db_classes.DatafileType
        ), "Type error for DatafileType entity"
        assert isinstance(privacy_obj, self.db_classes.Privacy), "Type error for Privacy entity"

        return self.add_to_datafiles(
            simulated=False,
            privacy=privacy_obj.name,
            file_type=datafile_type_obj.name,
            reference=datafile_name,
            file_size=file_size,
            file_hash=file_hash,
            change_id=change_id,
        )

    def find_platform(self, name, nationality=None, identifier=None):
        """
        This method tries to find a Platform entity with the given platform details.

        If only the platform_name is given, then it searches synonyms ONLY. If all details
        are given then it searches for all the details in the database

        It does not currently use a cache.
        """
        # TODO: Add caching here if things get slow

        # Must have a name regardless what sort of search we're doing
        if name is None:
            return None

        if (nationality is None) and (identifier is None):
            # No nat or identifier, so just search synonyms
            synonym_result = self.synonym_search(
                name=name,
                table=self.db_classes.Platform,
                pk_field=self.db_classes.Platform.platform_id,
            )
            return synonym_result
        else:
            # Got all details, so search for all details and return results
            return self.search_platform(name, nationality, identifier)

    def get_platform(
        self,
        platform_name=None,
        identifier=None,
        nationality=None,
        platform_type=None,
        privacy=None,
        trigraph=None,
        quadgraph=None,
        change_id=None,
    ):
        """
        Adds an entry to the platforms table for the specified platform
        if not already present. It uses find_platform method to search existing platforms.

        :param platform_name: Name of :class:`Platform`
        :type platform_name: String
        :param nationality: Name of :class:`Nationality`
        :type nationality: String
        :param platform_type: Name of :class:`PlatformType`
        :type platform_type: String
        :param privacy: Name of :class:`Privacy`
        :type privacy: String
        :param trigraph: Trigraph of :class:`Platform`
        :type trigraph: String
        :param quadgraph: Quadgraph of :class:`Platform`
        :type quadgraph: String
        :param identifier: Identifier string of :class:`Platform`
        :type identifier: String
        :param change_id: ID of the :class:`Change` object
        :type change_id: Integer or UUID
        :return: Created Platform entity
        """

        # Check for name match in existing Platforms
        # If identifier and nationality are None then this just searches synonyms
        # otherwise, it searches the Platform table by all three fields
        if platform_name:
            platform = self.find_platform(
                name=platform_name, identifier=identifier, nationality=nationality
            )
            if platform:
                return platform

        nationality_obj = self.search_nationality(nationality)
        platform_type_obj = self.search_platform_type(platform_type)
        privacy_obj = self.search_privacy(privacy)

        if (
            platform_name is None
            or identifier is None
            or nationality_obj is None
            or platform_type_obj is None
            or privacy_obj is None
        ):
            resolved_data = self.missing_data_resolver.resolve_platform(
                self, platform_name, identifier, platform_type, nationality, privacy, change_id
            )
            # It means that new platform added as a synonym and existing platform returned
            if isinstance(resolved_data, self.db_classes.Platform):
                return resolved_data
            elif len(resolved_data) == 7:
                (
                    platform_name,
                    trigraph,
                    quadgraph,
                    identifier,
                    platform_type_obj,
                    nationality_obj,
                    privacy_obj,
                ) = resolved_data

        assert isinstance(
            nationality_obj, self.db_classes.Nationality
        ), "Type error for Nationality entity"
        assert isinstance(
            platform_type_obj, self.db_classes.PlatformType
        ), "Type error for PlatformType entity"
        assert isinstance(privacy_obj, self.db_classes.Privacy), "Type error for Privacy entity"

        return self.add_to_platforms(
            name=platform_name,
            trigraph=trigraph,
            quadgraph=quadgraph,
            identifier=identifier,
            nationality=nationality_obj.name,
            platform_type=platform_type_obj.name,
            privacy=privacy_obj.name,
            change_id=change_id,
        )

    def get_status(
        self,
        table_type,
        exclude=None,
    ):
        """
        Provides a summary of the contents of the :class:`DataStore`.

        :param table_type: one of Table Types
        :type table_type: Enum
        :param exclude: List of table names to exclude from the report
        :type exclude: List
        :return: The summary of the contents of the :class:`DataStore`
        :rtype: TableSummarySet
        """

        if exclude is None:
            exclude = []
        table_summaries = []
        for table_object in list(self.meta_classes[table_type]):
            if table_object.__tablename__ not in exclude:
                summary = TableSummary(self.session, table_object)
                table_summaries.append(summary)
        table_summaries_set = TableSummarySet(table_summaries)

        return table_summaries_set

    def search_comment_type(self, name):
        """Search for any comment type featuring this name"""
        return (
            self.session.query(self.db_classes.CommentType)
            .filter(func.lower(self.db_classes.CommentType.name) == lowercase_or_none(name))
            .first()
        )

    def add_to_comment_types(self, name, change_id):
        """
        Adds the specified comment type to the CommentType table if not already present

        :param name: Name of :class:`CommentType`
        :type name: String
        :param change_id: ID of the :class:`Change` object
        :type change_id: Integer or UUID
        :return: Created entity of :class:`CommentType` table
        :rtype: CommentType
        """
        comment_types = self.search_comment_type(name)
        if comment_types:
            return comment_types

        # enough info to proceed and create entry
        comment_type = self.db_classes.CommentType(name=name)
        self.session.add(comment_type)
        self.session.flush()

        self.add_to_logs(
            table=constants.COMMENT_TYPE,
            row_id=comment_type.comment_type_id,
            change_id=change_id,
        )

        return comment_type

    # End of Measurements
    #############################################################
    # Reference Type Maintenance

    def add_to_platform_types(self, name, change_id):
        """
        Adds the specified platform type to the platform types table if not already
        present.

        :param name: Name of :class:`PlatformType`
        :type name: String
        :param change_id: ID of the :class:`Change` object
        :type change_id: Integer or UUID
        :return: Created :class:`PlatformType` entity
        :rtype: PlatformType
        """
        platform_types = self.search_platform_type(name)
        if platform_types:
            return platform_types

        # enough info to proceed and create entry
        platform_type = self.db_classes.PlatformType(name=name)
        self.session.add(platform_type)
        self.session.flush()

        self.add_to_logs(
            table=constants.PLATFORM_TYPE,
            row_id=platform_type.platform_type_id,
            change_id=change_id,
        )

        return platform_type

    def add_to_nationalities(self, name, change_id, priority=None):
        """
        Adds the specified nationality to the nationalities table if not already present

        :param name: Name of :class:`Nationality`
        :type name: String
        :param change_id: ID of the :class:`Change` object
        :type change_id: Integer or UUID
        :param priority: Priority to print in defaults of CLI
        :type priority: Integer
        :return: Created :class:`Nationality` entity
        :rtype: Nationality
        """
        nationalities = self.search_nationality(name)
        if nationalities:
            return nationalities

        # enough info to proceed and create entry
        nationality = self.db_classes.Nationality(name=name)
        if priority:
            nationality.priority = priority
        self.session.add(nationality)
        self.session.flush()

        self.add_to_logs(
            table=constants.NATIONALITY,
            row_id=nationality.nationality_id,
            change_id=change_id,
        )
        return nationality

    def add_to_privacies(self, name, level, change_id):
        """
        Adds the specified privacy entry to the :class:`Privacy` table if not already present.

        :param name: Name of :class:`Privacy`
        :type name: String
        :param level: Level of :class:`Privacy`
        :type level: Integer
        :param change_id: ID of the :class:`Change` object
        :type change_id: Integer or UUID
        :return: Created :class:`Privacy` entity
        :rtype: Privacy
        """
        privacies = self.search_privacy(name)
        if privacies:
            return privacies

        # enough info to proceed and create entry
        privacy = self.db_classes.Privacy(name=name, level=level)
        self.session.add(privacy)
        self.session.flush()

        self.add_to_logs(table=constants.PRIVACY, row_id=privacy.privacy_id, change_id=change_id)
        return privacy

    def add_to_datafile_types(self, name, change_id):
        """
        Adds the specified datafile type to the datafile types table if not already
        present.

        :param name: Name of :class:`DatafileType`
        :type name: String
        :param change_id: ID of the :class:`Change` object
        :type change_id: Integer or UUID
        :return: Wrapped database entity for :class:`DatafileType`
        :rtype: DatafileType
        """
        datafile_types = self.search_datafile_type(name)
        if datafile_types:
            return datafile_types

        # proceed and create entry
        datafile_type_obj = self.db_classes.DatafileType(name=name)

        self.session.add(datafile_type_obj)
        self.session.flush()

        self.add_to_logs(
            table=constants.DATAFILE_TYPE,
            row_id=datafile_type_obj.datafile_type_id,
            change_id=change_id,
        )
        return datafile_type_obj

    def add_to_sensor_types(self, name, change_id):
        """
        Adds the specified sensor type to the :class:`SensorType` table if not already present.

        :param name: Name of :class:`SensorType`
        :type name: String
        :param change_id: ID of the :class:`Change` object
        :type change_id: Integer or UUID
        :return: Created :class:`SensorType` entity
        :rtype: SensorType
        """
        sensor_types = self.search_sensor_type(name)
        if sensor_types:
            return sensor_types

        # enough info to proceed and create entry
        sensor_type = self.db_classes.SensorType(name=name)
        self.session.add(sensor_type)
        self.session.flush()

        self.add_to_logs(
            table=constants.SENSOR_TYPE,
            row_id=sensor_type.sensor_type_id,
            change_id=change_id,
        )
        return sensor_type

    def add_to_geometry_types(self, name, change_id):
        """
        Adds the specified geometry type to the :class:`GeometryType` table if not already present.

        :param name: Name of :class:`GeometryType`
        :type name: String
        :param change_id: ID of the :class:`Change` object
        :type change_id: Integer or UUID
        :return: Created :class:`GeometryType` entity
        :rtype: GeometryType
        """
        geom_type = self.search_geometry_type(name)
        if geom_type:
            return geom_type

        # enough info to proceed and create entry
        geom_type = self.db_classes.GeometryType(name=name)
        self.session.add(geom_type)
        self.session.flush()

        self.add_to_logs(
            table=constants.GEOMETRY_TYPE,
            row_id=geom_type.geo_type_id,
            change_id=change_id,
        )
        return geom_type

    def add_to_geometry_sub_types(self, name, parent_name, change_id):
        """
        Adds the specified geometry sub type to the :class:`GeometrySubType` table if not already present.

        :param name: Name of :class:`GeometrySubType`
        :type name: String
        :param parent_name: Name of parent :class:`GeometryType`
        :type parent_name: String
        :param change_id: ID of the :class:`Change` object
        :type change_id: Integer or UUID
        :return: Created :class:`GeometrySubType` entity
        :rtype: GeometrySubType
        """
        geo_type_obj = self.search_geometry_type(parent_name)
        if geo_type_obj is None:
            geo_type_obj = self.add_to_geometry_types(parent_name, change_id)

        geom_sub_type = self.search_geometry_sub_type(name, geo_type_obj.geo_type_id)
        if geom_sub_type:
            return geom_sub_type

        # enough info to proceed and create entry
        geom_sub_type = self.db_classes.GeometrySubType(name=name, parent=geo_type_obj.geo_type_id)
        self.session.add(geom_sub_type)
        self.session.flush()

        self.add_to_logs(
            table=constants.GEOMETRY_SUBTYPE,
            row_id=geom_sub_type.geo_sub_type_id,
            change_id=change_id,
        )
        return geom_sub_type

    def add_to_help_texts(self, id, guidance, change_id):
        """
        Adds the specified help text to the :class:`HelpText` table if not already present.

        :param id: ID of prompt question
        :type id: Integer
        :param guidance: Guidance text for contextual help
        :type guidance: String
        :param change_id: ID of the :class:`Change` object
        :type change_id: Integer or UUID
        :return: Created :class:`HelpText` entity
        :rtype: HelpText
        """

        # enough info to proceed and create entry
        help_text = self.db_classes.HelpText(id=id, guidance=guidance)
        self.session.add(help_text)
        self.session.flush()

        self.add_to_logs(
            table=constants.SENSOR_TYPE,
            row_id=help_text.help_text_id,
            change_id=change_id,
        )
        return help_text

    # End of References
    #############################################################
    # Metadata Maintenance

    def add_to_logs(self, table, row_id, field=None, previous_value=None, change_id=None):
        """
        Adds the specified event to the :class:`Logs` table if not already present.

        :param table: Name of the table
        :param row_id: Entity ID of the tale
        :param field:  Name of the field
        :param previous_value:  Previous value of the field
        :param change_id: ID of the :class:`Change` object
        :type change_id: Integer or UUID
        :param change_id:  Row ID of entity of :class:`Changes` about the change
        :return: Created :class:`Logs` entity
        """
        log = self.db_classes.Log(
            table=table,
            id=row_id,
            field=field,
            previous_value=previous_value,
            change_id=change_id,
        )
        self.session.add(log)
        self.session.flush()

        return log

    def add_to_changes(self, user, modified, reason):
        """
        Adds the specified event to the :class:`Change` table if not already present.

        :param user: Username of the current login
        :param modified: Change date
        :param reason:  Reason of the change
        :return: Created :class:`Change` entity
        """
        change = self.db_classes.Change(
            user=user,
            modified=modified,
            reason=reason,
        )
        self.session.add(change)
        self.session.flush()

        return change

    # End of Metadata Maintenance
    #############################################################

    def clear_db_contents(self):
        """Delete contents of all database tables"""
        if self.db_type == "sqlite":
            meta = BaseSpatiaLite.metadata
        else:
            meta = BasePostGIS.metadata

        with self.session_scope():
            for table in reversed(meta.sorted_tables):
                self.session.execute(table.delete())

    def clear_db_schema(self):
        """Delete the database schema (ie all of the tables)"""
        if self.db_type == "sqlite":
            meta = BaseSpatiaLite.metadata
            with self.session_scope():
                meta.drop_all()
                self.session.execute("DROP TABLE IF EXISTS alembic_version;")
        else:
            with self.engine.connect() as connection:
                connection.execute('DROP SCHEMA IF EXISTS "pepys" CASCADE;')

    def get_all_datafiles(self):
        """Returns all datafiles.

        :return: All Datafile entities in the DB
        :rtype: List
        """
        datafiles = self.session.query(self.db_classes.Datafile).all()
        return datafiles

    def get_cached_comment_type_name(self, comment_type_id):
        """
        Get comment type name from cache on "comment_type_id"
        If name is not found in the cache, sytem will load from the data store,
        and add it into cache.
        """
        if comment_type_id:
            # return from cache
            if comment_type_id in self._comment_type_name_dict_on_comment_type_id:
                return self._comment_type_name_dict_on_comment_type_id[comment_type_id]
            comment_type = (
                self.session.query(self.db_classes.CommentType)
                .filter(self.db_classes.CommentType.comment_type_id == comment_type_id)
                .first()
            )

            if comment_type:
                self._comment_type_name_dict_on_comment_type_id[comment_type_id] = comment_type.name
                return comment_type.name
            else:
                raise Exception(f"No Comment Type found with Comment type id: {comment_type_id}")

    def get_cached_sensor_name(self, sensor_id):
        # return from cache
        if sensor_id in self._sensor_dict_on_sensor_id:
            return self._sensor_dict_on_sensor_id[sensor_id]
        sensor = (
            self.session.query(self.db_classes.Sensor)
            .filter(self.db_classes.Sensor.sensor_id == sensor_id)
            .first()
        )

        if sensor:
            self._sensor_dict_on_sensor_id[sensor_id] = sensor.name
            return sensor.name
        else:
            raise Exception(f"No Sensor found with sensor id: {sensor_id}")

    def get_cached_platform_name(self, sensor_id=None, platform_id=None):
        """
        Get platform name from cache on either "sensor_id" or "platform_id"
        If name is not found in the cache, system will load from this data store,
        and cache it.

        :param sensor_id: ID of the :class:`Sensor`
        :type sensor_id: Integer or UUID
        :param platform_id: ID of the :class:`Platform`
        :type platform_id: Integer or UUID
        """
        # invalid parameter handling
        if sensor_id is None and platform_id is None:
            raise Exception(
                "Either 'sensor_id' or 'platform_id' has to be provided to get 'platform name'"
            )

        if sensor_id:
            # return from cache
            if sensor_id in self._platform_dict_on_sensor_id:
                return self._platform_dict_on_sensor_id[sensor_id]
            sensor = (
                self.session.query(self.db_classes.Sensor)
                .filter(self.db_classes.Sensor.sensor_id == sensor_id)
                .first()
            )

            if sensor:
                platform_id = sensor.host
            else:
                raise Exception(f"No Sensor found with sensor id: {sensor_id}")

        if platform_id:
            # return from cache
            if platform_id in self._platform_dict_on_platform_id:
                return self._platform_dict_on_platform_id[platform_id]
            platform = (
                self.session.query(self.db_classes.Platform)
                .filter(self.db_classes.Platform.platform_id == platform_id)
                .first()
            )

            if platform:
                self._platform_dict_on_platform_id[platform_id] = platform.name
                if sensor_id:
                    self._platform_dict_on_sensor_id[sensor_id] = platform.name
                return platform.name
            else:
                raise Exception(f"No Platform found with platform id: {platform_id}")

    def find_min_and_max_date(self, table, filter_by, value):
        """
        Queries the given table, finds the minimum date and the maximum date. Returns these values
        with including the source id.

        :param table: A Base Database Class
        :type table: State, Contact, or Comment
        :param filter_by: Attribute of the DB class
        :type filter_by:
        :param value: Value (an ID, e.g. sensor_id) to filter the given table
        :type value: Integer or UUID
        :return: Minimum date, maximum date, and source_id
        :rtype: tuple
        """
        if table.__tablename__ not in [constants.STATE, constants.CONTACT, constants.COMMENT]:
            raise ValueError(
                "Table should be one of the following classes: " "State, Contact, Comment"
            )
        return (
            self.session.query(func.min(table.time), func.max(table.time), table.source_id)
            .filter(filter_by == value)
            .group_by(table.source_id)
            .first()
        )

    def find_related_datafile_objects(self, platform_id, sensors_dict):
        """
        Finds all related datafile objects for the given platform ID and sensor IDs. Creates a list,
        which has the information of the found objects, and returns it.

        :param platform_id: ID of the :class:`Platform`
        :type platform_id: Integer or UUID
        :param sensors_dict: A dictionary that contains Sensor names and IDs of the given Platform
        :type sensors_dict: dict
        :return: Returns found State-Contact-Comment objects in a list form
        :rtype: list
        """
        objects = list()
        State = self.db_classes.State
        Contact = self.db_classes.Contact
        Comment = self.db_classes.Comment

        # Iterate over each sensor of the platform
        for sensor_name, sensor_id in sensors_dict.items():
            datafile_name, datafile_id, datafile_id_2 = None, None, None
            # Find minimum date, maximum date, and datafile name of the filtered State objects
            result = self.find_min_and_max_date(State, State.sensor_id, sensor_id)
            min_time, max_time = datetime.utcnow(), datetime(day=1, month=1, year=1700)
            if result:
                assert (
                    len(result) == 3
                ), "It should return minimum date, maximum date and datafile id in a row!"
                min_time, max_time, datafile_id = result
                # Extract datafile name from the given datafile id
                datafile_name = self.get_datafile_from_id(datafile_id).reference

            # Find minimum date, maximum date, and datafile name of the filtered Contact objects
            result = self.find_min_and_max_date(Contact, Contact.sensor_id, sensor_id)
            min_time_2, max_time_2 = datetime.utcnow(), datetime(day=1, month=1, year=1700)
            if result:
                assert (
                    len(result) == 3
                ), "It should return minimum date, maximum date and datafile id in a row!"
                min_time_2, max_time_2, datafile_id_2 = result
                if not datafile_name:
                    datafile_name = self.get_datafile_from_id(datafile_id_2).reference
            # Compare min and max dates of State and Contact objects
            min_, max_ = min(min_time, min_time_2), max(max_time, max_time_2)
            # Append to list if every value is assigned
            if sensor_name and datafile_name and min_ and max_:
                objects.append(
                    {
                        "name": sensor_name,
                        "filename": datafile_name,
                        "min": str(min_),
                        "max": str(max_),
                        "sensor_id": sensor_id,
                        "datafile_id": datafile_id or datafile_id_2,
                    }
                )
        # Find minimum date, maximum date, and datafile name of the filtered Comment objects
        comment_objects = self.find_min_and_max_date(Comment, Comment.platform_id, platform_id)
        if comment_objects:
            min_time, max_time, datafile_id = comment_objects
            datafile_name = self.get_datafile_from_id(datafile_id).reference
            objects.append(
                {
                    "name": "Comment",
                    "filename": datafile_name,
                    "min": min_time,
                    "max": max_time,
                    "platform_id": platform_id,
                    "datafile_id": datafile_id,
                }
            )

        return objects

    def export_datafile(self, datafile_id, file_path, sensor_id=None, platform_id=None):
        """Gets states, contacts and comments of a Datafile.

        :param datafile_id:  ID of Datafile
        :type datafile_id: Integer or UUID
        :param file_path: Path of a file to export
        :type file_path: String
        :param sensor_id: ID of Sensor to export a specific sensor in the datafile, default is None
        :type sensor_id: Integer or UUID
        :param platform_id: ID of Platform to export comments of a specific platform in the datafile,
        default is None
        :type platform_id: Integer or UUID
        """

        with open(f"{file_path}", "w+") as file:
            states, contacts, comments = list(), list(), list()
            # If States and Contacts are going to be exported
            if sensor_id:
                states = (
                    self.session.query(self.db_classes.State)
                    .filter(self.db_classes.State.source_id == datafile_id)
                    .filter(self.db_classes.State.sensor_id == sensor_id)
                    .all()
                )
                contacts = (
                    self.session.query(self.db_classes.Contact)
                    .filter(self.db_classes.Contact.source_id == datafile_id)
                    .filter(self.db_classes.Contact.sensor_id == sensor_id)
                    .all()
                )
            # If Comments are going to be exported
            elif platform_id:
                comments = (
                    self.session.query(self.db_classes.Comment)
                    .filter(self.db_classes.Comment.source_id == datafile_id)
                    .filter(self.db_classes.Comment.platform_id == platform_id)
                    .all()
                )
            # If all datafile are going to be exported
            else:
                states = (
                    self.session.query(self.db_classes.State)
                    .filter(self.db_classes.State.source_id == datafile_id)
                    .all()
                )
                contacts = (
                    self.session.query(self.db_classes.Contact)
                    .filter(self.db_classes.Contact.source_id == datafile_id)
                    .all()
                )
                comments = (
                    self.session.query(self.db_classes.Comment)
                    .filter(self.db_classes.Comment.source_id == datafile_id)
                    .all()
                )

            # Export states
            for state in states:
                #  load platform name from cache.
                platform_name = self.get_cached_platform_name(sensor_id=state.sensor_id)

                if state.elevation is None:
                    depth_str = "NaN"
                elif state.elevation == 0.0:
                    depth_str = "0.0"
                else:
                    depth_str = str(-1 * state.elevation.magnitude)

                state_rep_line = [
                    format_datetime(state.time),
                    platform_name,
                    "AA",
                    state.location.convert_point(),
                    f"{state.heading.magnitude:.2f}" if state.heading else "0",
                    f"{state.speed.to(unit_registry.knot).magnitude:.2f}" if state.speed else "0",
                    depth_str,
                ]
                data = "\t".join(state_rep_line)
                file.write(data + "\n")

            # Export contacts
            for contact in contacts:
                #  load platform name from cache.
                platform_name = self.get_cached_platform_name(sensor_id=contact.sensor_id)
                sensor_name = self.get_cached_sensor_name(sensor_id=contact.sensor_id)

                contact_rep_line = [
                    format_datetime(contact.time),
                    platform_name,
                    "@@",
                    contact.location.convert_point() if contact.location else "NULL",
                    f"{contact.bearing.magnitude:.2f}" if contact.bearing else "NULL",
                    f"{contact.range.to(unit_registry.yard).magnitude:.2f}"
                    if contact.range
                    else "NULL",
                    sensor_name,
                    "N/A",
                ]

                if contact.ambig_bearing or contact.freq:
                    contact_rep_line.insert(0, ";SENSOR2:")

                    contact_rep_line.insert(
                        6,
                        f"{contact.ambig_bearing.magnitude:.2f}"
                        if contact.ambig_bearing
                        else "NULL",
                    )
                    contact_rep_line.insert(
                        7,
                        f"{contact.freq.magnitude:.2f}" if contact.freq else "NULL",
                    )
                else:
                    contact_rep_line.insert(0, ";SENSOR:")
                data = "\t".join(contact_rep_line)
                file.write(data + "\n")

            # Export comments
            for comment in comments:
                vessel_name = self.get_cached_platform_name(platform_id=comment.platform_id)
                message = comment.content
                comment_type_name = self.get_cached_comment_type_name(comment.comment_type_id)

                comment_rep_line = [
                    format_datetime(comment.time),
                    vessel_name,
                    comment_type_name,
                    message,
                ]

                if comment_type_name == "None":
                    comment_rep_line.insert(0, ";NARRATIVE:")
                    del comment_rep_line[3]
                else:
                    comment_rep_line.insert(0, ";NARRATIVE2:")

                data = "\t".join(comment_rep_line)
                file.write(data + "\n")

    def is_datafile_loaded_before(self, file_size, file_hash):
        """
        Queries the Datafile table to check whether the given file is loaded before or not.

        :param file_size: Size of the file (in bytes)
        :type file_size: Integer
        :param file_hash: Hashed value of the file
        :type file_hash: String
        :return: True if the datafile is loaded before, False otherwise
        :rtype: bool
        """
        is_loaded_before = (
            self.session.query(self.db_classes.Datafile)
            .filter(self.db_classes.Datafile.size == file_size)
            .filter(self.db_classes.Datafile.hash == file_hash)
            .first()
        )
        if is_loaded_before:
            print(
                f"'{is_loaded_before.reference}' was already loaded at {is_loaded_before.created_date:%Y-%m-%d %H:%M}! Skipping the file."
            )
            return True
        return False

    def is_empty(self):
        """ Returns True if sample table (Privacy) is empty, False otherwise"""
        reference = self.session.query(self.db_classes.Privacy).first()
        if reference:
            return False
        return True

    def get_logs_by_change_id(self, change_id):
        """Returns Logs objects filtered by change_id"""
        return (
            self.session.query(self.db_classes.Log)
            .filter(self.db_classes.Log.change_id == change_id)
            .all()
        )

    def _check_master_id(self, table_obj, master_id):
        master_obj = (
            self.session.query(table_obj)
            .filter(getattr(table_obj, get_primary_key_for_table(table_obj)) == master_id)
            .scalar()
        )
        if not master_obj:
            raise ValueError(f"No object found with the given master_id: '{master_id}'!")
        return master_obj

    def _get_table_object(self, table_name):
        # Table names are plural in the database, therefore make it singular
        table = table_name_to_class_name(table_name)
        return getattr(self.db_classes, table)

    def _get_comments_and_sensors_of_platform(self, platform) -> list:
        Sensor = self.db_classes.Sensor
        Comment = self.db_classes.Comment
        objects = list(dependent_objects(platform))
        objects = [obj for obj in objects if isinstance(obj, Sensor) or isinstance(obj, Comment)]
        return objects

    def _find_datafiles_and_measurements_for_platform(self, platform) -> dict:
        objects = self._get_comments_and_sensors_of_platform(platform)
        datafile_ids = dict()

        while objects:
            obj = objects.pop(0)
            if isinstance(obj, self.db_classes.Sensor):
                objects.extend(list(dependent_objects(obj)))
            else:
                if obj.source_id not in datafile_ids:
                    datafile_ids[obj.source_id] = {"time": obj.time, "objects": []}
                if obj.time < datafile_ids[obj.source_id]["time"]:
                    datafile_ids[obj.source_id]["time"] = obj.time
                if not isinstance(obj, self.db_classes.Comment):  # They are handled differently
                    datafile_ids[obj.source_id]["objects"].append(obj)

        return datafile_ids

    def update_platform_ids(self, merge_platform_id, master_platform_id, change_id):
        Comment = self.db_classes.Comment
        Participant = self.db_classes.Participant
        LogsHolding = self.db_classes.LogsHolding
        Geometry1 = self.db_classes.Geometry1
        Media = self.db_classes.Media
        tables_with_platform_id_fields = [Comment, Participant, LogsHolding, Geometry1, Media]
        possible_field_names = [
            "platform_id",
            "subject_id",
            "host_id",
            "subject_platform_id",
            "sensor_platform_id",
        ]
        for table in tables_with_platform_id_fields:
            for field in possible_field_names:
                try:
                    table_platform_id = getattr(table, field)
                    primary_key_field = get_primary_key_for_table(table)
                    query = self.session.query(table).filter(table_platform_id == merge_platform_id)
                    [
                        self.add_to_logs(
                            table=table.__tablename__,
                            row_id=getattr(s, primary_key_field),
                            field=field,
                            previous_value=str(merge_platform_id),
                            change_id=change_id,
                        )
                        for s in query.all()
                    ]
                    query.update({field: master_platform_id})
                except Exception:
                    pass
        self.session.flush()

    def merge_platforms(self, platform_list, master_id, change_id, set_percentage=None) -> bool:
        """Merges given platforms. Moves sensors from other platforms to the Target platform.
        If sensor with same name is already present on Target platform, moves measurements
        to that sensor. Also moves entities in Comments, Participants, LogsHoldings, Geometry, Media
        tables from other platforms to the Target platform.

        :param platform_list: A list of platform IDs or platform objects
        :type platform_list: List
        :param master_id: Target platform's ID or objects itself
        :type master_id: UUID or Platform
        :return: True if merging completed successfully, False otherwise.
        :rtype: bool
        """
        Platform = self.db_classes.Platform
        Sensor = self.db_classes.Sensor
        self._check_master_id(Platform, master_id)
        master_sensor_names = self.session.query(Sensor.name).filter(Sensor.host == master_id).all()
        master_sensor_names = set([n for (n,) in master_sensor_names])
        sensor_list = list()

        # Make this bit of the processing take up 40% of the progress bar
        percentage_per_iteration = 40.0 / len(platform_list)

        for i, p_id in enumerate(platform_list):
            self.update_platform_ids(p_id, master_id, change_id)

            sensors = self.session.query(Sensor).filter(Sensor.host == p_id).all()
            sensor_list.extend(sensors)
            if callable(set_percentage):
                set_percentage(10 + (i * percentage_per_iteration))

        # Make this bit of the processing take up 50% of the progress bar
        percentage_per_iteration = 50.0 / len(platform_list)

        for sensor in sensor_list:
            if sensor.name not in master_sensor_names:
                query = self.session.query(Sensor).filter(Sensor.sensor_id == sensor.sensor_id)
                [
                    self.add_to_logs(
                        table=constants.SENSOR,
                        row_id=s.sensor_id,
                        field="host",
                        previous_value=str(s.host),
                        change_id=change_id,
                    )
                    for s in query.all()
                ]
                query.update({"host": master_id})
                master_sensor_names.add(sensor.name)
            else:  # Move measurements only
                master_sensor_id = (
                    self.session.query(Sensor.sensor_id)
                    .filter(Sensor.host == master_id, Sensor.name == sensor.name)
                    .scalar()
                )
                self.merge_measurements(
                    constants.SENSOR, [sensor.sensor_id], master_sensor_id, change_id
                )
            if callable(set_percentage):
                set_percentage(50 + (i * percentage_per_iteration))

        # Delete merged platforms
        self.delete_objects(Platform, platform_list)
        self.session.flush()
        return True

    def merge_measurements(self, table_name, id_list, master_id, change_id, set_percentage=None):
        if table_name == constants.SENSOR:
            table_obj = self.db_classes.Sensor
            field = "sensor_id"
            self._check_master_id(table_obj, master_id)
            table_objects = [self.db_classes.State, self.db_classes.Contact]
        elif table_name == constants.DATAFILE:
            table_obj = self.db_classes.Datafile
            field = "source_id"
            self._check_master_id(table_obj, master_id)
            table_objects = [
                self.db_classes.State,
                self.db_classes.Contact,
                self.db_classes.Activation,
                self.db_classes.LogsHolding,
                self.db_classes.Comment,
                self.db_classes.Geometry1,
                self.db_classes.Media,
            ]
        else:
            raise ValueError(
                f"You should give one of the following tables to merge measurements: "
                f"{constants.SENSOR}, {constants.DATAFILE}"
            )
        values = ",".join(map(str, id_list))

        # We've already used 10% of the progress bar in merge_generic
        percentage_per_iteration = 90.0 / len(table_objects)

        for i, t_obj in enumerate(table_objects):
            query = self.session.query(t_obj).filter(getattr(t_obj, field).in_(id_list))
            [
                self.add_to_logs(
                    table=t_obj.__tablename__,
                    row_id=getattr(s, field),
                    field=field,
                    previous_value=values,
                    change_id=change_id,
                )
                for s in query.all()
            ]
            query.update({field: master_id}, synchronize_session="fetch")

            if callable(set_percentage):
                set_percentage(10 + (i * percentage_per_iteration))

        # Delete merged objects
        self.delete_objects(table_obj, id_list)

    def merge_objects(self, table_name, id_list, master_id, change_id, set_percentage=None):
        table_obj = self._get_table_object(table_name)
        to_obj = self._check_master_id(table_obj, master_id)

        # We've already used 10% of the progress bar in merge_generic,
        # and want to keep 10% for deleting objects
        percentage_per_iteration = 80.0 / len(id_list)

        for i, obj_id in enumerate(id_list):
            primary_key_field = get_primary_key_for_table(table_obj)
            from_obj = (
                self.session.query(table_obj)
                .filter(getattr(table_obj, primary_key_field) == obj_id)
                .scalar()
            )
            merge_references(from_obj, to_obj)
            self.add_to_logs(
                table=table_obj.__tablename__,
                row_id=getattr(from_obj, primary_key_field),
                field=primary_key_field,
                previous_value=str(obj_id),
                change_id=change_id,
            )
            self.session.flush()

            if callable(set_percentage):
                set_percentage(10 + (i * percentage_per_iteration))
        # Delete merged objects
        self.delete_objects(table_obj, id_list)

    def merge_generic(self, table_name, id_list, master_id, set_percentage=None) -> bool:
        reference_table_objects = self.meta_classes[TableTypes.REFERENCE]
        reference_table_names = [obj.__tablename__ for obj in reference_table_objects]

        table_obj = self._get_table_object(table_name)
        if id_list and not isinstance(id_list[0], uuid.UUID):
            id_list = [getattr(i, get_primary_key_for_table(table_obj)) for i in id_list]

        if not isinstance(master_id, uuid.UUID):
            master_id = getattr(master_id, get_primary_key_for_table(table_obj))

        reason_list = ",".join([str(p) for p in id_list])
        change_id = self.add_to_changes(
            user=USER,
            modified=datetime.utcnow(),
            reason=f"Merging {table_name} '{reason_list}' to '{master_id}'.",
        ).change_id

        if callable(set_percentage):
            set_percentage(10)

        if master_id in id_list:
            id_list.remove(master_id)  # We don't need to change these values

        if table_name == constants.PLATFORM:
            self.merge_platforms(id_list, master_id, change_id, set_percentage)
        elif table_name in [constants.SENSOR, constants.DATAFILE]:
            self.merge_measurements(table_name, id_list, master_id, change_id, set_percentage)
        elif table_name in reference_table_names + [constants.TAG, constants.TASK]:
            self.merge_objects(table_name, id_list, master_id, change_id, set_percentage)
        else:
            return False

        if callable(set_percentage):
            set_percentage(100)
        return True

    def split_platform(self, platform_id, set_percentage=None) -> bool:
        to_delete = list()
        Platform = self.db_classes.Platform
        Sensor = self.db_classes.Sensor
        if isinstance(platform_id, Platform):
            platform_id = platform_id.platform_id

        platform = self._check_master_id(Platform, platform_id)
        change_id = self.add_to_changes(
            user=USER,
            modified=datetime.utcnow(),
            reason=f"Splitting platform: '{platform_id}'.",
        ).change_id
        datafile_ids = self._find_datafiles_and_measurements_for_platform(platform)
        objects = self._get_comments_and_sensors_of_platform(platform)

        i = 0
        percent_per_iteration = 100.0 / len(datafile_ids)

        for key, values in datafile_ids.items():
            time, measurement_objects = values["time"], values["objects"]
            new_platform = self.add_to_platforms(
                name=platform.name,
                nationality=platform.nationality_name,
                platform_type=platform.platform_type_name,
                privacy=platform.privacy_name,
                trigraph=platform.trigraph,
                quadgraph=platform.quadgraph,
                identifier=f"{time:%Y%m%d-%H%M%S}-{str(key)[-4:]}",
                change_id=change_id,
            )
            for obj in objects:
                primary_key_field = get_primary_key_for_table(obj)
                if isinstance(obj, Sensor):
                    for m_obj in measurement_objects:
                        if m_obj.sensor_id == obj.sensor_id:
                            new_sensor = new_platform.get_sensor(
                                data_store=self,
                                sensor_name=obj.name,
                                sensor_type=obj.sensor_type_name,
                                privacy=obj.privacy_name,
                                change_id=change_id,
                            )
                            old_id = m_obj.sensor_id
                            m_obj.sensor_id = new_sensor.sensor_id
                            self.add_to_logs(
                                table=obj.__tablename__,
                                row_id=getattr(obj, primary_key_field),
                                field="sensor_id",
                                previous_value=str(old_id),
                                change_id=change_id,
                            )
                    if obj not in to_delete:
                        to_delete.append(obj)
                    self.session.flush()
                else:
                    if key == obj.source_id:
                        table = type(obj)
                        field = "platform_id"
                        table_platform_id = getattr(table, field)
                        source_field = getattr(table, "source_id")
                        query = self.session.query(table).filter(
                            table_platform_id == platform.platform_id, source_field == key
                        )
                        [
                            self.add_to_logs(
                                table=obj.__tablename__,
                                row_id=getattr(s, primary_key_field),
                                field=field,
                                previous_value=str(platform.platform_id),
                                change_id=change_id,
                            )
                            for s in query.all()
                        ]
                        query.update({field: new_platform.platform_id}, synchronize_session="fetch")

            if callable(set_percentage):
                set_percentage(i * percent_per_iteration)

        # delete the split platform
        self.session.delete(platform)
        for s in to_delete:
            self.session.delete(s)
        self.session.flush()

    def edit_items(self, items, edit_dict):
        """
        Edits the given list of items, changing the fields to the new ones specified in edit_dict

        :param items: List of objects to edit
        :type items: Database objects (eg. Platform, Sensor, Nationality)
        :param edit_dict: Dictionary with keys specifying the fields to be edited, and values specifying the new value.
        For foreign keyed fields, the new value should be the ID of an existing entry in the foreign table
        :type edit_dict: Dict
        """
        table_object = type(items[0])

        ids = [str(getattr(item, get_primary_key_for_table(table_object))) for item in items]
        ids_list_str = ", ".join(ids)

        change_id = self.add_to_changes(
            user=USER,
            modified=datetime.utcnow(),
            reason=f"Editing {table_object.__tablename__} items: {ids_list_str}",
        ).change_id

        # Get a query for all objects that match the IDs
        query = self.session.query(table_object).filter(
            getattr(table_object, get_primary_key_for_table(table_object)).in_(ids)
        )

        update_dict = convert_edit_dict_columns(edit_dict, table_object)

        query.update(update_dict, synchronize_session="fetch")
        self.session.commit()

        # Add a log entry for each field we've updated
        # (We do all the updates in one SQL query above, for efficiency, but have to loop through the items
        # and fields here to create the logs entries)
        for item in items:
            for col_name, new_value in update_dict.items():
                self.add_to_logs(
                    table_object.__tablename__,
                    row_id=getattr(item, get_primary_key_for_table(table_object)),
                    field=col_name,
                    previous_value=str(getattr(item, col_name)),
                    change_id=change_id,
                )

<<<<<<< HEAD
    def add_item(self, table_object, edit_dict):
        change_id = self.add_to_changes(
            user=USER,
            modified=datetime.utcnow(),
            reason=f"Manual add item to {table_object.__tablename__}",
        ).change_id

        new_item = table_object()

        add_dict = convert_edit_dict_columns(edit_dict, table_object)

        for col_name, value in add_dict.items():
            setattr(new_item, col_name, value)

        self.session.add(new_item)
        # Must commit first, so that the primary key field is filled with the
        # new ID, before we reference it below in the add_to_logs function
        self.session.commit()

        self.add_to_logs(
            table_object.__tablename__,
            row_id=getattr(new_item, get_primary_key_for_table(table_object)),
            change_id=change_id,
        )
        self.session.commit()
=======
    def find_dependent_objects(self, table_name: str, id_list: list) -> dict:
        """
        Finds the dependent objects of the given list of items. Counts them by their type,
        i.e. X Sensors, Y Platforms. Returns a dictionary that has table names as keys,
        and number of dependent objects as values.

        :param table_name: Name of the table that IDs belong to
        :type table_name: str
        :param id_list: List of objects IDs
        :type id_list: list
        """
        output = dict()
        object_list = list()
        table_obj = self._get_table_object(table_name)
        objects = (
            self.session.query(table_obj)
            .filter(getattr(table_obj, get_primary_key_for_table(table_obj)).in_(id_list))
            .all()
        )
        if objects:
            output[table_name] = len(objects)
        while objects:  # find all dependent objects and add them to object_list
            curr_obj = objects.pop(0)
            dependent_objs = list(dependent_objects(curr_obj))
            objects.extend(dependent_objs)
            object_list.extend(dependent_objs)
        # remove duplicated entities
        object_list = list(set(object_list))
        for o in object_list:
            table_name = type(o).__tablename__
            if table_name not in output:
                output[table_name] = 1
            else:
                output[table_name] += 1

        return output

    def delete_objects(self, table_obj, id_list):
        """
        Deletes the given objects.

        :param table_obj: A table object, or name of the table that IDs belong to
        :type table_obj: SQLAlchemy Model or str
        :param id_list: List of objects IDs
        :type id_list: list
        """
        if isinstance(table_obj, str):
            table_obj = self._get_table_object(table_obj)
        # Delete merged objects
        self.session.query(table_obj).filter(
            getattr(table_obj, get_primary_key_for_table(table_obj)).in_(id_list)
        ).delete(synchronize_session="fetch")
        self.session.flush()
>>>>>>> 32c8a082
<|MERGE_RESOLUTION|>--- conflicted
+++ resolved
@@ -2047,7 +2047,6 @@
                     change_id=change_id,
                 )
 
-<<<<<<< HEAD
     def add_item(self, table_object, edit_dict):
         change_id = self.add_to_changes(
             user=USER,
@@ -2073,7 +2072,7 @@
             change_id=change_id,
         )
         self.session.commit()
-=======
+
     def find_dependent_objects(self, table_name: str, id_list: list) -> dict:
         """
         Finds the dependent objects of the given list of items. Counts them by their type,
@@ -2126,5 +2125,4 @@
         self.session.query(table_obj).filter(
             getattr(table_obj, get_primary_key_for_table(table_obj)).in_(id_list)
         ).delete(synchronize_session="fetch")
-        self.session.flush()
->>>>>>> 32c8a082
+        self.session.flush()