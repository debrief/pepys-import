import os
import math

from datetime import datetime
from getpass import getuser
from sqlalchemy import create_engine, or_
from sqlalchemy.event import listen
from sqlalchemy.sql import select, func
from sqlalchemy.orm import sessionmaker
from sqlalchemy.exc import OperationalError
from importlib import import_module
from contextlib import contextmanager

from paths import PEPYS_IMPORT_DIRECTORY
from pepys_import.resolvers.default_resolver import DefaultResolver
from pepys_import.utils.data_store_utils import import_from_csv
from pepys_import.utils.geoalchemy_utils import load_spatialite
from pepys_import.core.store import constants
from pepys_import.core.formats import unit_registry
from .db_base import BasePostGIS, BaseSpatiaLite
from .db_status import TableTypes

from pepys_import import __version__
from pepys_import.utils.branding_util import (
    show_welcome_banner,
    show_software_meta_info,
)
import pepys_import.utils.value_transforming_utils as transformer
import pepys_import.utils.unit_utils as unit_converter
from .table_summary import TableSummary, TableSummarySet
from shapely import wkb
from pepys_import.core.formats.location import Location

DEFAULT_DATA_PATH = os.path.join(PEPYS_IMPORT_DIRECTORY, "database", "default_data")
USER = getuser()  # Login name of the current user


class DataStore(object):
    """ Representation of database

    :returns: :class:`DataStore`
    """

    # Valid options for db_type are 'postgres' and 'sqlite'
    def __init__(
        self,
        db_username,
        db_password,
        db_host,
        db_port,
        db_name,
        db_type="postgres",
        missing_data_resolver=DefaultResolver(),
        welcome_text="Pepys_import",
        show_status=True,
    ):
        if db_type == "postgres":
            self.db_classes = import_module("pepys_import.core.store.postgres_db")
            driver = "postgresql+psycopg2"
        elif db_type == "sqlite":
            self.db_classes = import_module("pepys_import.core.store.sqlite_db")
            driver = "sqlite+pysqlite"
        else:
            raise Exception(
                f"Unknown db_type {db_type} supplied, if specified should be "
                "one of 'postgres' or 'sqlite'"
            )

        # setup meta_class data
        self.meta_classes = {}
        self.setup_table_type_mapping()

        connection_string = "{}://{}:{}@{}:{}/{}".format(
            driver, db_username, db_password, db_host, db_port, db_name
        )
        self.engine = create_engine(connection_string, echo=False)

        if db_type == "postgres":
            BasePostGIS.metadata.bind = self.engine
        elif db_type == "sqlite":
            listen(self.engine, "connect", load_spatialite)
            BaseSpatiaLite.metadata.bind = self.engine

        self.missing_data_resolver = missing_data_resolver
        self.welcome_text = welcome_text
        self.show_status = show_status

        # caches of known data
        self.privacies = {}
        self.nationalities = {}
        self.datafile_types = {}
        self.datafiles = {}
        self.platform_types = {}
        self.platforms = {}
        self.sensor_types = {}
        self.sensors = {}
        self.comment_types = {}

        # TEMP list of values for defaulted IDs, to be replaced by missing info lookup mechanism
        self.default_user_id = 1  # DevUser

        # Instance attributes which are necessary for initialise method
        self.db_name = db_name
        self.db_type = db_type

        # use session_scope() to create a new session
        self.session = None

        # dictionaries, to cache platform name
        self._platform_dict_on_sensor_id = dict()
        self._platform_dict_on_platform_id = dict()

        # dictionaries, to cache sensor name
        self._sensor_dict_on_sensor_id = dict()

        # dictionary, to cache comment type name
        self._comment_type_name_dict_on_comment_type_id = dict()

        # Branding Text
        if self.welcome_text:
            show_welcome_banner(welcome_text)
        if self.show_status:
            show_software_meta_info(__version__, self.db_type, self.db_name, db_host)
            # The 'pepys-import' banner is 61 characters wide, so making a line
            # of the same length makes things prettier
            print("-" * 61)

    def initialise(self):
        """Create schemas for the database
        """

        if self.db_type == "sqlite":
            try:
                # Create geometry_columns and spatial_ref_sys metadata table
                if not self.engine.dialect.has_table(self.engine, "spatial_ref_sys"):
                    with self.engine.connect() as conn:
                        conn.execute(select([func.InitSpatialMetaData(1)]))
                # Attempt to create schema if not present, to cope with fresh DB file
                BaseSpatiaLite.metadata.create_all(self.engine)
            except OperationalError:
                raise Exception(
                    "Error creating database schema, possible invalid path?"
                    f" ('{self.db_name}'). Quitting"
                )
        elif self.db_type == "postgres":
            try:
                # Create schema pepys and extension for PostGIS first
                query = """
                    CREATE SCHEMA IF NOT EXISTS pepys;
                    CREATE EXTENSION IF NOT EXISTS postgis;
                    SET search_path = pepys,public;
                """
                with self.engine.connect() as conn:
                    conn.execute(query)
                BasePostGIS.metadata.create_all(self.engine)
            except OperationalError:
                raise Exception(f"Error creating database({self.db_name})! Quitting")

    @contextmanager
    def session_scope(self):
        """Provide a transactional scope around a series of operations."""
        db_session = sessionmaker(bind=self.engine)
        self.session = db_session()
        try:
            yield self
            self.session.commit()
        except:
            self.session.rollback()
            raise
        finally:
            self.session.close()

    #############################################################
    # Other DataStore Methods

    def setup_table_type_mapping(self):
        """Setup a map of tables keyed by :class:`TableType`"""
        db_classes = dict(
            [
                (name, cls)
                for name, cls in self.db_classes.__dict__.items()
                if isinstance(cls, type)
                and (issubclass(cls, BasePostGIS) or issubclass(cls, BaseSpatiaLite))
                and cls.__name__ != "Base"
            ]
        )
        for table_type in TableTypes:
            self.meta_classes[table_type] = [
                cls
                for name, cls in db_classes.items()
                if db_classes[name].table_type == table_type
            ]

    def populate_reference(self, reference_data_folder=None):
        """Import given CSV file to the given reference table"""
        change = self.add_to_changes(
            user=USER, modified=datetime.utcnow(), reason="Importing reference data"
        )

        if reference_data_folder is None:
            reference_data_folder = os.path.join(DEFAULT_DATA_PATH)

        files = os.listdir(reference_data_folder)

        reference_tables = []
        # Create reference table list
        self.setup_table_type_mapping()
        reference_table_objects = self.meta_classes[TableTypes.REFERENCE]
        for table_object in list(reference_table_objects):
            reference_tables.append(table_object.__tablename__)

        reference_files = [
            file
            for file in files
            if os.path.splitext(file)[0].replace(" ", "") in reference_tables
        ]
        import_from_csv(self, reference_data_folder, reference_files, change.change_id)

    def populate_metadata(self, sample_data_folder=None):
        """Import CSV files from the given folder to the related Metadata Tables"""
        change = self.add_to_changes(
            user=USER, modified=datetime.utcnow(), reason="Importing metadata data"
        )
        if sample_data_folder is None:
            sample_data_folder = os.path.join(DEFAULT_DATA_PATH)

        files = os.listdir(sample_data_folder)

        metadata_tables = []
        # Create metadata table list
        self.setup_table_type_mapping()
        metadata_table_objects = self.meta_classes[TableTypes.METADATA]
        for table_object in list(metadata_table_objects):
            metadata_tables.append(table_object.__tablename__)

        metadata_files = [
            file for file in files if os.path.splitext(file)[0] in metadata_tables
        ]
        import_from_csv(self, sample_data_folder, metadata_files, change.change_id)

    def populate_measurement(self, sample_data_folder=None):
        """Import CSV files from the given folder to the related Measurement Tables"""
        change = self.add_to_changes(
            user=USER, modified=datetime.utcnow(), reason="Importing measurement data"
        )
        if sample_data_folder is None:
            sample_data_folder = DEFAULT_DATA_PATH

        files = os.listdir(sample_data_folder)

        measurement_tables = []
        # Create measurement table list
        measurement_table_objects = self.meta_classes[TableTypes.MEASUREMENT]
        for table_object in list(measurement_table_objects):
            measurement_tables.append(table_object.__tablename__)

        measurement_files = [
            file for file in files if os.path.splitext(file)[0] in measurement_tables
        ]
        import_from_csv(self, sample_data_folder, measurement_files, change.change_id)

    # End of Data Store methods
    #############################################################

    def add_to_states(
        self,
        time,
        sensor,
        datafile,
        location=None,
        elevation=None,
        heading=None,
        course=None,
        speed=None,
        privacy=None,
        change_id=None,
    ):
        """
        Adds the specified state to the :class:`State` table if not already present.

        :param time: Timestamp of :class:`State`
        :type time: datetime
        :param sensor: Sensor of :class:`State`
        :type sensor: Sensor
        :param datafile: Datafile of :class:`State`
        :type datafile: Datafile
        :param location: Location of :class:`State`
        :type location: Point
        :param elevation: Elevation of :class:`State` in metres (use negative for depth)
        :type elevation: String
        :param heading: Heading of :class:`State` (Which converted to radians)
        :type heading: String
        :param course: Course of :class:`State`
        :type course:
        :param speed: Speed of :class:`State` (Which converted to m/sec)
        :type speed: String
        :param privacy: :class:`Privacy` of :class:`State`
        :type privacy: Privacy
        :param change_id: ID of the :class:`Change` object
        :type change_id: Integer or UUID
        :return: Created :class:`State` entity
        :rtype: State
        """
        if type(time) == str:
            # TODO we can't assume the time is in this format. We should throw
            # exception if time isn't of type datetime
            time = datetime.strptime(time, "%Y-%m-%d %H:%M:%S")

        sensor = self.search_sensor(sensor)
        datafile = self.search_datafile(datafile)
        privacy = self.search_privacy(privacy)

        if sensor is None or datafile is None:
            raise Exception(f"There is missing value(s) in '{sensor}, {datafile}'!")

        if elevation == "":
            elevation = None
        if heading == "":
            heading = None
        if course == "":
            course = None
        if speed == "":
            speed = None

        elevation = elevation * unit_registry.metre

        loc = Location()
        loc.set_from_wkt_string(location)
        location = loc

        state_obj = self.db_classes.State(
            time=time,
            sensor_id=sensor.sensor_id,
            location=location,
            elevation=elevation,
            heading=heading,
            course=course,
            speed=speed,
            source_id=datafile.datafile_id,
            privacy_id=privacy.privacy_id,
        )
        self.session.add(state_obj)
        self.session.flush()
        self.session.expire(state_obj, ["_location"])

        self.add_to_logs(
            table=constants.STATE, row_id=state_obj.state_id, change_id=change_id
        )
        return state_obj

    def add_to_sensors(self, name, sensor_type, host, change_id):
        """
        Adds the specified sensor to the :class:`Sensor` table if not already present.

        :param name: Name of sensor
        :type name: String
        :param sensor_type: Type of sensor
        :type sensor_type: :class:`SensorType`
        :param host: Platform of sensor
        :type host: Platform
        :param change_id: ID of the :class:`Change` object
        :type change_id: Integer or UUID
        :return: Created Sensor entity
        """
        sensor_type = self.search_sensor_type(sensor_type)
        host = self.search_platform(host)

        if sensor_type is None or host is None:
            raise Exception(f"There is missing value(s) in '{sensor_type}, {host}'!")

        sensor_obj = self.db_classes.Sensor(
            name=name, sensor_type_id=sensor_type.sensor_type_id, host=host.platform_id,
        )
        self.session.add(sensor_obj)
        self.session.flush()

        self.add_to_logs(
            table=constants.SENSOR, row_id=sensor_obj.sensor_id, change_id=change_id
        )
        return sensor_obj

    def add_to_datafiles(
        self,
        privacy,
        file_type,
        reference=None,
        simulated=False,
        url=None,
        change_id=None,
    ):
        """
        Adds the specified datafile to the Datafile table if not already present.

        :param simulated: :class:`Datafile` is simulated or not
        :type simulated: Boolean
        :param privacy: :class:`Privacy` of :class:`Datafile`
        :type privacy: Privacy
        :param file_type: Type of :class:`Datafile`
        :type file_type: String
        :param reference: Reference of :class:`Datafile`
        :type reference: String
        :param url: URL of datafile
        :type url: String
        :param change_id: ID of the :class:`Change` object
        :type change_id: Integer or UUID
        :return: Created :class:`Datafile` entity
        :rtype: Datafile
        """
        datafile_type = self.search_datafile_type(file_type)
        privacy = self.search_privacy(privacy)

        datafile_obj = self.db_classes.Datafile(
            simulated=bool(simulated),
            privacy_id=privacy.privacy_id,
            datafile_type_id=datafile_type.datafile_type_id,
            reference=reference,
            url=url,
        )

        self.session.add(datafile_obj)
        self.session.flush()

        print(f"'{reference}' added to Datafile!")
        # add to cache and return created datafile
        self.datafiles[reference] = datafile_obj

        self.add_to_logs(
            table=constants.DATAFILE,
            row_id=datafile_obj.datafile_id,
            change_id=change_id,
        )
        return datafile_obj

    def add_to_platforms(
        self,
        name,
        nationality,
        platform_type,
        privacy,
        trigraph=None,
        quadgraph=None,
        pennant_number=None,
        change_id=None,
    ):
        """
        Adds the specified platform to the Platform table if not already present.

        :param name: Name of :class:`Platform`
        :type name: String
        :param nationality: Nationality of :class:`Platform`
        :type nationality: Nationality
        :param platform_type: Type of :class:`Platform`
        :type platform_type: PlatformType
        :param privacy: :class:`Privacy` of :class:`Platform`
        :type privacy: Privacy
        :param trigraph: Trigraph of :class:`Platform`
        :type trigraph: String
        :param quadgraph: Quadgraph of :class:`Platform`
        :type quadgraph: String
        :param pennant_number: Pennant number of :class:`Platform`
        :type pennant_number: String
        :param change_id: ID of the :class:`Change` object
        :type change_id: Integer or UUID
        :return: Created Platform entity
        :rtype: Platform
        """
        nationality = self.search_nationality(nationality)
        platform_type = self.search_platform_type(platform_type)
        privacy = self.search_privacy(privacy)

        platform_obj = self.db_classes.Platform(
            name=name,
            trigraph=trigraph,
            quadgraph=quadgraph,
            pennant=pennant_number,
            nationality_id=nationality.nationality_id,
            platform_type_id=platform_type.platform_type_id,
            privacy_id=privacy.privacy_id,
        )

        self.session.add(platform_obj)
        self.session.flush()

        print(f"'{name}' added to Platform!")
        # add to cache and return created platform
        self.platforms[name] = platform_obj

        self.add_to_logs(
            table=constants.PLATFORM,
            row_id=platform_obj.platform_id,
            change_id=change_id,
        )
        return platform_obj

    def add_to_synonyms(self, table, name, entity, change_id):
        # enough info to proceed and create entry
        synonym = self.db_classes.Synonym(table=table, synonym=name, entity=entity)
        self.session.add(synonym)
        self.session.flush()

        self.add_to_logs(
            table=constants.SYNONYM, row_id=synonym.synonym_id, change_id=change_id
        )
        return synonym

    #############################################################
    # Search/lookup functions

    def search_datafile_type(self, name):
        """Search for any datafile type with this name"""
        return (
            self.session.query(self.db_classes.DatafileType)
            .filter(self.db_classes.DatafileType.name == name)
            .first()
        )

    def search_datafile(self, name):
        """Search for any datafile with this name"""
        return (
            self.session.query(self.db_classes.Datafile)
            .filter(self.db_classes.Datafile.reference == name)
            .first()
        )

    def search_platform(self, name):
        """Search for any platform with this name"""
        return (
            self.session.query(self.db_classes.Platform)
            .filter(self.db_classes.Platform.name == name)
            .first()
        )

    def search_platform_type(self, name):
        """Search for any platform type with this name"""
        return (
            self.session.query(self.db_classes.PlatformType)
            .filter(self.db_classes.PlatformType.name == name)
            .first()
        )

    def search_nationality(self, name):
        """Search for any nationality with this name"""
        return (
            self.session.query(self.db_classes.Nationality)
            .filter(self.db_classes.Nationality.name == name)
            .first()
        )

    def search_sensor(self, name):
        """Search for any sensor type featuring this name"""
        return (
            self.session.query(self.db_classes.Sensor)
            .filter(self.db_classes.Sensor.name == name)
            .first()
        )

    def search_sensor_type(self, name):
        """Search for any sensor type featuring this name"""
        return (
            self.session.query(self.db_classes.SensorType)
            .filter(self.db_classes.SensorType.name == name)
            .first()
        )

    def search_privacy(self, name):
        """Search for any privacy with this name"""
        return (
            self.session.query(self.db_classes.Privacy)
            .filter(self.db_classes.Privacy.name == name)
            .first()
        )

    #############################################################
    # New methods
    def synonym_search(self, name, table, pk_field):
        """
        This method looks up the Synonyms Table and returns if there is any matched entity.

        :param name: Name to search
        :type name: String
        :param table: Table object to query found synonym entity
        :type table: :class:`BasePostGIS` or :class``BaseSpatiaLite
        :param pk_field: Primary Key field of the table
        :type pk_field: :class:`sqlalchemy.orm.attributes.InstrumentedAttribute`
        :return: Returns found entity or None
        """

        synonym = (
            self.session.query(self.db_classes.Synonym)
            .filter(
                self.db_classes.Synonym.synonym == name,
                self.db_classes.Synonym.table == table.__tablename__,
            )
            .first()
        )
        if synonym:
            match = self.session.query(table).filter(pk_field == synonym.entity).first()
            if match:
                return match

        return None

    def find_datafile(self, datafile_name):
        """
        This method tries to find a Datafile entity with the given datafile_name. If it
        finds, it returns the entity. If it is not found, it searches synonyms.

        :param datafile_name:  Name of Datafile
        :type datafile_name: String
        :return:
        """
        datafile = (
            self.session.query(self.db_classes.Datafile)
            .filter(self.db_classes.Datafile.reference == datafile_name)
            .first()
        )
        if datafile:
            return datafile

        # Datafile is not found, try to find a synonym
        return self.synonym_search(
            name=datafile_name,
            table=self.db_classes.Datafile,
            pk_field=self.db_classes.Datafile.datafile_id,
        )

    def get_datafile(self, datafile_name=None, datafile_type=None, change_id=None):
        """
        Adds an entry to the datafiles table of the specified name (path)
        and type if not already present. It uses find_datafile method to search existing datafiles.

        :param datafile_name:  Name of Datafile
        :type datafile_name: String
        :param datafile_type: Type of Datafile
        :type datafile_type: DatafileType
        :param change_id: ID of the :class:`Change` object
        :type change_id: Integer or UUID
        :return:  Created Datafile entity
        :rtype: Datafile
        """

        # Check for name match in Datafile and Synonym Tables
        if datafile_name:
            datafile = self.find_datafile(datafile_name=datafile_name)
            if datafile:
                # found object should be initialised because of _measurement variable
                datafile.__init__()
                return datafile

        resolved_data = self.missing_data_resolver.resolve_datafile(
            self, datafile_name, datafile_type, None, change_id=change_id
        )
        # It means that new datafile added as a synonym and existing datafile returned
        if isinstance(resolved_data, self.db_classes.Datafile):
            return resolved_data

        datafile_name, datafile_type, privacy = resolved_data

        assert isinstance(
            datafile_type, self.db_classes.DatafileType
        ), "Type error for DatafileType entity"
        assert isinstance(
            privacy, self.db_classes.Privacy
        ), "Type error for Privacy entity"

        return self.add_to_datafiles(
            simulated=False,
            privacy=privacy.name,
            file_type=datafile_type.name,
            reference=datafile_name,
            change_id=change_id,
        )

    def find_platform(self, platform_name):
        """
        This method tries to find a Platform entity with the given platform_name. If it
        finds, it returns the entity. If it is not found, it searches synonyms.

        :param platform_name: Name of :class:`Platform`
        :type platform_name: String
        :return:
        """
        platform = (
            self.session.query(self.db_classes.Platform)
            .filter(
                or_(
                    self.db_classes.Platform.name == platform_name,
                    self.db_classes.Platform.trigraph == platform_name,
                    self.db_classes.Platform.quadgraph == platform_name,
                )
            )
            .first()
        )
        if platform:
            return platform

        # Platform is not found, try to find a synonym
        return self.synonym_search(
            name=platform_name,
            table=self.db_classes.Platform,
            pk_field=self.db_classes.Platform.platform_id,
        )

    def get_platform(
        self,
        platform_name=None,
        nationality=None,
        platform_type=None,
        privacy=None,
        trigraph=None,
        quadgraph=None,
        pennant_number=None,
        change_id=None,
    ):
        """
        Adds an entry to the platforms table for the specified platform
        if not already present. It uses find_platform method to search existing platforms.

        :param platform_name: Name of :class:`Platform`
        :type platform_name: String
        :param nationality: Name of :class:`Nationality`
        :type nationality: Nationality
        :param platform_type: Name of :class:`PlatformType`
        :type platform_type: PlatformType
        :param privacy: Name of :class:`Privacy`
        :type privacy: Privacy
        :param trigraph: Trigraph of :class:`Platform`
        :type trigraph: String
        :param quadgraph: Quadgraph of :class:`Platform`
        :type quadgraph: String
        :param pennant_number: Pennant number of :class:`Platform`
        :type pennant_number: String
        :param change_id: ID of the :class:`Change` object
        :type change_id: Integer or UUID
        :return: Created Platform entity
        """

        # Check for name match in Platform and Synonym Tables
        if platform_name:
            platform = self.find_platform(platform_name)
            if platform:
                return platform

        nationality = self.search_nationality(nationality)
        platform_type = self.search_platform_type(platform_type)
        privacy = self.search_privacy(privacy)

        if (
            platform_name is None
            or nationality is None
            or platform_type is None
            or privacy is None
        ):
            resolved_data = self.missing_data_resolver.resolve_platform(
                self, platform_name, platform_type, nationality, privacy, change_id
            )
            # It means that new platform added as a synonym and existing platform returned
            if isinstance(resolved_data, self.db_classes.Platform):
                return resolved_data
            elif len(resolved_data) == 7:
                (
                    platform_name,
                    trigraph,
                    quadgraph,
                    pennant_number,
                    platform_type,
                    nationality,
                    privacy,
                ) = resolved_data

        assert isinstance(
            nationality, self.db_classes.Nationality
        ), "Type error for Nationality entity"
        assert isinstance(
            platform_type, self.db_classes.PlatformType
        ), "Type error for PlatformType entity"
        assert isinstance(
            privacy, self.db_classes.Privacy
        ), "Type error for Privacy entity"

        return self.add_to_platforms(
            name=platform_name,
            trigraph=trigraph,
            quadgraph=quadgraph,
            pennant_number=pennant_number,
            nationality=nationality.name,
            platform_type=platform_type.name,
            privacy=privacy.name,
            change_id=change_id,
        )

    def get_status(
        self,
        report_measurement: bool = False,
        report_metadata: bool = False,
        report_reference: bool = False,
    ):
        """
        Provides a summary of the contents of the :class:`DataStore`.

        :param report_measurement: Boolean flag includes Metadata Tables
        :type report_measurement: Boolean
        :param report_metadata: Boolean flag includes Metadata Tables
        :type report_metadata: Boolean
        :param report_reference: Boolean flag includes Metadata Tables
        :type report_reference: Boolean
        :return: The summary of the contents of the :class:`DataStore`
        :rtype: TableSummarySet
        """

        table_summaries = []
        if report_measurement:
            # Create measurement table list
            measurement_table_objects = self.meta_classes[TableTypes.MEASUREMENT]
            for table_object in list(measurement_table_objects):
                ts = TableSummary(self.session, table_object)
                table_summaries.append(ts)

        if report_metadata:
            # Create metadata table list
            metadata_table_objects = self.meta_classes[TableTypes.METADATA]
            for table_object in list(metadata_table_objects):
                ts = TableSummary(self.session, table_object)
                table_summaries.append(ts)

        if report_reference:
            # Create reference table list
            reference_table_objects = self.meta_classes[TableTypes.REFERENCE]
            for table_object in list(reference_table_objects):
                ts = TableSummary(self.session, table_object)
                table_summaries.append(ts)

        table_summaries_set = TableSummarySet(table_summaries)

        return table_summaries_set

    def search_comment_type(self, name):
        """Search for any comment type featuring this name"""
        return (
            self.session.query(self.db_classes.CommentType)
            .filter(self.db_classes.CommentType.name == name)
            .first()
        )

    def add_to_comment_types(self, name, change_id):
        """
        Adds the specified comment type to the CommentType table if not already present

        :param name: Name of :class:`CommentType`
        :type name: String
        :param change_id: ID of the :class:`Change` object
        :type change_id: Integer or UUID
        :return: Created entity of :class:`CommentType` table
        :rtype: CommentType
        """

        # check in cache for comment type
        if name in self.comment_types:
            return self.comment_types[name]

        # doesn't exist in cache, try to lookup in DB
        comment_types = self.search_comment_type(name)
        if comment_types:
            # add to cache and return looked up platform type
            self.comment_types[name] = comment_types
            return comment_types

        # enough info to proceed and create entry
        comment_type = self.db_classes.CommentType(name=name)
        self.session.add(comment_type)
        self.session.flush()

        # add to cache and return created platform type
        self.comment_types[name] = comment_type

        self.add_to_logs(
            table=constants.COMMENT_TYPE,
            row_id=comment_type.comment_type_id,
            change_id=change_id,
        )

        return comment_type

    # End of Measurements
    #############################################################
    # Reference Type Maintenance

    def add_to_platform_types(self, platform_type_name, change_id):
        """
        Adds the specified platform type to the platform types table if not already
        present.

        :param platform_type_name: Name of :class:`PlatformType`
        :type platform_type_name: String
        :param change_id: ID of the :class:`Change` object
        :type change_id: Integer or UUID
        :return: Created :class:`PlatformType` entity
        :rtype: PlatformType
        """
        # check in cache for nationality
        if platform_type_name in self.platform_types:
            return self.platform_types[platform_type_name]

        # doesn't exist in cache, try to lookup in DB
        platform_types = self.search_platform_type(platform_type_name)
        if platform_types:
            # add to cache and return looked up platform type
            self.platform_types[platform_type_name] = platform_types
            return platform_types

        # enough info to proceed and create entry
        platform_type = self.db_classes.PlatformType(name=platform_type_name)
        self.session.add(platform_type)
        self.session.flush()

        # add to cache and return created platform type
        self.platform_types[platform_type_name] = platform_type

        self.add_to_logs(
            table=constants.PLATFORM_TYPE,
            row_id=platform_type.platform_type_id,
            change_id=change_id,
        )

        return platform_type

    def add_to_nationalities(self, nationality_name, change_id):
        """
        Adds the specified nationality to the nationalities table if not already present

        :param nationality_name: Name of :class:`Nationality`
        :type nationality_name: String
        :param change_id: ID of the :class:`Change` object
        :type change_id: Integer or UUID
        :return: Created :class:`Nationality` entity
        :rtype: Nationality
        """
        # check in cache for nationality
        if nationality_name in self.nationalities:
            return self.nationalities[nationality_name]

        # doesn't exist in cache, try to lookup in DB
        nationalities = self.search_nationality(nationality_name)
        if nationalities:
            # add to cache and return looked up nationality
            self.nationalities[nationality_name] = nationalities
            return nationalities

        # enough info to proceed and create entry
        nationality = self.db_classes.Nationality(name=nationality_name)
        self.session.add(nationality)
        self.session.flush()

        # add to cache and return created platform
        self.nationalities[nationality_name] = nationality

        self.add_to_logs(
            table=constants.NATIONALITY,
            row_id=nationality.nationality_id,
            change_id=change_id,
        )
        return nationality

    def add_to_privacies(self, privacy_name, change_id):
        """
        Adds the specified privacy entry to the :class:`Privacy` table if not already present.

        :param privacy_name: Name of :class:`Privacy`
        :type privacy_name: String
        :param change_id: ID of the :class:`Change` object
        :type change_id: Integer or UUID
        :return: Created :class:`Privacy` entity
        :rtype: Privacy
        """
        # check in cache for privacy
        if privacy_name in self.privacies:
            return self.privacies[privacy_name]

        # doesn't exist in cache, try to lookup in DB
        privacies = self.search_privacy(privacy_name)
        if privacies:
            # add to cache and return looked up platform
            self.privacies[privacy_name] = privacies
            return privacies

        # enough info to proceed and create entry
        privacy = self.db_classes.Privacy(name=privacy_name)
        self.session.add(privacy)
        self.session.flush()

        # add to cache and return created platform
        self.privacies[privacy_name] = privacy

        self.add_to_logs(
            table=constants.PRIVACY, row_id=privacy.privacy_id, change_id=change_id
        )
        return privacy

    def add_to_datafile_types(self, datafile_type, change_id):
        """
        Adds the specified datafile type to the datafile types table if not already
        present.

        :param datafile_type: Name of :class:`DatafileType`
        :type datafile_type: String
        :param change_id: ID of the :class:`Change` object
        :type change_id: Integer or UUID
        :return: Wrapped database entity for :class:`DatafileType`
        :rtype: DatafileType
        """
        # check in cache for datafile type
        if datafile_type in self.datafile_types:
            return self.datafile_types[datafile_type]

        # doesn't exist in cache, try to lookup in DB
        datafile_types = self.search_datafile_type(datafile_type)
        if datafile_types:
            # add to cache and return looked up datafile type
            self.datafile_types[datafile_type] = datafile_types
            return datafile_types

        # proceed and create entry
        datafile_type_obj = self.db_classes.DatafileType(name=datafile_type)

        self.session.add(datafile_type_obj)
        self.session.flush()

        # add to cache and return created datafile type
        self.datafile_types[datafile_type] = datafile_type_obj

        self.add_to_logs(
            table=constants.DATAFILE_TYPE,
            row_id=datafile_type_obj.datafile_type_id,
            change_id=change_id,
        )
        return datafile_type_obj

    def add_to_sensor_types(self, sensor_type_name, change_id):
        """
        Adds the specified sensor type to the :class:`SensorType` table if not already present.

        :param sensor_type_name: Name of :class:`SensorType`
        :type sensor_type_name: String
        :param change_id: ID of the :class:`Change` object
        :type change_id: Integer or UUID
        :return: Created :class:`SensorType` entity
        :rtype: SensorType
        """
        # check in cache for sensor type
        if sensor_type_name in self.sensor_types:
            return self.sensor_types[sensor_type_name]

        # doesn't exist in cache, try to lookup in DB
        sensor_types = self.search_sensor_type(sensor_type_name)
        if sensor_types:
            # add to cache and return looked up sensor type
            self.sensor_types[sensor_type_name] = sensor_types
            return sensor_types

        # enough info to proceed and create entry
        sensor_type = self.db_classes.SensorType(name=sensor_type_name)
        self.session.add(sensor_type)
        self.session.flush()

        # add to cache and return created sensor type
        self.sensor_types[sensor_type_name] = sensor_type

        self.add_to_logs(
            table=constants.SENSOR_TYPE,
            row_id=sensor_type.sensor_type_id,
            change_id=change_id,
        )
        return sensor_type

    # End of References
    #############################################################
    # Metadata Maintenance

    def add_to_logs(self, table, row_id, field=None, new_value=None, change_id=None):
        """
        Adds the specified event to the :class:`Logs`table if not already present.

        :param table: Name of the table
        :param row_id: Entity ID of the tale
        :param field:  Name of the field
        :param new_value:  New value of the field
        :param change_id: ID of the :class:`Change` object
        :type change_id: Integer or UUID
        :param change_id:  Row ID of entity of :class:`Changes` about the change
        :return: Created :class:`Logs` entity
        """
        log = self.db_classes.Log(
            table=table,
            id=row_id,
            field=field,
            new_value=new_value,
            change_id=change_id,
        )
        self.session.add(log)
        self.session.flush()

        return log

    def add_to_changes(self, user, modified, reason):
        """
        Adds the specified event to the :class:`Change`table if not already present.

        :param user: Username of the current login
        :param modified: Change date
        :param reason:  Reason of the change
        :return: Created :class:`Change` entity
        """
        change = self.db_classes.Change(user=user, modified=modified, reason=reason,)
        self.session.add(change)
        self.session.flush()

        return change

    # End of Metadata Maintenance
    #############################################################

    def clear_db(self):
        """Delete records of all database tables"""
        if self.db_type == "sqlite":
            meta = BaseSpatiaLite.metadata
        else:
            meta = BasePostGIS.metadata

        with self.session_scope():
            for table in reversed(meta.sorted_tables):
                self.session.execute(table.delete())

    def get_all_datafiles(self):
        """
        Gets all datafiles.

        :return: Datafile entity
        :rtype: Datafile
        """
        datafiles = self.session.query(self.db_classes.Datafile).all()
        return datafiles

    def get_cached_comment_type_name(self, comment_type_id):
        """
        Get comment type name from cache on either "comment_type_id"
        If name is not found in the cache, sytem will load from the data store,
        and add it into cache.
        """
        if comment_type_id:
            # return from cache
            if comment_type_id in self._comment_type_name_dict_on_comment_type_id:
                return self._comment_type_name_dict_on_comment_type_id[comment_type_id]
            comment_type = (
                self.session.query(self.db_classes.CommentType)
                .filter(self.db_classes.CommentType.comment_type_id == comment_type_id)
                .first()
            )

            if comment_type:
                self._comment_type_name_dict_on_comment_type_id[
                    comment_type_id
                ] = comment_type.name
                return comment_type.name
            else:
                raise Exception(
                    "No Comment Type found with Comment type id: {}".format(
                        comment_type_id
                    )
                )

    def get_cached_sensor_name(self, sensor_id):
        # return from cache
        if sensor_id in self._sensor_dict_on_sensor_id:
            return self._sensor_dict_on_sensor_id[sensor_id]
        sensor = (
            self.session.query(self.db_classes.Sensor)
            .filter(self.db_classes.Sensor.sensor_id == sensor_id)
            .first()
        )

        if sensor:
            self._sensor_dict_on_sensor_id[sensor_id] = sensor.name
            return sensor.name
        else:
            raise Exception("No sensor found with sensor id: {}".format(sensor_id))

    def get_cached_platform_name(self, sensor_id=None, platform_id=None):
        """
        Get platform name from cache on either "sensor_id" or "platform_id"
        If name is not found in the cache, sytem will load from this data store,
        and add it into cache.
        """
        # invalid parameter handling
        if sensor_id is None and platform_id is None:
            raise Exception(
                'either "sensor_id" or "platform_id" has to be provided to get "platform name"'
            )

        if sensor_id:
            # return from cache
            if sensor_id in self._platform_dict_on_sensor_id:
                return self._platform_dict_on_sensor_id[sensor_id]
            sensor = (
                self.session.query(self.db_classes.Sensor)
                .filter(self.db_classes.Sensor.sensor_id == sensor_id)
                .first()
            )

            if sensor:
                platform_id = sensor.host
            else:
                raise Exception("No sensor found with sensor id: {}".format(sensor_id))

        if platform_id:
            # return from cache
            if platform_id in self._platform_dict_on_platform_id:
                return self._platform_dict_on_platform_id[platform_id]
            platform = (
                self.session.query(self.db_classes.Sensor)
                .filter(self.db_classes.Sensor.sensor_id == sensor_id)
                .first()
            )

            if platform:
                self._platform_dict_on_platform_id[platform_id] = platform.name
                if sensor_id:
                    self._platform_dict_on_sensor_id[sensor_id] = platform.name
            else:
                raise Exception(
                    "No Platform found with platform id: {}".format(platform_id)
                )
        return platform.name

    def export_datafile(self, datafile_id, datafile):
        """
        Get states, contacts and comments based on Datafile ID.

        :param datafile_id:  ID of Datafile
        :type datafile_id: String
        """
        f = open("{}.rep".format(datafile), "w+")
        states = (
            self.session.query(self.db_classes.State)
            .filter(self.db_classes.State.source_id == datafile_id)
            .all()
        )

        contacts = (
            self.session.query(self.db_classes.Contact)
            .filter(self.db_classes.Contact.source_id == datafile_id)
            .all()
        )

        comments = (
            self.session.query(self.db_classes.Comment)
            .filter(self.db_classes.Comment.source_id == datafile_id)
            .all()
        )

        line_number = 0

        # export states
        for i, state in enumerate(states):
            line_number += 1
            #  load platform name from cache.
            try:
                platform_name = self.get_cached_platform_name(sensor_id=state.sensor_id)
            except Exception as ex:
                print(str(ex))
                platform_name = "[Not Found]"

<<<<<<< HEAD
            if state.elevation is None:
                depthStr = "NaN"
            elif state.elevation == 0.0:
                depthStr = "0.0"
            else:
                depthStr = -1 * state.elevation

            # wkb hex conversion to "point"
            point = wkb.loads(state.location.desc, hex=True)
=======
>>>>>>> 18705b6f
            state_rep_line = [
                transformer.format_datatime(state.time),
                '"' + platform_name + '"',
                "AA",
<<<<<<< HEAD
                transformer.format_point(point.y, point.x),
=======
                transformer.format_point(
                    state.location.longitude, state.location.latitude
                ),
>>>>>>> 18705b6f
                str(unit_converter.convert_radian_to_degree(state.heading))
                if state.heading
                else "0",
                str(unit_converter.convert_mps_to_knot(state.speed))
                if state.speed
                else "0",
<<<<<<< HEAD
                depthStr,
=======
                str(abs(state.elevation.magnitude)) if state.elevation else "NaN",
>>>>>>> 18705b6f
            ]
            data = " ".join(state_rep_line)
            f.write(data + "\r\n")

        # Export contacts
        for i, contact in enumerate(contacts):
            line_number += 1
            #  load platform name from cache.
            platform_name = "[Not Found]"
            sensor_name = "[Not Found]"
            try:
                platform_name = self.get_cached_platform_name(
                    sensor_id=contact.sensor_id
                )
                sensor_name = self.get_cached_sensor_name(sensor_id=contact.sensor_id)
            except Exception as ex:
                print(str(ex))

            # wkb hex conversion to "point"
            point = None
            if contact.location is not None:
                point = wkb.loads(contact.location.desc, hex=True)

            contact_rep_line = [
                transformer.format_datatime(contact.time),
                platform_name,
                "@@",
                transformer.format_point(point.y, point.x) if point else "NULL",
                str(math.degrees(contact.bearing)) if contact.bearing else "NULL",
                "NULL",  # unit_converter.convert_meter_to_yard(contact.range) if contact.range else "NULL",
                sensor_name,
                "N/A",
            ]

            ambigous_bearing = None  # TODO: ambigous bearing.
            if ambigous_bearing or contact.freq:
                contact_rep_line.insert(0, ";SENSOR2:")

                contact_rep_line.insert(
                    6, str(ambigous_bearing) if ambigous_bearing else "NULL",
                )

                contact_rep_line.insert(
                    7, str(contact.freq) if contact.freq else "NULL",
                )
            else:
                contact_rep_line.insert(0, ";SENSOR:")
            print(contact_rep_line)
            data = " ".join(contact_rep_line)
            print(data)
            f.write(data + "\r\n")

        for i, comment in enumerate(comments):
            vessel_name = self.get_cached_platform_name(platform_id=comment.platform_id)
            message = comment.content
            comment_type_name = self.get_cached_comment_type_name(
                comment.comment_type_id
            )

            comment_rep_line = [
                transformer.format_datatime(comment.time),
                vessel_name,
                comment_type_name,
                message,
            ]

            if comment_type_name == "None":
                comment_rep_line.insert(0, ";NARRATIVE:")
                del comment_rep_line[3]
            else:
                comment_rep_line.insert(0, ";NARRATIVE2:")

            data = " ".join(comment_rep_line)
            f.write(data + "\r\n")
        f.close()<|MERGE_RESOLUTION|>--- conflicted
+++ resolved
@@ -1269,40 +1269,27 @@
                 print(str(ex))
                 platform_name = "[Not Found]"
 
-<<<<<<< HEAD
             if state.elevation is None:
                 depthStr = "NaN"
             elif state.elevation == 0.0:
                 depthStr = "0.0"
             else:
-                depthStr = -1 * state.elevation
-
-            # wkb hex conversion to "point"
-            point = wkb.loads(state.location.desc, hex=True)
-=======
->>>>>>> 18705b6f
+                depthStr = -1 * state.elevation.magnitude
+
             state_rep_line = [
                 transformer.format_datatime(state.time),
                 '"' + platform_name + '"',
                 "AA",
-<<<<<<< HEAD
-                transformer.format_point(point.y, point.x),
-=======
                 transformer.format_point(
                     state.location.longitude, state.location.latitude
                 ),
->>>>>>> 18705b6f
                 str(unit_converter.convert_radian_to_degree(state.heading))
                 if state.heading
                 else "0",
                 str(unit_converter.convert_mps_to_knot(state.speed))
                 if state.speed
                 else "0",
-<<<<<<< HEAD
                 depthStr,
-=======
-                str(abs(state.elevation.magnitude)) if state.elevation else "NaN",
->>>>>>> 18705b6f
             ]
             data = " ".join(state_rep_line)
             f.write(data + "\r\n")
