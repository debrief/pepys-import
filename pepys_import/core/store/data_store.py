import os
import sys
import uuid
from contextlib import contextmanager
from datetime import datetime
from getpass import getuser
from importlib import import_module

from sqlalchemy import create_engine, inspect
from sqlalchemy.event import listen
from sqlalchemy.exc import ArgumentError, OperationalError
from sqlalchemy.orm import scoped_session, sessionmaker, undefer
from sqlalchemy.sql import func
from sqlalchemy_utils import dependent_objects, merge_references

from paths import PEPYS_IMPORT_DIRECTORY
from pepys_import import __version__
from pepys_import.core.formats import unit_registry
from pepys_import.core.store import constants
from pepys_import.resolvers.default_resolver import DefaultResolver
from pepys_import.utils.branding_util import show_software_meta_info, show_welcome_banner
from pepys_import.utils.data_store_utils import (
    MissingDataException,
    cache_results_if_not_none,
    create_alembic_version_table,
    create_spatial_tables_for_postgres,
    create_spatial_tables_for_sqlite,
    import_from_csv,
    lowercase_or_none,
)
from pepys_import.utils.sqlite_utils import load_spatialite, set_sqlite_foreign_keys_on
from pepys_import.utils.value_transforming_utils import format_datetime

from ...utils.error_handling import handle_first_connection_error
from ...utils.sqlalchemy_utils import get_primary_key_for_table
from ...utils.table_name_utils import table_name_to_class_name
from ...utils.text_formatting_utils import custom_print_formatted_text, format_error_message
from .db_base import BasePostGIS, BaseSpatiaLite
from .db_status import TableTypes
from .table_summary import TableSummary, TableSummarySet

DEFAULT_DATA_PATH = os.path.join(PEPYS_IMPORT_DIRECTORY, "database", "default_data")
USER = getuser()  # Login name of the current user


class DataStore:
    """Representation of database

    :returns: :class:`DataStore`
    """

    # Valid options for db_type are 'postgres' and 'sqlite'
    def __init__(
        self,
        db_username,
        db_password,
        db_host,
        db_port,
        db_name,
        db_type,
        missing_data_resolver=DefaultResolver(),
        welcome_text="Pepys_import",
        show_status=True,
    ):
        if db_type == "postgres":
            self.db_classes = import_module("pepys_import.core.store.postgres_db")
            driver = "postgresql+psycopg2"
        elif db_type == "sqlite":
            self.db_classes = import_module("pepys_import.core.store.sqlite_db")
            driver = "sqlite+pysqlite"
        else:
            raise Exception(
                f"Unknown db_type {db_type} supplied, if specified should be "
                "one of 'postgres' or 'sqlite'"
            )

        # setup meta_class data
        self.meta_classes = {}
        self.setup_table_type_mapping()

        if db_name == ":memory:":
            self.in_memory_database = True
        else:
            self.in_memory_database = False

        connection_string = "{}://{}:{}@{}:{}/{}".format(
            driver, db_username, db_password, db_host, db_port, db_name
        )
        try:
            if db_type == "postgres":
                self.engine = create_engine(connection_string, echo=False, executemany_mode="batch")
                BasePostGIS.metadata.bind = self.engine
            elif db_type == "sqlite":
                self.engine = create_engine(connection_string, echo=False)
                listen(self.engine, "connect", load_spatialite)
                listen(self.engine, "connect", set_sqlite_foreign_keys_on)
                BaseSpatiaLite.metadata.bind = self.engine
        except ArgumentError as e:
            custom_print_formatted_text(
                format_error_message(
                    f"SQL Exception details: {e}\n\n"
                    "ERROR: Invalid Connection URL Error!\n"
                    "Please check your config file. There might be missing/wrong values!\n"
                    "See above for the full error from SQLAlchemy."
                )
            )
            sys.exit(1)

        # Try to connect to the engine to check if there is any problem
        with handle_first_connection_error(connection_string):
            inspector = inspect(self.engine)
            _ = inspector.get_table_names()

        self.missing_data_resolver = missing_data_resolver
        self.welcome_text = welcome_text
        self.show_status = show_status

        # TEMP list of values for defaulted IDs, to be replaced by missing info lookup mechanism
        self.default_user_id = 1  # DevUser

        # Instance attributes which are necessary for initialise method
        self.db_name = db_name
        self.db_type = db_type

        # use session_scope() to create a new session
        self.session = None

        # dictionaries, to cache platform name
        self._platform_dict_on_sensor_id = dict()
        self._platform_dict_on_platform_id = dict()

        # dictionary to cache platform object based on name
        self._platform_cache = dict()

        # dictionary to cache sensor based on sensor_name and platform_id
        self._sensor_cache = dict()

        # dictionary to cache datafile based on datafile_name
        self._datafile_cache = dict()

        # dictionaries, to cache sensor name
        self._sensor_dict_on_sensor_id = dict()

        # dictionary, to cache comment type name
        self._comment_type_name_dict_on_comment_type_id = dict()

        self._search_privacy_cache = dict()
        self._search_platform_type_cache = dict()
        self._search_sensor_type_cache = dict()
        self._search_sensor_cache = dict()
        self._search_nationality_cache = dict()
        self._search_datafile_from_id_cache = dict()
        self._search_datafile_cache = dict()
        self._search_datafile_type_cache = dict()
        self._search_geometry_type_cache = dict()
        self._search_geometry_subtype_cache = dict()

        db_session = sessionmaker(bind=self.engine)
        self.scoped_session_creator = scoped_session(db_session)

        # Branding Text
        if self.welcome_text:
            show_welcome_banner(welcome_text)
        if self.show_status:
            show_software_meta_info(__version__, self.db_type, self.db_name, db_host)
            # The 'pepys-import' banner is 61 characters wide, so making a line
            # of the same length makes things prettier
            print("-" * 61)

    def initialise(self):
        """Create schemas for the database"""
        if self.db_type == "sqlite":
            try:
                create_spatial_tables_for_sqlite(self.engine)
                # Attempt to create schema if not present, to cope with fresh DB file
                BaseSpatiaLite.metadata.create_all(self.engine)
            except OperationalError as e:
                print(
                    f"SQL Exception details: {e}\n\n"
                    "ERROR: Database Connection Error! The schema couldn't be created.\n"
                    "Please check your config file. There might be missing/wrong values!\n"
                    "See above for the full error from SQLAlchemy."
                )
                sys.exit(1)
        elif self.db_type == "postgres":
            try:
                create_spatial_tables_for_postgres(self.engine)
                BasePostGIS.metadata.create_all(self.engine)
            except OperationalError as e:
                print(
                    f"SQL Exception details: {e}\n\n"
                    "ERROR: Database Connection Error! The schema couldn't be created.\n"
                    "Please check your config file. There might be missing/wrong values!\n"
                    "See above for the full error from SQLAlchemy."
                )
                sys.exit(1)
        create_alembic_version_table(self.engine, self.db_type)
        if self.show_status:
            print("Database tables were created by DataStore's initialisation.")

    @contextmanager
    def session_scope(self):
        """Provide a transactional scope around a series of operations."""
        self.session = self.scoped_session_creator()
        try:
            yield self
            self.session.commit()
        except Exception:
            self.session.rollback()
            raise
        finally:
            self.session.close()

    #############################################################
    # Other DataStore Methods

    def setup_table_type_mapping(self):
        """Setup a map of tables keyed by :class:`TableType`"""
        db_classes = dict(
            [
                (name, cls)
                for name, cls in self.db_classes.__dict__.items()
                if isinstance(cls, type)
                and (issubclass(cls, BasePostGIS) or issubclass(cls, BaseSpatiaLite))
                and cls.__name__ != "Base"
            ]
        )
        for table_type in TableTypes:
            self.meta_classes[table_type] = [
                cls for name, cls in db_classes.items() if db_classes[name].table_type == table_type
            ]

    def populate_reference(self, reference_data_folder=None):
        """Import given CSV file to the given reference table"""
        change = self.add_to_changes(
            user=USER, modified=datetime.utcnow(), reason="Importing reference data"
        )

        if reference_data_folder is None:
            reference_data_folder = os.path.join(DEFAULT_DATA_PATH)

        files = sorted(os.listdir(reference_data_folder))

        reference_tables = []
        # Create reference table list
        self.setup_table_type_mapping()
        reference_table_objects = self.meta_classes[TableTypes.REFERENCE]
        for table_object in list(reference_table_objects):
            reference_tables.append(table_object.__tablename__)

        reference_files = [
            file for file in files if os.path.splitext(file)[0].replace(" ", "") in reference_tables
        ]
        import_from_csv(self, reference_data_folder, reference_files, change.change_id)

    def populate_metadata(self, sample_data_folder=None):
        """Import CSV files from the given folder to the related Metadata Tables"""
        change = self.add_to_changes(
            user=USER, modified=datetime.utcnow(), reason="Importing metadata data"
        )
        if sample_data_folder is None:
            sample_data_folder = os.path.join(DEFAULT_DATA_PATH)

        files = sorted(os.listdir(sample_data_folder))

        metadata_tables = []
        # Create metadata table list
        self.setup_table_type_mapping()
        metadata_table_objects = self.meta_classes[TableTypes.METADATA]
        for table_object in list(metadata_table_objects):
            metadata_tables.append(table_object.__tablename__)

        metadata_files = [file for file in files if os.path.splitext(file)[0] in metadata_tables]
        import_from_csv(self, sample_data_folder, metadata_files, change.change_id)

    # End of Data Store methods
    #############################################################

    def add_to_sensors(
        self,
        name,
        sensor_type,
        host_name,
        host_nationality,
        host_identifier,
        privacy,
        change_id,
        host_id=None,
    ):
        """
        Adds the specified sensor to the :class:`Sensor` table if not already present.

        :param name: Name of sensor
        :type name: String
        :param sensor_type: Type of sensor
        :type sensor_type: String
        :param host_name: Name of Platform that sensor belongs to
        :type host_name: String
        :param host_nationality: Nationality of Platform that sensor belongs to
        :type host_nationality: String
        :param host_identifier: Identifier of Platform that sensor belongs to
        :type host_identifier: String
        :param privacy: :class:`Privacy` of :class:`State`
        :type privacy: String
        :param change_id: ID of the :class:`Change` object
        :type change_id: Integer or UUID
        :param host_id: ID of Platform that sensor belongs to (optional, can be passed instead
                        of host_name, host_nationality and host_identifier)
        :return: Created Sensor entity

        Notes:
        To specify the platform that the added sensor should belong to you can either:
         - Specify the host_name, host_nationality and host_identifier parameters, to uniquely identify the Platform
         - Specify the host_id parameter to give the ID of the Platform, and set host_name, host_nationality and host_identifier to None
        """
        if host_id is not None:
            host = self.search_platform_by_id(host_id)
        else:
            host = self.search_platform(host_name, host_nationality, host_identifier)

        sensor_type = self.search_sensor_type(sensor_type)
        privacy = self.search_privacy(privacy)

        if sensor_type is None:
            raise MissingDataException("Sensor Type is missing/invalid")
        elif host is None:
            raise MissingDataException("Host is missing/invalid")
        elif privacy is None:
            raise MissingDataException("Privacy is missing/invalid")

        # Check if entry already exists with these details, and if so, just return it
        # Just check the unique fields - in this case: name and host
        # TODO: Possibly update when we get final uniqueness info from client
        results = (
            self.session.query(self.db_classes.Sensor)
            .filter(func.lower(self.db_classes.Sensor.name) == lowercase_or_none(name))
            .filter(self.db_classes.Sensor.host == host.platform_id)
            .all()
        )

        if len(results) == 1:
            # Don't add it, as it already exists - just return it
            return results[0]
        elif len(results) > 1:
            assert (
                False
            ), "Fatal error: Duplicate entries found in Sensors table"  # pragma: no cover

        sensor_obj = self.db_classes.Sensor(
            name=name,
            sensor_type_id=sensor_type.sensor_type_id,
            host=host.platform_id,
            privacy_id=privacy.privacy_id,
        )
        self.session.add(sensor_obj)
        self.session.flush()

        self.add_to_logs(table=constants.SENSOR, row_id=sensor_obj.sensor_id, change_id=change_id)
        return sensor_obj

    def add_to_datafiles(
        self,
        privacy,
        file_type,
        reference=None,
        simulated=False,
        file_size=None,
        file_hash=None,
        url=None,
        change_id=None,
    ):
        """
        Adds the specified datafile to the Datafile table if not already present.

        :param simulated: :class:`Datafile` is simulated or not
        :type simulated: Boolean
        :param privacy: :class:`Privacy` of :class:`Datafile`
        :type privacy: Privacy
        :param file_type: Type of :class:`Datafile`
        :type file_type: String
        :param reference: Reference of :class:`Datafile`
        :type reference: String
        :param file_size: Size of the file (in bytes)
        :type file_size: Integer
        :param file_hash: Hashed value of the file
        :type file_hash: String
        :param url: URL of datafile
        :type url: String
        :param change_id: ID of the :class:`Change` object
        :type change_id: Integer or UUID
        :return: Created :class:`Datafile` entity
        :rtype: Datafile
        """
        datafile_type = self.search_datafile_type(file_type)
        privacy = self.search_privacy(privacy)

        if datafile_type is None:
            raise MissingDataException("Datafile Type is invalid/missing")
        elif privacy is None:
            raise MissingDataException("Privacy is invalid/missing")

        # Check if entry already exists with these details, and if so, just return it
        # Just check the unique fields - in this case: size and hash
        # TODO: Possibly update when we get final uniqueness info from client
        results = (
            self.session.query(self.db_classes.Datafile)
            .filter(self.db_classes.Datafile.size == file_size)
            .filter(self.db_classes.Datafile.hash == file_hash)
            .all()
        )

        if len(results) == 1:
            # Don't add it, as it already exists - just return it
            return results[0]
        elif len(results) > 1:
            assert (
                False
            ), "Fatal error: Duplicate entries found in Datafiles table"  # pragma: no cover

        datafile_obj = self.db_classes.Datafile(
            simulated=bool(simulated),
            privacy_id=privacy.privacy_id,
            datafile_type_id=datafile_type.datafile_type_id,
            reference=reference,
            size=file_size,
            hash=file_hash,
            url=url,
        )

        self.session.add(datafile_obj)
        self.session.flush()

        self.add_to_logs(
            table=constants.DATAFILE,
            row_id=datafile_obj.datafile_id,
            change_id=change_id,
        )
        return datafile_obj

    def add_to_platforms(
        self,
        name,
        identifier,
        nationality,
        platform_type,
        privacy,
        trigraph=None,
        quadgraph=None,
        change_id=None,
    ):
        """
        Adds the specified platform to the Platform table if not already present.

        :param name: Name of :class:`Platform`
        :type name: String
        :param nationality: Nationality of :class:`Platform`
        :type nationality: Nationality
        :param platform_type: Type of :class:`Platform`
        :type platform_type: PlatformType
        :param privacy: :class:`Privacy` of :class:`Platform`
        :type privacy: Privacy
        :param trigraph: Trigraph of :class:`Platform`
        :type trigraph: String
        :param quadgraph: Quadgraph of :class:`Platform`
        :type quadgraph: String
        :param identifier: Identifier string of :class:`Platform`
        :type identifier: String
        :param change_id: ID of the :class:`Change` object
        :type change_id: Integer or UUID
        :return: Created Platform entity
        :rtype: Platform
        """
        nationality = self.search_nationality(nationality)
        platform_type = self.search_platform_type(platform_type)
        privacy = self.search_privacy(privacy)

        if nationality is None:
            raise MissingDataException("Nationality is invalid/missing")
        elif platform_type is None:
            raise MissingDataException("Platform Type is invalid/missing")
        elif privacy is None:
            raise MissingDataException("Privacy is invalid/missing")

        # Check if entry already exists with these details, and if so, just return it
        # Just check the unique fields - in this case: name, nationality_id and identifier
        # TODO: Possibly update when we get final uniqueness info from client
        results = (
            self.session.query(self.db_classes.Platform)
            .filter(func.lower(self.db_classes.Platform.name) == lowercase_or_none(name))
            .filter(self.db_classes.Platform.nationality_id == nationality.nationality_id)
            .filter(
                func.lower(self.db_classes.Platform.identifier) == lowercase_or_none(identifier)
            )
            .all()
        )

        if len(results) == 1:
            # Don't add it, as it already exists - just return it
            return results[0]
        elif len(results) > 1:
            assert (
                False
            ), "Fatal error: Duplicate entries found in Platforms table"  # pragma: no cover

        platform_obj = self.db_classes.Platform(
            name=name,
            trigraph=trigraph,
            quadgraph=quadgraph,
            identifier=identifier,
            nationality_id=nationality.nationality_id,
            platform_type_id=platform_type.platform_type_id,
            privacy_id=privacy.privacy_id,
        )

        self.session.add(platform_obj)
        self.session.flush()

        self.add_to_logs(
            table=constants.PLATFORM,
            row_id=platform_obj.platform_id,
            change_id=change_id,
        )
        return platform_obj

    def add_to_synonyms(self, table, name, entity, change_id):
        # Blacklist certain tables, and don't Synonyms for them be created
        if table in [constants.SENSOR, constants.GEOMETRY_SUBTYPE]:
            raise Exception(f"Synonyms are not allowed for table {table}")

        # Check if entry already exists with these details, and if so, just return it
        # Just check the unique fields - in this case: name and table
        # TODO: Possibly update when we get final uniqueness info from client
        results = (
            self.session.query(self.db_classes.Synonym)
            .filter(func.lower(self.db_classes.Synonym.synonym) == lowercase_or_none(name))
            .filter(self.db_classes.Synonym.table == table)
            .all()
        )

        if len(results) == 1:
            # Don't add it, as it already exists - just return it
            return results[0]
        elif len(results) > 1:
            assert (
                False
            ), "Fatal error: Duplicate entries found in Synonyms table"  # pragma: no cover

        # enough info to proceed and create entry
        synonym = self.db_classes.Synonym(table=table, synonym=name, entity=entity)
        self.session.add(synonym)
        self.session.flush()

        self.add_to_logs(table=constants.SYNONYM, row_id=synonym.synonym_id, change_id=change_id)
        return synonym

    #############################################################
    # Search/lookup functions for metadata
    #############################################################
    def search_sensor(self, name, platform_id):
        """Search for any sensor type featuring this name"""
        return (
            self.session.query(self.db_classes.Sensor)
            .filter(func.lower(self.db_classes.Sensor.name) == lowercase_or_none(name))
            .filter(self.db_classes.Sensor.host == platform_id)
            .first()
        )

    @cache_results_if_not_none("_search_datafile_cache")
    def search_datafile(self, name):
        """Search for any datafile with this name"""
        return (
            self.session.query(self.db_classes.Datafile)
            .options(undefer("simulated"))
            .filter(func.lower(self.db_classes.Datafile.reference) == lowercase_or_none(name))
            .first()
        )

    def search_platform(self, name, nationality, identifier):
        """Search for any platform with this name, nationality and identifier"""
        results = (
            self.session.query(self.db_classes.Platform)
            .join(self.db_classes.Nationality)
            .filter(func.lower(self.db_classes.Platform.name) == lowercase_or_none(name))
            .filter(
                func.lower(self.db_classes.Platform.identifier) == lowercase_or_none(identifier)
            )
            .filter(func.lower(self.db_classes.Nationality.name) == lowercase_or_none(nationality))
            .all()
        )

        if len(results) == 1:
            return results[0]
        elif len(results) == 0:
            return None
        else:  # pragma: no cover
            raise Exception(
                "Multiple platforms with the same name, nationality and identifier found"
            )

    def search_platform_by_id(self, platform_id):
        return (
            self.session.query(self.db_classes.Platform)
            .filter(self.db_classes.Platform.platform_id == platform_id)
            .first()
        )

    @cache_results_if_not_none("_search_datafile_from_id_cache")
    def get_datafile_from_id(self, datafile_id):
        """Search for datafile with this id"""
        return (
            self.session.query(self.db_classes.Datafile)
            .filter(self.db_classes.Datafile.datafile_id == datafile_id)
            .first()
        )

    #############################################################
    # Search/lookup functions for reference data
    #############################################################

    @cache_results_if_not_none("_search_datafile_type_cache")
    def search_datafile_type(self, name):
        """Search for any datafile type with this name"""
        return (
            self.session.query(self.db_classes.DatafileType)
            .filter(func.lower(self.db_classes.DatafileType.name) == lowercase_or_none(name))
            .first()
        )

    @cache_results_if_not_none("_search_platform_type_cache")
    def search_platform_type(self, name):
        """Search for any platform type with this name"""
        # print(f"Searching platform type with name = {name}")
        return (
            self.session.query(self.db_classes.PlatformType)
            .filter(func.lower(self.db_classes.PlatformType.name) == lowercase_or_none(name))
            .first()
        )

    @cache_results_if_not_none("_search_nationality_cache")
    def search_nationality(self, name):
        """Search for any nationality with this name"""
        return (
            self.session.query(self.db_classes.Nationality)
            .filter(func.lower(self.db_classes.Nationality.name) == lowercase_or_none(name))
            .first()
        )

    @cache_results_if_not_none("_search_sensor_type_cache")
    def search_sensor_type(self, name):
        """Search for any sensor type featuring this name"""
        return (
            self.session.query(self.db_classes.SensorType)
            .filter(func.lower(self.db_classes.SensorType.name) == lowercase_or_none(name))
            .first()
        )

    @cache_results_if_not_none("_search_geometry_type_cache")
    def search_geometry_type(self, name):
        """Search for any Geometry Type featuring this name"""
        return (
            self.session.query(self.db_classes.GeometryType)
            .filter(func.lower(self.db_classes.GeometryType.name) == lowercase_or_none(name))
            .first()
        )

    def search_geometry_sub_type(self, name, parent):
        """Search for any Geometry Sub Type featuring this name and parent"""
        return (
            self.session.query(self.db_classes.GeometrySubType)
            .filter(func.lower(self.db_classes.GeometrySubType.name) == lowercase_or_none(name))
            .filter(self.db_classes.GeometrySubType.parent == parent)
            .first()
        )

    @cache_results_if_not_none("_search_privacy_cache")
    def search_privacy(self, name):
        """Search for any privacy with this name"""
        return (
            self.session.query(self.db_classes.Privacy)
            .filter(func.lower(self.db_classes.Privacy.name) == lowercase_or_none(name))
            .first()
        )

    def synonym_search(self, name, table, pk_field):
        """
        This method looks up the Synonyms Table and returns if there is any matched entity.

        :param name: Name to search
        :type name: String
        :param table: Table object to query found synonym entity
        :type table: :class:`BasePostGIS` or :class``BaseSpatiaLite
        :param pk_field: Primary Key field of the table
        :type pk_field: :class:`sqlalchemy.orm.attributes.InstrumentedAttribute`
        :return: Returns found entity or None
        """

        synonym = (
            self.session.query(self.db_classes.Synonym)
            .filter(
                func.lower(self.db_classes.Synonym.synonym) == lowercase_or_none(name),
                self.db_classes.Synonym.table == table.__tablename__,
            )
            .first()
        )
        if synonym:
            match = self.session.query(table).filter(pk_field == synonym.entity).first()
            if match:
                return match

        return None

    def find_datafile(self, datafile_name):
        """
        This method tries to find a Datafile entity with the given datafile_name. If it
        finds, it returns the entity. If it is not found, it searches synonyms.

        :param datafile_name:  Name of Datafile
        :type datafile_name: String
        :return:
        """
        cached_result = self._datafile_cache.get(datafile_name)
        if cached_result:
            return cached_result

        datafile = (
            self.session.query(self.db_classes.Datafile)
            .filter(
                func.lower(self.db_classes.Datafile.reference) == lowercase_or_none(datafile_name)
            )
            .first()
        )
        if datafile:
            self._datafile_cache[datafile_name] = datafile
            return datafile

        # Datafile is not found, try to find a synonym
        return self.synonym_search(
            name=datafile_name,
            table=self.db_classes.Datafile,
            pk_field=self.db_classes.Datafile.datafile_id,
        )

    def get_datafile(
        self,
        datafile_name=None,
        datafile_type=None,
        file_size=None,
        file_hash=None,
        change_id=None,
        privacy=None,
    ):
        """
        Adds an entry to the datafiles table of the specified name (path)
        and type if not already present. It uses find_datafile method to search existing datafiles.

        :param datafile_name:  Name of Datafile
        :type datafile_name: String
        :param datafile_type: Type of Datafile
        :type datafile_type: String
        :param file_size: Size of the file (in bytes)
        :type file_size: Integer
        :param file_hash: Hashed value of the file
        :type file_hash: String
        :param change_id: ID of the :class:`Change` object
        :type change_id: Integer or UUID
        :param privacy: Name of :class:`Privacy`
        :type privacy: String
        :return:  Created Datafile entity
        :rtype: Datafile
        """

        # Check for name match in Datafile and Synonym Tables
        if datafile_name:
            datafile = self.find_datafile(datafile_name=datafile_name)
            if datafile:
                # found object should be initialised because of _measurement variable
                if not hasattr(datafile, "measurements"):
                    datafile.__init__()
                return datafile

        datafile_type_obj = self.search_datafile_type(datafile_type)
        privacy_obj = self.search_privacy(privacy)
        if datafile_type_obj is None or privacy_obj is None:
            resolved_data = self.missing_data_resolver.resolve_datafile(
                self, datafile_name, datafile_type, privacy, change_id=change_id
            )

            datafile_name, datafile_type_obj, privacy_obj = resolved_data

        assert isinstance(
            datafile_type_obj, self.db_classes.DatafileType
        ), "Type error for DatafileType entity"
        assert isinstance(privacy_obj, self.db_classes.Privacy), "Type error for Privacy entity"

        return self.add_to_datafiles(
            simulated=False,
            privacy=privacy_obj.name,
            file_type=datafile_type_obj.name,
            reference=datafile_name,
            file_size=file_size,
            file_hash=file_hash,
            change_id=change_id,
        )

    def find_platform(self, name, nationality=None, identifier=None):
        """
        This method tries to find a Platform entity with the given platform details.

        If only the platform_name is given, then it searches synonyms ONLY. If all details
        are given then it searches for all the details in the database

        It does not currently use a cache.
        """
        # TODO: Add caching here if things get slow

        # Must have a name regardless what sort of search we're doing
        if name is None:
            return None

        if (nationality is None) and (identifier is None):
            # No nat or identifier, so just search synonyms
            synonym_result = self.synonym_search(
                name=name,
                table=self.db_classes.Platform,
                pk_field=self.db_classes.Platform.platform_id,
            )
            return synonym_result
        else:
            # Got all details, so search for all details and return results
            return self.search_platform(name, nationality, identifier)

    def get_platform(
        self,
        platform_name=None,
        identifier=None,
        nationality=None,
        platform_type=None,
        privacy=None,
        trigraph=None,
        quadgraph=None,
        change_id=None,
    ):
        """
        Adds an entry to the platforms table for the specified platform
        if not already present. It uses find_platform method to search existing platforms.

        :param platform_name: Name of :class:`Platform`
        :type platform_name: String
        :param nationality: Name of :class:`Nationality`
        :type nationality: String
        :param platform_type: Name of :class:`PlatformType`
        :type platform_type: String
        :param privacy: Name of :class:`Privacy`
        :type privacy: String
        :param trigraph: Trigraph of :class:`Platform`
        :type trigraph: String
        :param quadgraph: Quadgraph of :class:`Platform`
        :type quadgraph: String
        :param identifier: Identifier string of :class:`Platform`
        :type identifier: String
        :param change_id: ID of the :class:`Change` object
        :type change_id: Integer or UUID
        :return: Created Platform entity
        """

        # Check for name match in existing Platforms
        # If identifier and nationality are None then this just searches synonyms
        # otherwise, it searches the Platform table by all three fields
        if platform_name:
            platform = self.find_platform(
                name=platform_name, identifier=identifier, nationality=nationality
            )
            if platform:
                return platform

        nationality_obj = self.search_nationality(nationality)
        platform_type_obj = self.search_platform_type(platform_type)
        privacy_obj = self.search_privacy(privacy)

        if (
            platform_name is None
            or identifier is None
            or nationality_obj is None
            or platform_type_obj is None
            or privacy_obj is None
        ):
            resolved_data = self.missing_data_resolver.resolve_platform(
                self, platform_name, identifier, platform_type, nationality, privacy, change_id
            )
            # It means that new platform added as a synonym and existing platform returned
            if isinstance(resolved_data, self.db_classes.Platform):
                return resolved_data
            elif len(resolved_data) == 7:
                (
                    platform_name,
                    trigraph,
                    quadgraph,
                    identifier,
                    platform_type_obj,
                    nationality_obj,
                    privacy_obj,
                ) = resolved_data

        assert isinstance(
            nationality_obj, self.db_classes.Nationality
        ), "Type error for Nationality entity"
        assert isinstance(
            platform_type_obj, self.db_classes.PlatformType
        ), "Type error for PlatformType entity"
        assert isinstance(privacy_obj, self.db_classes.Privacy), "Type error for Privacy entity"

        return self.add_to_platforms(
            name=platform_name,
            trigraph=trigraph,
            quadgraph=quadgraph,
            identifier=identifier,
            nationality=nationality_obj.name,
            platform_type=platform_type_obj.name,
            privacy=privacy_obj.name,
            change_id=change_id,
        )

    def get_status(
        self,
        table_type,
        exclude=None,
    ):
        """
        Provides a summary of the contents of the :class:`DataStore`.

        :param table_type: one of Table Types
        :type table_type: Enum
        :param exclude: List of table names to exclude from the report
        :type exclude: List
        :return: The summary of the contents of the :class:`DataStore`
        :rtype: TableSummarySet
        """

        if exclude is None:
            exclude = []
        table_summaries = []
        for table_object in list(self.meta_classes[table_type]):
            if table_object.__tablename__ not in exclude:
                summary = TableSummary(self.session, table_object)
                table_summaries.append(summary)
        table_summaries_set = TableSummarySet(table_summaries)

        return table_summaries_set

    def search_comment_type(self, name):
        """Search for any comment type featuring this name"""
        return (
            self.session.query(self.db_classes.CommentType)
            .filter(func.lower(self.db_classes.CommentType.name) == lowercase_or_none(name))
            .first()
        )

    def add_to_comment_types(self, name, change_id):
        """
        Adds the specified comment type to the CommentType table if not already present

        :param name: Name of :class:`CommentType`
        :type name: String
        :param change_id: ID of the :class:`Change` object
        :type change_id: Integer or UUID
        :return: Created entity of :class:`CommentType` table
        :rtype: CommentType
        """
        comment_types = self.search_comment_type(name)
        if comment_types:
            return comment_types

        # enough info to proceed and create entry
        comment_type = self.db_classes.CommentType(name=name)
        self.session.add(comment_type)
        self.session.flush()

        self.add_to_logs(
            table=constants.COMMENT_TYPE,
            row_id=comment_type.comment_type_id,
            change_id=change_id,
        )

        return comment_type

    # End of Measurements
    #############################################################
    # Reference Type Maintenance

    def add_to_platform_types(self, name, change_id):
        """
        Adds the specified platform type to the platform types table if not already
        present.

        :param name: Name of :class:`PlatformType`
        :type name: String
        :param change_id: ID of the :class:`Change` object
        :type change_id: Integer or UUID
        :return: Created :class:`PlatformType` entity
        :rtype: PlatformType
        """
        platform_types = self.search_platform_type(name)
        if platform_types:
            return platform_types

        # enough info to proceed and create entry
        platform_type = self.db_classes.PlatformType(name=name)
        self.session.add(platform_type)
        self.session.flush()

        self.add_to_logs(
            table=constants.PLATFORM_TYPE,
            row_id=platform_type.platform_type_id,
            change_id=change_id,
        )

        return platform_type

    def add_to_nationalities(self, name, change_id, priority=None):
        """
        Adds the specified nationality to the nationalities table if not already present

        :param name: Name of :class:`Nationality`
        :type name: String
        :param change_id: ID of the :class:`Change` object
        :type change_id: Integer or UUID
        :param priority: Priority to print in defaults of CLI
        :type priority: Integer
        :return: Created :class:`Nationality` entity
        :rtype: Nationality
        """
        nationalities = self.search_nationality(name)
        if nationalities:
            return nationalities

        # enough info to proceed and create entry
        nationality = self.db_classes.Nationality(name=name)
        if priority:
            nationality.priority = priority
        self.session.add(nationality)
        self.session.flush()

        self.add_to_logs(
            table=constants.NATIONALITY,
            row_id=nationality.nationality_id,
            change_id=change_id,
        )
        return nationality

    def add_to_privacies(self, name, level, change_id):
        """
        Adds the specified privacy entry to the :class:`Privacy` table if not already present.

        :param name: Name of :class:`Privacy`
        :type name: String
        :param level: Level of :class:`Privacy`
        :type level: Integer
        :param change_id: ID of the :class:`Change` object
        :type change_id: Integer or UUID
        :return: Created :class:`Privacy` entity
        :rtype: Privacy
        """
        privacies = self.search_privacy(name)
        if privacies:
            return privacies

        # enough info to proceed and create entry
        privacy = self.db_classes.Privacy(name=name, level=level)
        self.session.add(privacy)
        self.session.flush()

        self.add_to_logs(table=constants.PRIVACY, row_id=privacy.privacy_id, change_id=change_id)
        return privacy

    def add_to_datafile_types(self, name, change_id):
        """
        Adds the specified datafile type to the datafile types table if not already
        present.

        :param name: Name of :class:`DatafileType`
        :type name: String
        :param change_id: ID of the :class:`Change` object
        :type change_id: Integer or UUID
        :return: Wrapped database entity for :class:`DatafileType`
        :rtype: DatafileType
        """
        datafile_types = self.search_datafile_type(name)
        if datafile_types:
            return datafile_types

        # proceed and create entry
        datafile_type_obj = self.db_classes.DatafileType(name=name)

        self.session.add(datafile_type_obj)
        self.session.flush()

        self.add_to_logs(
            table=constants.DATAFILE_TYPE,
            row_id=datafile_type_obj.datafile_type_id,
            change_id=change_id,
        )
        return datafile_type_obj

    def add_to_sensor_types(self, name, change_id):
        """
        Adds the specified sensor type to the :class:`SensorType` table if not already present.

        :param name: Name of :class:`SensorType`
        :type name: String
        :param change_id: ID of the :class:`Change` object
        :type change_id: Integer or UUID
        :return: Created :class:`SensorType` entity
        :rtype: SensorType
        """
        sensor_types = self.search_sensor_type(name)
        if sensor_types:
            return sensor_types

        # enough info to proceed and create entry
        sensor_type = self.db_classes.SensorType(name=name)
        self.session.add(sensor_type)
        self.session.flush()

        self.add_to_logs(
            table=constants.SENSOR_TYPE,
            row_id=sensor_type.sensor_type_id,
            change_id=change_id,
        )
        return sensor_type

    def add_to_geometry_types(self, name, change_id):
        """
        Adds the specified geometry type to the :class:`GeometryType` table if not already present.

        :param name: Name of :class:`GeometryType`
        :type name: String
        :param change_id: ID of the :class:`Change` object
        :type change_id: Integer or UUID
        :return: Created :class:`GeometryType` entity
        :rtype: GeometryType
        """
        geom_type = self.search_geometry_type(name)
        if geom_type:
            return geom_type

        # enough info to proceed and create entry
        geom_type = self.db_classes.GeometryType(name=name)
        self.session.add(geom_type)
        self.session.flush()

        self.add_to_logs(
            table=constants.GEOMETRY_TYPE,
            row_id=geom_type.geo_type_id,
            change_id=change_id,
        )
        return geom_type

    def add_to_geometry_sub_types(self, name, parent_name, change_id):
        """
        Adds the specified geometry sub type to the :class:`GeometrySubType` table if not already present.

        :param name: Name of :class:`GeometrySubType`
        :type name: String
        :param parent_name: Name of parent :class:`GeometryType`
        :type parent_name: String
        :param change_id: ID of the :class:`Change` object
        :type change_id: Integer or UUID
        :return: Created :class:`GeometrySubType` entity
        :rtype: GeometrySubType
        """
        geo_type_obj = self.search_geometry_type(parent_name)
        if geo_type_obj is None:
            geo_type_obj = self.add_to_geometry_types(parent_name, change_id)

        geom_sub_type = self.search_geometry_sub_type(name, geo_type_obj.geo_type_id)
        if geom_sub_type:
            return geom_sub_type

        # enough info to proceed and create entry
        geom_sub_type = self.db_classes.GeometrySubType(name=name, parent=geo_type_obj.geo_type_id)
        self.session.add(geom_sub_type)
        self.session.flush()

        self.add_to_logs(
            table=constants.GEOMETRY_SUBTYPE,
            row_id=geom_sub_type.geo_sub_type_id,
            change_id=change_id,
        )
        return geom_sub_type

    def add_to_help_texts(self, id, guidance, change_id):
        """
        Adds the specified help text to the :class:`HelpText` table if not already present.

        :param id: ID of prompt question
        :type id: Integer
        :param guidance: Guidance text for contextual help
        :type guidance: String
        :param change_id: ID of the :class:`Change` object
        :type change_id: Integer or UUID
        :return: Created :class:`HelpText` entity
        :rtype: HelpText
        """

        # enough info to proceed and create entry
        help_text = self.db_classes.HelpText(id=id, guidance=guidance)
        self.session.add(help_text)
        self.session.flush()

        self.add_to_logs(
            table=constants.SENSOR_TYPE,
            row_id=help_text.help_text_id,
            change_id=change_id,
        )
        return help_text

    # End of References
    #############################################################
    # Metadata Maintenance

    def add_to_logs(self, table, row_id, field=None, new_value=None, change_id=None):
        """
        Adds the specified event to the :class:`Logs` table if not already present.

        :param table: Name of the table
        :param row_id: Entity ID of the tale
        :param field:  Name of the field
        :param new_value:  New value of the field
        :param change_id: ID of the :class:`Change` object
        :type change_id: Integer or UUID
        :param change_id:  Row ID of entity of :class:`Changes` about the change
        :return: Created :class:`Logs` entity
        """
        log = self.db_classes.Log(
            table=table,
            id=row_id,
            field=field,
            new_value=new_value,
            change_id=change_id,
        )
        self.session.add(log)
        self.session.flush()

        return log

    def add_to_changes(self, user, modified, reason):
        """
        Adds the specified event to the :class:`Change` table if not already present.

        :param user: Username of the current login
        :param modified: Change date
        :param reason:  Reason of the change
        :return: Created :class:`Change` entity
        """
        change = self.db_classes.Change(
            user=user,
            modified=modified,
            reason=reason,
        )
        self.session.add(change)
        self.session.flush()

        return change

    # End of Metadata Maintenance
    #############################################################

    def clear_db_contents(self):
        """Delete contents of all database tables"""
        if self.db_type == "sqlite":
            meta = BaseSpatiaLite.metadata
        else:
            meta = BasePostGIS.metadata

        with self.session_scope():
            for table in reversed(meta.sorted_tables):
                self.session.execute(table.delete())

    def clear_db_schema(self):
        """Delete the database schema (ie all of the tables)"""
        if self.db_type == "sqlite":
            meta = BaseSpatiaLite.metadata
            with self.session_scope():
                meta.drop_all()
                self.session.execute("DROP TABLE IF EXISTS alembic_version;")
        else:
            with self.engine.connect() as connection:
                connection.execute('DROP SCHEMA IF EXISTS "pepys" CASCADE;')

    def get_all_datafiles(self):
        """Returns all datafiles.

        :return: All Datafile entities in the DB
        :rtype: List
        """
        datafiles = self.session.query(self.db_classes.Datafile).all()
        return datafiles

    def get_cached_comment_type_name(self, comment_type_id):
        """
        Get comment type name from cache on "comment_type_id"
        If name is not found in the cache, sytem will load from the data store,
        and add it into cache.
        """
        if comment_type_id:
            # return from cache
            if comment_type_id in self._comment_type_name_dict_on_comment_type_id:
                return self._comment_type_name_dict_on_comment_type_id[comment_type_id]
            comment_type = (
                self.session.query(self.db_classes.CommentType)
                .filter(self.db_classes.CommentType.comment_type_id == comment_type_id)
                .first()
            )

            if comment_type:
                self._comment_type_name_dict_on_comment_type_id[comment_type_id] = comment_type.name
                return comment_type.name
            else:
                raise Exception(f"No Comment Type found with Comment type id: {comment_type_id}")

    def get_cached_sensor_name(self, sensor_id):
        # return from cache
        if sensor_id in self._sensor_dict_on_sensor_id:
            return self._sensor_dict_on_sensor_id[sensor_id]
        sensor = (
            self.session.query(self.db_classes.Sensor)
            .filter(self.db_classes.Sensor.sensor_id == sensor_id)
            .first()
        )

        if sensor:
            self._sensor_dict_on_sensor_id[sensor_id] = sensor.name
            return sensor.name
        else:
            raise Exception(f"No Sensor found with sensor id: {sensor_id}")

    def get_cached_platform_name(self, sensor_id=None, platform_id=None):
        """
        Get platform name from cache on either "sensor_id" or "platform_id"
        If name is not found in the cache, system will load from this data store,
        and cache it.

        :param sensor_id: ID of the :class:`Sensor`
        :type sensor_id: Integer or UUID
        :param platform_id: ID of the :class:`Platform`
        :type platform_id: Integer or UUID
        """
        # invalid parameter handling
        if sensor_id is None and platform_id is None:
            raise Exception(
                "Either 'sensor_id' or 'platform_id' has to be provided to get 'platform name'"
            )

        if sensor_id:
            # return from cache
            if sensor_id in self._platform_dict_on_sensor_id:
                return self._platform_dict_on_sensor_id[sensor_id]
            sensor = (
                self.session.query(self.db_classes.Sensor)
                .filter(self.db_classes.Sensor.sensor_id == sensor_id)
                .first()
            )

            if sensor:
                platform_id = sensor.host
            else:
                raise Exception(f"No Sensor found with sensor id: {sensor_id}")

        if platform_id:
            # return from cache
            if platform_id in self._platform_dict_on_platform_id:
                return self._platform_dict_on_platform_id[platform_id]
            platform = (
                self.session.query(self.db_classes.Platform)
                .filter(self.db_classes.Platform.platform_id == platform_id)
                .first()
            )

            if platform:
                self._platform_dict_on_platform_id[platform_id] = platform.name
                if sensor_id:
                    self._platform_dict_on_sensor_id[sensor_id] = platform.name
                return platform.name
            else:
                raise Exception(f"No Platform found with platform id: {platform_id}")

    def find_min_and_max_date(self, table, filter_by, value):
        """
        Queries the given table, finds the minimum date and the maximum date. Returns these values
        with including the source id.

        :param table: A Base Database Class
        :type table: State, Contact, or Comment
        :param filter_by: Attribute of the DB class
        :type filter_by:
        :param value: Value (an ID, e.g. sensor_id) to filter the given table
        :type value: Integer or UUID
        :return: Minimum date, maximum date, and source_id
        :rtype: tuple
        """
        if table.__tablename__ not in [constants.STATE, constants.CONTACT, constants.COMMENT]:
            raise ValueError(
                "Table should be one of the following classes: " "State, Contact, Comment"
            )
        return (
            self.session.query(func.min(table.time), func.max(table.time), table.source_id)
            .filter(filter_by == value)
            .group_by(table.source_id)
            .first()
        )

    def find_related_datafile_objects(self, platform_id, sensors_dict):
        """
        Finds all related datafile objects for the given platform ID and sensor IDs. Creates a list,
        which has the information of the found objects, and returns it.

        :param platform_id: ID of the :class:`Platform`
        :type platform_id: Integer or UUID
        :param sensors_dict: A dictionary that contains Sensor names and IDs of the given Platform
        :type sensors_dict: dict
        :return: Returns found State-Contact-Comment objects in a list form
        :rtype: list
        """
        objects = list()
        State = self.db_classes.State
        Contact = self.db_classes.Contact
        Comment = self.db_classes.Comment

        # Iterate over each sensor of the platform
        for sensor_name, sensor_id in sensors_dict.items():
            datafile_name, datafile_id, datafile_id_2 = None, None, None
            # Find minimum date, maximum date, and datafile name of the filtered State objects
            result = self.find_min_and_max_date(State, State.sensor_id, sensor_id)
            min_time, max_time = datetime.utcnow(), datetime(day=1, month=1, year=1700)
            if result:
                assert (
                    len(result) == 3
                ), "It should return minimum date, maximum date and datafile id in a row!"
                min_time, max_time, datafile_id = result
                # Extract datafile name from the given datafile id
                datafile_name = self.get_datafile_from_id(datafile_id).reference

            # Find minimum date, maximum date, and datafile name of the filtered Contact objects
            result = self.find_min_and_max_date(Contact, Contact.sensor_id, sensor_id)
            min_time_2, max_time_2 = datetime.utcnow(), datetime(day=1, month=1, year=1700)
            if result:
                assert (
                    len(result) == 3
                ), "It should return minimum date, maximum date and datafile id in a row!"
                min_time_2, max_time_2, datafile_id_2 = result
                if not datafile_name:
                    datafile_name = self.get_datafile_from_id(datafile_id_2).reference
            # Compare min and max dates of State and Contact objects
            min_, max_ = min(min_time, min_time_2), max(max_time, max_time_2)
            # Append to list if every value is assigned
            if sensor_name and datafile_name and min_ and max_:
                objects.append(
                    {
                        "name": sensor_name,
                        "filename": datafile_name,
                        "min": str(min_),
                        "max": str(max_),
                        "sensor_id": sensor_id,
                        "datafile_id": datafile_id or datafile_id_2,
                    }
                )
        # Find minimum date, maximum date, and datafile name of the filtered Comment objects
        comment_objects = self.find_min_and_max_date(Comment, Comment.platform_id, platform_id)
        if comment_objects:
            min_time, max_time, datafile_id = comment_objects
            datafile_name = self.get_datafile_from_id(datafile_id).reference
            objects.append(
                {
                    "name": "Comment",
                    "filename": datafile_name,
                    "min": min_time,
                    "max": max_time,
                    "platform_id": platform_id,
                    "datafile_id": datafile_id,
                }
            )

        return objects

    def export_datafile(self, datafile_id, file_path, sensor_id=None, platform_id=None):
        """Gets states, contacts and comments of a Datafile.

        :param datafile_id:  ID of Datafile
        :type datafile_id: Integer or UUID
        :param file_path: Path of a file to export
        :type file_path: String
        :param sensor_id: ID of Sensor to export a specific sensor in the datafile, default is None
        :type sensor_id: Integer or UUID
        :param platform_id: ID of Platform to export comments of a specific platform in the datafile,
        default is None
        :type platform_id: Integer or UUID
        """

        with open(f"{file_path}", "w+") as file:
            states, contacts, comments = list(), list(), list()
            # If States and Contacts are going to be exported
            if sensor_id:
                states = (
                    self.session.query(self.db_classes.State)
                    .filter(self.db_classes.State.source_id == datafile_id)
                    .filter(self.db_classes.State.sensor_id == sensor_id)
                    .all()
                )
                contacts = (
                    self.session.query(self.db_classes.Contact)
                    .filter(self.db_classes.Contact.source_id == datafile_id)
                    .filter(self.db_classes.Contact.sensor_id == sensor_id)
                    .all()
                )
            # If Comments are going to be exported
            elif platform_id:
                comments = (
                    self.session.query(self.db_classes.Comment)
                    .filter(self.db_classes.Comment.source_id == datafile_id)
                    .filter(self.db_classes.Comment.platform_id == platform_id)
                    .all()
                )
            # If all datafile are going to be exported
            else:
                states = (
                    self.session.query(self.db_classes.State)
                    .filter(self.db_classes.State.source_id == datafile_id)
                    .all()
                )
                contacts = (
                    self.session.query(self.db_classes.Contact)
                    .filter(self.db_classes.Contact.source_id == datafile_id)
                    .all()
                )
                comments = (
                    self.session.query(self.db_classes.Comment)
                    .filter(self.db_classes.Comment.source_id == datafile_id)
                    .all()
                )

            # Export states
            for state in states:
                #  load platform name from cache.
                platform_name = self.get_cached_platform_name(sensor_id=state.sensor_id)

                if state.elevation is None:
                    depth_str = "NaN"
                elif state.elevation == 0.0:
                    depth_str = "0.0"
                else:
                    depth_str = str(-1 * state.elevation.magnitude)

                state_rep_line = [
                    format_datetime(state.time),
                    platform_name,
                    "AA",
                    state.location.convert_point(),
                    f"{state.heading.magnitude:.2f}" if state.heading else "0",
                    f"{state.speed.to(unit_registry.knot).magnitude:.2f}" if state.speed else "0",
                    depth_str,
                ]
                data = "\t".join(state_rep_line)
                file.write(data + "\n")

            # Export contacts
            for contact in contacts:
                #  load platform name from cache.
                platform_name = self.get_cached_platform_name(sensor_id=contact.sensor_id)
                sensor_name = self.get_cached_sensor_name(sensor_id=contact.sensor_id)

                contact_rep_line = [
                    format_datetime(contact.time),
                    platform_name,
                    "@@",
                    contact.location.convert_point() if contact.location else "NULL",
                    f"{contact.bearing.magnitude:.2f}" if contact.bearing else "NULL",
                    f"{contact.range.to(unit_registry.yard).magnitude:.2f}"
                    if contact.range
                    else "NULL",
                    sensor_name,
                    "N/A",
                ]

                if contact.ambig_bearing or contact.freq:
                    contact_rep_line.insert(0, ";SENSOR2:")

                    contact_rep_line.insert(
                        6,
                        f"{contact.ambig_bearing.magnitude:.2f}"
                        if contact.ambig_bearing
                        else "NULL",
                    )
                    contact_rep_line.insert(
                        7,
                        f"{contact.freq.magnitude:.2f}" if contact.freq else "NULL",
                    )
                else:
                    contact_rep_line.insert(0, ";SENSOR:")
                data = "\t".join(contact_rep_line)
                file.write(data + "\n")

            # Export comments
            for comment in comments:
                vessel_name = self.get_cached_platform_name(platform_id=comment.platform_id)
                message = comment.content
                comment_type_name = self.get_cached_comment_type_name(comment.comment_type_id)

                comment_rep_line = [
                    format_datetime(comment.time),
                    vessel_name,
                    comment_type_name,
                    message,
                ]

                if comment_type_name == "None":
                    comment_rep_line.insert(0, ";NARRATIVE:")
                    del comment_rep_line[3]
                else:
                    comment_rep_line.insert(0, ";NARRATIVE2:")

                data = "\t".join(comment_rep_line)
                file.write(data + "\n")

    def is_datafile_loaded_before(self, file_size, file_hash):
        """
        Queries the Datafile table to check whether the given file is loaded before or not.

        :param file_size: Size of the file (in bytes)
        :type file_size: Integer
        :param file_hash: Hashed value of the file
        :type file_hash: String
        :return: True if the datafile is loaded before, False otherwise
        :rtype: bool
        """
        is_loaded_before = (
            self.session.query(self.db_classes.Datafile)
            .filter(self.db_classes.Datafile.size == file_size)
            .filter(self.db_classes.Datafile.hash == file_hash)
            .first()
        )
        if is_loaded_before:
            print(
                f"'{is_loaded_before.reference}' was already loaded at {is_loaded_before.created_date:%Y-%m-%d %H:%M}! Skipping the file."
            )
            return True
        return False

    def is_empty(self):
        """ Returns True if sample table (Privacy) is empty, False otherwise"""
        reference = self.session.query(self.db_classes.Privacy).first()
        if reference:
            return False
        return True

    def get_logs_by_change_id(self, change_id):
        """Returns Logs objects filtered by change_id"""
        return (
            self.session.query(self.db_classes.Log)
            .filter(self.db_classes.Log.change_id == change_id)
            .all()
        )

    def merge_platforms(self, platform_list, master_id, change_id, set_percentage=None) -> bool:
        """Merges given platforms. Moves sensors from other platforms to the Target platform.
        If sensor with same name is already present on Target platform, moves measurements
        to that sensor. Also moves entities in Comments, Participants, LogsHoldings, Geometry, Media
        tables from other platforms to the Target platform.

        :param platform_list: A list of platform IDs or platform objects
        :type platform_list: List
        :param master_id: Target platform's ID or objects itself
        :type master_id: UUID or Platform
        :return: True if merging completed successfully, False otherwise.
        :rtype: bool
        """
        Platform = self.db_classes.Platform
        Sensor = self.db_classes.Sensor
        self._check_master_id(Platform, master_id)
        master_sensor_names = self.session.query(Sensor.name).filter(Sensor.host == master_id).all()
        master_sensor_names = set([n for (n,) in master_sensor_names])
        sensor_list = list()

        # Make this bit of the processing take up 40% of the progress bar
        percentage_per_iteration = 40.0 / len(platform_list)

        for i, p_id in enumerate(platform_list):
            self.update_platform_ids(p_id, master_id, change_id)

            sensors = self.session.query(Sensor).filter(Sensor.host == p_id).all()
            sensor_list.extend(sensors)
            if callable(set_percentage):
                set_percentage(10 + (i * percentage_per_iteration))

        # Make this bit of the processing take up 50% of the progress bar
        percentage_per_iteration = 50.0 / len(platform_list)

        for sensor in sensor_list:
            if sensor.name not in master_sensor_names:
                query = self.session.query(Sensor).filter(Sensor.sensor_id == sensor.sensor_id)
                [
                    self.add_to_logs(
                        table=constants.SENSOR,
                        row_id=s.sensor_id,
                        field="host",
                        new_value=str(s.host),
                        change_id=change_id,
                    )
                    for s in query.all()
                ]
                query.update({"host": master_id})
                master_sensor_names.add(sensor.name)
            else:  # Move measurements only
                master_sensor_id = (
                    self.session.query(Sensor.sensor_id)
                    .filter(Sensor.host == master_id, Sensor.name == sensor.name)
                    .scalar()
                )
                self.merge_measurements(
                    constants.SENSOR, [sensor.sensor_id], master_sensor_id, change_id
                )
            if callable(set_percentage):
                set_percentage(50 + (i * percentage_per_iteration))

        # Delete merged platforms
        self._delete_merged_objects(Platform, platform_list)
        self.session.flush()
        return True

    def update_platform_ids(self, merge_platform_id, master_platform_id, change_id):
        Comment = self.db_classes.Comment
        Participant = self.db_classes.Participant
        LogsHolding = self.db_classes.LogsHolding
        Geometry1 = self.db_classes.Geometry1
        Media = self.db_classes.Media
        tables_with_platform_id_fields = [Comment, Participant, LogsHolding, Geometry1, Media]
        possible_field_names = [
            "platform_id",
            "subject_id",
            "host_id",
            "subject_platform_id",
            "sensor_platform_id",
        ]
        for table in tables_with_platform_id_fields:
            for field in possible_field_names:
                try:
                    table_platform_id = getattr(table, field)
                    primary_key_field = get_primary_key_for_table(table)
                    query = self.session.query(table).filter(table_platform_id == merge_platform_id)
                    [
                        self.add_to_logs(
                            table=table.__tablename__,
                            row_id=getattr(s, primary_key_field),
                            field=field,
                            new_value=str(merge_platform_id),
                            change_id=change_id,
                        )
                        for s in query.all()
                    ]
                    query.update({field: master_platform_id})
                except Exception:
                    pass
        self.session.flush()

    def _check_master_id(self, table_obj, master_id):
        master_obj = (
            self.session.query(table_obj)
            .filter(getattr(table_obj, get_primary_key_for_table(table_obj)) == master_id)
            .scalar()
        )
        if not master_obj:
            raise ValueError(f"No object found with the given master_id: '{master_id}'!")
        return master_obj

    def _delete_merged_objects(self, table_obj, id_list):
        # Delete merged objects
        self.session.query(table_obj).filter(
            getattr(table_obj, get_primary_key_for_table(table_obj)).in_(id_list)
        ).delete(synchronize_session="fetch")
        self.session.flush()

    def merge_measurements(self, table_name, id_list, master_id, change_id, set_percentage=None):
        if table_name == constants.SENSOR:
            table_obj = self.db_classes.Sensor
            field = "sensor_id"
            self._check_master_id(table_obj, master_id)
            table_objects = [self.db_classes.State, self.db_classes.Contact]
        elif table_name == constants.DATAFILE:
            table_obj = self.db_classes.Datafile
            field = "source_id"
            self._check_master_id(table_obj, master_id)
            table_objects = [
                self.db_classes.State,
                self.db_classes.Contact,
                self.db_classes.Activation,
                self.db_classes.LogsHolding,
                self.db_classes.Comment,
                self.db_classes.Geometry1,
                self.db_classes.Media,
            ]
        else:
            raise ValueError(
                f"You should give one of the following tables to merge measurements: "
                f"{constants.SENSOR}, {constants.DATAFILE}"
            )
        values = ",".join(map(str, id_list))

        # We've already used 10% of the progress bar in merge_generic
        percentage_per_iteration = 90.0 / len(table_objects)

        for i, t_obj in enumerate(table_objects):
            query = self.session.query(t_obj).filter(getattr(t_obj, field).in_(id_list))
            [
                self.add_to_logs(
                    table=t_obj.__tablename__,
                    row_id=getattr(s, field),
                    field=field,
                    new_value=values,
                    change_id=change_id,
                )
                for s in query.all()
            ]
            query.update({field: master_id}, synchronize_session="fetch")

            if callable(set_percentage):
                set_percentage(10 + (i * percentage_per_iteration))

        # Delete merged objects
        self._delete_merged_objects(table_obj, id_list)

    def merge_objects(self, table_name, id_list, master_id, change_id, set_percentage=None):
        # Table names are plural in the database, therefore make it singular
        table = table_name_to_class_name(table_name)
        table_obj = getattr(self.db_classes, table)
        to_obj = self._check_master_id(table_obj, master_id)

        # We've already used 10% of the progress bar in merge_generic,
        # and want to keep 10% for deleting objects
        percentage_per_iteration = 80.0 / len(id_list)

        for i, obj_id in enumerate(id_list):
            primary_key_field = get_primary_key_for_table(table_obj)
            from_obj = (
                self.session.query(table_obj)
                .filter(getattr(table_obj, primary_key_field) == obj_id)
                .scalar()
            )
            merge_references(from_obj, to_obj)
            self.add_to_logs(
                table=table_obj.__tablename__,
                row_id=getattr(from_obj, primary_key_field),
                field=primary_key_field,
                new_value=str(obj_id),
                change_id=change_id,
            )
            self.session.flush()

            if callable(set_percentage):
                set_percentage(10 + (i * percentage_per_iteration))
        # Delete merged objects
        self._delete_merged_objects(table_obj, id_list)

    def merge_generic(self, table_name, id_list, master_id, set_percentage=None) -> bool:
        reference_table_objects = self.meta_classes[TableTypes.REFERENCE]
        reference_table_names = [obj.__tablename__ for obj in reference_table_objects]

        table = table_name_to_class_name(table_name)
        table_obj = getattr(self.db_classes, table)
        if id_list and not isinstance(id_list[0], uuid.UUID):
            id_list = [getattr(i, get_primary_key_for_table(table_obj)) for i in id_list]

        if not isinstance(master_id, uuid.UUID):
            master_id = getattr(master_id, get_primary_key_for_table(table_obj))

        reason_list = ",".join([str(p) for p in id_list])
        change_id = self.add_to_changes(
            user=USER,
            modified=datetime.utcnow(),
            reason=f"Merging {table_name} '{reason_list}' to '{master_id}'.",
        ).change_id

        if callable(set_percentage):
            set_percentage(10)

        if master_id in id_list:
            id_list.remove(master_id)  # We don't need to change these values

        if table_name == constants.PLATFORM:
            self.merge_platforms(id_list, master_id, change_id, set_percentage)
        elif table_name in [constants.SENSOR, constants.DATAFILE]:
            self.merge_measurements(table_name, id_list, master_id, change_id, set_percentage)
        elif table_name in reference_table_names + [constants.TAG, constants.TASK]:
            self.merge_objects(table_name, id_list, master_id, change_id, set_percentage)
        else:
            return False

        if callable(set_percentage):
            set_percentage(100)
        return True

    def _get_comments_and_sensors_of_platform(self, platform) -> list:
        Sensor = self.db_classes.Sensor
        Comment = self.db_classes.Comment
        objects = list(dependent_objects(platform))
        objects = [obj for obj in objects if isinstance(obj, Sensor) or isinstance(obj, Comment)]
        return objects

    def _find_datafiles_and_measurements_for_platform(self, platform) -> dict:
        objects = self._get_comments_and_sensors_of_platform(platform)
        datafile_ids = dict()

        while objects:
            obj = objects.pop(0)
            if isinstance(obj, self.db_classes.Sensor):
                objects.extend(list(dependent_objects(obj)))
            else:
                if obj.source_id not in datafile_ids:
                    datafile_ids[obj.source_id] = {"time": obj.time, "objects": []}
                if obj.time < datafile_ids[obj.source_id]["time"]:
                    datafile_ids[obj.source_id]["time"] = obj.time
                if not isinstance(obj, self.db_classes.Comment):  # They are handled differently
                    datafile_ids[obj.source_id]["objects"].append(obj)

        return datafile_ids

<<<<<<< HEAD
    def split_platform(self, platform_id, set_percentage=None) -> bool:
=======
    def split_platform(self, platform_id) -> bool:
        to_delete = list()
>>>>>>> 2d64f6f7
        Platform = self.db_classes.Platform
        Sensor = self.db_classes.Sensor
        if isinstance(platform_id, Platform):
            platform_id = platform_id.platform_id

        platform = self._check_master_id(Platform, platform_id)
        change_id = self.add_to_changes(
            user=USER,
            modified=datetime.utcnow(),
            reason=f"Splitting platform: '{platform_id}'.",
        ).change_id
<<<<<<< HEAD
        datafile_ids = self._find_datafiles_for_platform(platform)
        i = 0
        percent_per_iteration = 100.0 / len(datafile_ids)

        for key, value in datafile_ids.items():
            objects = list(dependent_objects(platform))
=======
        datafile_ids = self._find_datafiles_and_measurements_for_platform(platform)
        objects = self._get_comments_and_sensors_of_platform(platform)
        for key, values in datafile_ids.items():
            time, measurement_objects = values["time"], values["objects"]
>>>>>>> 2d64f6f7
            new_platform = self.add_to_platforms(
                name=platform.name,
                nationality=platform.nationality_name,
                platform_type=platform.platform_type_name,
                privacy=platform.privacy_name,
                trigraph=platform.trigraph,
                quadgraph=platform.quadgraph,
                identifier=f"{time:%Y%m%d-%H%M%S}-{str(key)[-4:]}",
                change_id=change_id,
            )
            for obj in objects:
                primary_key_field = get_primary_key_for_table(obj)
                if isinstance(obj, Sensor):
                    for m_obj in measurement_objects:
                        if m_obj.sensor_id == obj.sensor_id:
                            new_sensor = new_platform.get_sensor(
                                data_store=self,
                                sensor_name=obj.name,
                                sensor_type=obj.sensor_type_name,
                                privacy=obj.privacy_name,
                                change_id=change_id,
                            )
                            old_id = m_obj.sensor_id
                            m_obj.sensor_id = new_sensor.sensor_id
                            self.add_to_logs(
                                table=obj.__tablename__,
                                row_id=getattr(obj, primary_key_field),
                                field="sensor_id",
                                new_value=str(old_id),
                                change_id=change_id,
                            )
                    if obj not in to_delete:
                        to_delete.append(obj)
                    self.session.flush()
                else:
                    if key == obj.source_id:
                        table = type(obj)
                        field = "platform_id"
                        table_platform_id = getattr(table, field)
                        source_field = getattr(table, "source_id")
                        query = self.session.query(table).filter(
                            table_platform_id == platform.platform_id, source_field == key
                        )
                        [
                            self.add_to_logs(
                                table=obj.__tablename__,
                                row_id=getattr(s, primary_key_field),
                                field=field,
                                new_value=str(platform.platform_id),
                                change_id=change_id,
                            )
                            for s in query.all()
                        ]
                        query.update({field: new_platform.platform_id}, synchronize_session="fetch")

            if callable(set_percentage):
                set_percentage(i * percent_per_iteration)

        # delete the split platform
        self.session.delete(platform)
        for s in to_delete:
            self.session.delete(s)
        self.session.flush()<|MERGE_RESOLUTION|>--- conflicted
+++ resolved
@@ -1922,12 +1922,8 @@
 
         return datafile_ids
 
-<<<<<<< HEAD
     def split_platform(self, platform_id, set_percentage=None) -> bool:
-=======
-    def split_platform(self, platform_id) -> bool:
         to_delete = list()
->>>>>>> 2d64f6f7
         Platform = self.db_classes.Platform
         Sensor = self.db_classes.Sensor
         if isinstance(platform_id, Platform):
@@ -1939,19 +1935,14 @@
             modified=datetime.utcnow(),
             reason=f"Splitting platform: '{platform_id}'.",
         ).change_id
-<<<<<<< HEAD
-        datafile_ids = self._find_datafiles_for_platform(platform)
+        datafile_ids = self._find_datafiles_and_measurements_for_platform(platform)
+        objects = self._get_comments_and_sensors_of_platform(platform)
+
         i = 0
         percent_per_iteration = 100.0 / len(datafile_ids)
 
-        for key, value in datafile_ids.items():
-            objects = list(dependent_objects(platform))
-=======
-        datafile_ids = self._find_datafiles_and_measurements_for_platform(platform)
-        objects = self._get_comments_and_sensors_of_platform(platform)
         for key, values in datafile_ids.items():
             time, measurement_objects = values["time"], values["objects"]
->>>>>>> 2d64f6f7
             new_platform = self.add_to_platforms(
                 name=platform.name,
                 nationality=platform.nationality_name,
