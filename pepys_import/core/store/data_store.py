--- conflicted
+++ resolved
@@ -14,17 +14,15 @@
 from .db_base import base_postgres, base_sqlite
 from .db_status import TableTypes
 from pepys_import.core.formats import unit_registry
-<<<<<<< HEAD
+
 from pepys_import import __version__
 from pepys_import.utils.branding_util import (
     show_welcome_banner,
     show_software_meta_info,
 )
-=======
 
 MAIN_DIRECTORY_PATH = Path(__file__).parent.parent.parent  # pepys_import/pepys_import
 DEFAULT_DATA_PATH = os.path.join(MAIN_DIRECTORY_PATH, "database", "default_data")
->>>>>>> 577ba012
 
 # TODO: add foreign key refs
 # TODO: add proper uuid funcs that interact with entries table
