import csv
import os
from pathlib import Path

from datetime import datetime
from sqlalchemy import create_engine, event
from sqlalchemy.event import listen
from sqlalchemy.schema import CreateSchema
from sqlalchemy.sql import select, func
from sqlalchemy.orm import sessionmaker
from sqlalchemy.exc import OperationalError
from importlib import import_module
from contextlib import contextmanager

from pepys_import.resolvers.default_resolver import DefaultResolver
from pepys_import.utils.data_store_utils import import_from_csv
from pepys_import.utils.geoalchemy_utils import load_spatialite
from .db_base import BasePostGIS, BaseSpatiaLite
from .db_status import TableTypes
from pepys_import.core.formats import unit_registry

from pepys_import import __version__
from pepys_import.utils.branding_util import (
    show_welcome_banner,
    show_software_meta_info,
)
from .table_summary import TableSummary, TableSummarySet

MAIN_DIRECTORY_PATH = Path(__file__).parent.parent.parent  # pepys_import/pepys_import
DEFAULT_DATA_PATH = os.path.join(MAIN_DIRECTORY_PATH, "database", "default_data")


class DataStore(object):
    """ Representation of database

    :returns: :class:`DataStore`
    """

    # Valid options for db_type are 'postgres' and 'sqlite'
    def __init__(
        self,
        db_username,
        db_password,
        db_host,
        db_port,
        db_name,
        db_type="postgres",
        missing_data_resolver=DefaultResolver(),
        show_welcome=True,
        show_status=True,
    ):
        if db_type == "postgres":
            self.db_classes = import_module("pepys_import.core.store.postgres_db")
            driver = "postgresql+psycopg2"
        elif db_type == "sqlite":
            self.db_classes = import_module("pepys_import.core.store.sqlite_db")
            driver = "sqlite+pysqlite"
        else:
            raise Exception(
                f"Unknown db_type {db_type} supplied, if specified should be one of 'postgres' or 'sqlite'"
            )

        # setup meta_class data
        self.meta_classes = {}
        self.setup_table_type_mapping()

        connection_string = "{}://{}:{}@{}:{}/{}".format(
            driver, db_username, db_password, db_host, db_port, db_name
        )
        self.engine = create_engine(connection_string, echo=False)

        if db_type == "postgres":
            BasePostGIS.metadata.bind = self.engine
        elif db_type == "sqlite":
            listen(self.engine, "connect", load_spatialite)
            BaseSpatiaLite.metadata.bind = self.engine

        self.missing_data_resolver = missing_data_resolver
        self.show_welcome = show_welcome
        self.show_status = show_status

        # caches of known data
        self.table_types = {}
        self.privacies = {}
        self.nationalities = {}
        self.datafile_types = {}
        self.datafiles = {}
        self.platform_types = {}
        self.platforms = {}
        self.sensor_types = {}
        self.sensors = {}
        self.comment_types = {}

        # TEMP list of values for defaulted IDs, to be replaced by missing info lookup mechanism
        self.default_user_id = 1  # DevUser

        # Instance attributes which are necessary for initialise method
        self.db_name = db_name
        self.db_type = db_type

        # use session_scope() to create a new session
        self.session = None

        # Branding Text
        if self.show_welcome:
            show_welcome_banner()
        if self.show_status:
            show_software_meta_info(__version__, self.db_type, self.db_name, db_host)
            print("---------------------------------")

    def initialise(self):
        """Create schemas for the database
        """

        if self.db_type == "sqlite":
            try:
                # Create geometry_columns and spatial_ref_sys metadata table
                with self.engine.connect() as conn:
                    conn.execute(select([func.InitSpatialMetaData(1)]))
                # Attempt to create schema if not present, to cope with fresh DB file
                BaseSpatiaLite.metadata.create_all(self.engine)
            except OperationalError:
                raise Exception(
                    f"Error creating database schema, possible invalid path? ('{self.db_name}'). Quitting"
                )
        elif self.db_type == "postgres":
            try:
                # Create extension for PostGIS first
                with self.engine.connect() as conn:
                    conn.execute("CREATE EXTENSION IF NOT EXISTS postgis;")
                #  ensure that create schema scripts created before create table scripts
                event.listen(
                    BasePostGIS.metadata,
                    "before_create",
                    CreateSchema("datastore_schema"),
                )
                BasePostGIS.metadata.create_all(self.engine)
            except OperationalError:
                raise Exception(f"Error creating database({self.db_name})! Quitting")

    @contextmanager
    def session_scope(self):
        """Provide a transactional scope around a series of operations."""
        db_session = sessionmaker(bind=self.engine)
        self.session = db_session()
        try:
            yield self
            self.session.commit()
        except:
            self.session.rollback()
            raise
        finally:
            self.session.close()

    #############################################################
    # Other DataStore Methods

    def setup_table_type_mapping(self):
        """Setup a map of tables keyed by :class:`TableType`"""
        db_classes = dict(
            [
                (name, cls)
                for name, cls in self.db_classes.__dict__.items()
                if isinstance(cls, type)
                and (issubclass(cls, BasePostGIS) or issubclass(cls, BaseSpatiaLite))
                and cls.__name__ != "Base"
            ]
        )
        for table_type in TableTypes:
            self.meta_classes[table_type] = [
                cls
                for name, cls in db_classes.items()
                if db_classes[name].table_type == table_type
            ]

    def populate_reference(self, reference_data_folder=None):
        """Import given CSV file to the given reference table"""
        if reference_data_folder is None:
            reference_data_folder = os.path.join(DEFAULT_DATA_PATH)

        files = os.listdir(reference_data_folder)

        reference_tables = []
        # Create reference table list
        with self.session_scope():
            self.setup_table_type_mapping()
            reference_table_objects = self.meta_classes[TableTypes.REFERENCE]
            for table_object in list(reference_table_objects):
                reference_tables.append(table_object.__tablename__)

        reference_files = [
            file
            for file in files
            if os.path.splitext(file)[0].replace(" ", "") in reference_tables
        ]
        for file in reference_files:
            # split file into filename and extension
            table_name, _ = os.path.splitext(file)
            possible_method = "add_to_" + table_name.lower().replace(" ", "_")
            method_to_call = getattr(self, possible_method, None)
            if method_to_call:
                with open(os.path.join(reference_data_folder, file), "r") as f:
                    reader = csv.reader(f)
                    # skip header
                    _ = next(reader)
                    with self.session_scope():
                        for row in reader:
                            method_to_call(*row)
            else:
                print(f"Method({possible_method}) not found!")

    def populate_metadata(self, sample_data_folder=None):
        """Import CSV files from the given folder to the related Metadata Tables"""
        if sample_data_folder is None:
            sample_data_folder = os.path.join(DEFAULT_DATA_PATH)

        files = os.listdir(sample_data_folder)

        metadata_tables = []
        # Create metadata table list
        with self.session_scope():
            self.setup_table_type_mapping()
            metadata_table_objects = self.meta_classes[TableTypes.METADATA]
            for table_object in list(metadata_table_objects):
                metadata_tables.append(table_object.__tablename__)

        metadata_files = [
            file for file in files if os.path.splitext(file)[0] in metadata_tables
        ]
        for file in sorted(metadata_files):
            # split file into filename and extension
            table_name, _ = os.path.splitext(file)
            possible_method = "add_to_" + table_name.lower().replace(" ", "_")
            method_to_call = getattr(self, possible_method, None)
            if method_to_call:
                with open(os.path.join(sample_data_folder, file), "r") as f:
                    reader = csv.reader(f)
                    # skip header
                    _ = next(reader)
                    with self.session_scope():
                        for row in reader:
                            method_to_call(*row)
            else:
                print(f"Method({possible_method}) not found!")

    def populate_measurement(self, sample_data_folder=None):
        """Import CSV files from the given folder to the related Measurement Tables"""
        if sample_data_folder is None:
            sample_data_folder = DEFAULT_DATA_PATH

        files = os.listdir(sample_data_folder)

        measurement_tables = []
        # Create measurement table list
        measurement_table_objects = self.meta_classes[TableTypes.MEASUREMENT]
        for table_object in list(measurement_table_objects):
            measurement_tables.append(table_object.__tablename__)

        measurement_files = [
            file for file in files if os.path.splitext(file)[0] in measurement_tables
        ]
        import_from_csv(self, sample_data_folder, measurement_files)

    # End of Data Store methods
    #############################################################

    def add_to_entries(self, table_type_id, table_name):
        """
        Adds the specified entry to the :class:`Entry` table if not already present.

        :param table_type_id: Table Type ID
        :type table_type_id: Integer
        :param table_name: Name of table
        :type table_name: String
        :return: Created :class:`Entry` entity's entry_id
        :rtype: UUID
        """
        # ensure table type exists to satisfy foreign key constraint
        self.add_to_table_types(table_type_id, table_name)

        # No cache for entries, just add new one when called
        entry_obj = self.db_classes.Entry(
            table_type_id=table_type_id, created_user=self.default_user_id
        )

        self.session.add(entry_obj)
        self.session.flush()

        return entry_obj.entry_id

    def add_to_states(
        self,
        time,
        sensor,
        datafile,
        location=None,
        heading=None,
        course=None,
        speed=None,
        privacy=None,
    ):
        """
        Adds the specified state to the :class:`State` table if not already present.

        :param time: Timestamp of :class:`State`
        :type time: datetime
        :param sensor: Sensor of :class:`State`
        :type sensor: Sensor
        :param datafile: Datafile of :class:`State`
        :type datafile: Datafile
        :param location: Location of :class:`State`
        :type location: Point
        :param heading: Heading of :class:`State` (Which converted to radians)
        :type heading: String
        :param course: Course of :class:`State`
        :type course:
        :param speed: Speed of :class:`State` (Which converted to m/sec)
        :type speed: String
        :param privacy: :class:`Privacy` of :class:`State`
        :type privacy: Privacy
        :return: Created :class:`State` entity
        :rtype: State
        """
        if type(time) == str:
            # TODO we can't assume the time is in this format. We should throw
            # exception if time isn't of type datetime
            time = datetime.strptime(time, "%Y-%m-%d %H:%M:%S")

        sensor = self.search_sensor(sensor)
        datafile = self.search_datafile(datafile)
        privacy = self.search_privacy(privacy)

        if sensor is None or datafile is None:
            raise Exception(f"There is missing value(s) in '{sensor}, {datafile}'!")

        if heading == "":
            heading = None
        if course == "":
            course = None
        if speed == "":
            speed = None

        entry_id = self.add_to_entries(
            self.db_classes.State.table_type_id, self.db_classes.State.__tablename__
        )
        state_obj = self.db_classes.State(
            state_id=entry_id,
            time=time,
            sensor_id=sensor.sensor_id,
            location=location,
            heading=heading,
            course=course,
            speed=speed,
            source_id=datafile.datafile_id,
            privacy_id=privacy.privacy_id,
        )
        self.session.add(state_obj)
        self.session.flush()

        return state_obj

    def add_to_sensors(self, name, sensor_type, host):
        """
        Adds the specified sensor to the :class:`Sensor` table if not already present.

        :param name: Name of sensor
        :type name: String
        :param sensor_type: Type of sensor
        :type sensor_type: :class:`SensorType`
        :param host: Platform of sensor
        :type host: Platform
        :return: Created Sensor entity
        """
        sensor_type = self.search_sensor_type(sensor_type)
        host = self.search_platform(host)

        if sensor_type is None or host is None:
            raise Exception(f"There is missing value(s) in '{sensor_type}, {host}'!")

        entry_id = self.add_to_entries(
            self.db_classes.Sensor.table_type_id, self.db_classes.Sensor.__tablename__
        )

        sensor_obj = self.db_classes.Sensor(
            sensor_id=entry_id,
            name=name,
            sensor_type_id=sensor_type.sensor_type_id,
            platform_id=host.platform_id,
        )
        self.session.add(sensor_obj)
        self.session.flush()

        return sensor_obj

    def add_to_datafiles(
        self, simulated=False, privacy=None, file_type=None, reference=None, url=None
    ):
        """
        Adds the specified datafile to the Datafile table if not already present.

        :param simulated: :class:`Datafile` is simulated or not
        :type simulated: Boolean
        :param privacy: :class:`Privacy` of :class:`Datafile`
        :type privacy: Privacy
        :param file_type: Type of :class:`Datafile`
        :type file_type: String
        :param reference: Reference of :class:`Datafile`
        :type reference: String
        :param url: URL of datafile
        :type url: String
        :return: Created :class:`Datafile` entity
        :rtype: Datafile
        """

        # fill in missing privacy, if necessary
        if privacy is None:
            privacy = self.missing_data_resolver.default_privacy
        privacy = self.search_privacy(privacy)

        # fill in missing file_type, if necessary
        if file_type is None:
            file_type = self.missing_data_resolver.default_datafile_type
        datafile_type = self.search_datafile_type(file_type)

        if privacy is None or datafile_type is None:
            raise Exception("There is missing value(s) in the data!")

        entry_id = self.add_to_entries(
            self.db_classes.Datafile.table_type_id,
            self.db_classes.Datafile.__tablename__,
        )

        datafile_obj = self.db_classes.Datafile(
            datafile_id=entry_id,
            simulated=bool(simulated),
            privacy_id=privacy.privacy_id,
            datafile_type_id=datafile_type.datafile_type_id,
            reference=reference,
            url=url,
        )

        self.session.add(datafile_obj)
        self.session.flush()

        return datafile_obj

    def add_to_platforms(self, name, nationality, platform_type, privacy):
        """
        Adds the specified platform to the Platform table if not already present.

        :param name: Name of :class:`Platform`
        :type name: String
        :param nationality: Nationality of :class:`Platform`
        :type nationality: Nationality
        :param platform_type: Type of :class:`Platform`
        :type platform_type: PlatformType
        :param privacy: :class:`Privacy` of :class:`Platform`
        :type privacy: Privacy
        :return: Created Platform entity
        :rtype: Platform
        """
        nationality = self.search_nationality(nationality)
        platform_type = self.search_platform_type(platform_type)
        privacy = self.search_privacy(privacy)

        if nationality is None or platform_type is None or privacy is None:
            raise Exception("There is missing value(s) in the data!")

        entry_id = self.add_to_entries(
            self.db_classes.Platform.table_type_id,
            self.db_classes.Platform.__tablename__,
        )
        trigraph = None
        if len(name) >= 3:
            trigraph = name[:3]
        quadgraph = None
        if len(name) >= 4:
            quadgraph = name[:4]
        # This line should change with missing data resolver
        pennant = None
        platform_obj = self.db_classes.Platform(
            platform_id=entry_id,
            name=name,
            pennant=pennant,
            trigraph=trigraph,
            quadgraph=quadgraph,
            nationality_id=nationality.nationality_id,
            platform_type_id=platform_type.platform_type_id,
            privacy_id=privacy.privacy_id,
        )

        self.session.add(platform_obj)
        self.session.flush()

        # add to cache and return created platform
        self.platforms[name] = platform_obj
        # should return DB type or something else decoupled from DB?
        return platform_obj

    #############################################################
    # Search/lookup functions

    def search_datafile_type(self, name):
        """Search for any datafile type with this name"""
        return (
            self.session.query(self.db_classes.DatafileType)
            .filter(self.db_classes.DatafileType.name == name)
            .first()
        )

    def search_datafile(self, name):
        """Search for any datafile with this name"""
        return (
            self.session.query(self.db_classes.Datafile)
            .filter(self.db_classes.Datafile.reference == name)
            .first()
        )

    # def search_datafile_by_id(self, id):
    #     # search for any datafile with this id
    #     return (
    #         self.session.query(self.db_classes.Datafile)
    #         .filter(self.db_classes.Datafile.datafile_id == str(id))
    #         .first()
    #     )

    def search_platform(self, name):
        """Search for any platform with this name"""
        return (
            self.session.query(self.db_classes.Platform)
            .filter(self.db_classes.Platform.name == name)
            .first()
        )

    def search_platform_type(self, name):
        """Search for any platform type with this name"""
        return (
            self.session.query(self.db_classes.PlatformType)
            .filter(self.db_classes.PlatformType.name == name)
            .first()
        )

    def search_nationality(self, name):
        """Search for any nationality with this name"""
        return (
            self.session.query(self.db_classes.Nationality)
            .filter(self.db_classes.Nationality.name == name)
            .first()
        )

    def search_sensor(self, name):
        """Search for any sensor type featuring this name"""
        return (
            self.session.query(self.db_classes.Sensor)
            .filter(self.db_classes.Sensor.name == name)
            .first()
        )

    def search_sensor_type(self, name):
        """Search for any sensor type featuring this name"""
        return (
            self.session.query(self.db_classes.SensorType)
            .filter(self.db_classes.SensorType.name == name)
            .first()
        )

    def search_privacy(self, name):
        """Search for any privacy with this name"""
        return (
            self.session.query(self.db_classes.Privacy)
            .filter(self.db_classes.Privacy.name == name)
            .first()
        )

    def search_table_type(self, table_type_id):
        """Search for any table type with this id"""
        return (
            self.session.query(self.db_classes.TableType)
            .filter(self.db_classes.TableType.table_type_id == table_type_id)
            .first()
        )

    #############################################################
    # New methods

    def get_datafile(self, datafile_name, datafile_type):
        """
        Adds an entry to the datafiles table of the specified name (path)
        and type if not already present.

        :param datafile_name:  Name of Datafile
        :type datafile_name: String
        :param datafile_type: Type of Datafile
        :type datafile_type: DatafileType
        :return:  Created Datafile entity
        :rtype: Datafile
        """

        # return True if provided datafile exists
        def check_datafile(datafile):
            all_datafiles = self.session.query(self.db_classes.Datafile).all()
            if next(
                (file for file in all_datafiles if file.reference == datafile), None
            ):
                # A datafile already exists with that name
                return False

            return True

        self.add_to_datafile_types(datafile_type)
<<<<<<< HEAD
=======
        # TODO: this has to be changed with missing data resolver
        self.add_to_privacies("TEST")
>>>>>>> 92a82cfa

        if len(datafile_name) == 0:
            raise Exception("Datafile name can't be empty!")
        elif check_datafile(datafile_name):
            return self.add_to_datafiles(
<<<<<<< HEAD
                simulated=True,
                privacy=self.missing_data_resolver.default_datafile_type,
=======
                simulated=False,
                privacy="TEST",
>>>>>>> 92a82cfa
                file_type=datafile_type,
                reference=datafile_name,
            )
        else:
            return (
                self.session.query(self.db_classes.Datafile)
                .filter(self.db_classes.Datafile.reference == datafile_name)
                .first()
            )

    def get_platform(
        self, platform_name, nationality=None, platform_type=None, privacy=None
    ):
        """
        Adds an entry to the platforms table for the specified platform
        if not already present.

        :param platform_name: Name of :class:`Platform`
        :type platform_name: String
        :param nationality: Name of :class:`Nationality`
        :type nationality: Nationality
        :param platform_type: Name of :class:`PlatformType`
        :type platform_type: PlatformType
        :param privacy: Name of :class:`Privacy`
        :type privacy: Privacy
        :return: Created Platform entity
        """

        # return True if provided platform exists
        def check_platform(name):
            all_platforms = self.session.query(self.db_classes.Platform).all()
            if next(
                (platform for platform in all_platforms if platform.name == name), None
            ):
                # A platform already exists with that name
                return False

            return True

        self.add_to_nationalities(nationality)
        self.add_to_platform_types(platform_type)
        self.add_to_privacies(privacy)

        if len(platform_name) == 0:
            raise Exception("Platform name can't be empty!")
        elif check_platform(platform_name):
            return self.add_to_platforms(
                name=platform_name,
                nationality=nationality,
                platform_type=platform_type,
                privacy=privacy,
            )
        else:
            return (
                self.session.query(self.db_classes.Platform)
                .filter(self.db_classes.Platform.name == platform_name)
                .first()
            )

    def get_status(
        self,
        report_measurement: bool = False,
        report_metadata: bool = False,
        report_reference: bool = False,
    ):
        """
        Provides a summary of the contents of the :class:`DataStore`.

        :param report_measurement: Boolean flag includes Metadata Tables
        :type report_measurement: Boolean
        :param report_metadata: Boolean flag includes Metadata Tables
        :type report_metadata: Boolean
        :param report_reference: Boolean flag includes Metadata Tables
        :type report_reference: Boolean
        :return: The summary of the contents of the :class:`DataStore`
        :rtype: TableSummarySet
        """

        table_summaries = []
        if report_measurement:
            # Create measurement table list
            measurement_table_objects = self.meta_classes[TableTypes.MEASUREMENT]
            for table_object in list(measurement_table_objects):
                ts = TableSummary(self.session, table_object)
                table_summaries.append(ts)

        if report_metadata:
            # Create metadata table list
            metadata_table_objects = self.meta_classes[TableTypes.METADATA]
            for table_object in list(metadata_table_objects):
                ts = TableSummary(self.session, table_object)
                table_summaries.append(ts)

        if report_reference:
            # Create reference table list
            reference_table_objects = self.meta_classes[TableTypes.REFERENCE]
            for table_object in list(reference_table_objects):
                ts = TableSummary(self.session, table_object)
                table_summaries.append(ts)

        table_summaries_set = TableSummarySet(table_summaries)

        return table_summaries_set

    def search_comment_type(self, name):
        """Search for any comment type featuring this name"""
        return (
            self.session.query(self.db_classes.CommentType)
            .filter(self.db_classes.CommentType.name == name)
            .first()
        )

    def add_to_comment_types(self, name):
        """
        Adds the specified comment type to the CommentType table if not already present

        :param name: Name of :class:`CommentType`
        :type name: String
        :return: Created entity of :class:`CommentType` table
        :rtype: CommentType
        """

        # check in cache for comment type
        if name in self.comment_types:
            return self.comment_types[name]

        # doesn't exist in cache, try to lookup in DB
        comment_types = self.search_comment_type(name)
        if comment_types:
            # add to cache and return looked up platform type
            self.comment_types[name] = comment_types
            return comment_types

        entry_id = self.add_to_entries(
            self.db_classes.CommentType.table_type_id,
            self.db_classes.CommentType.__tablename__,
        )
        # enough info to proceed and create entry
        comment_type = self.db_classes.CommentType(comment_type_id=entry_id, name=name)
        self.session.add(comment_type)
        self.session.flush()

        # add to cache and return created platform type
        self.comment_types[name] = comment_type
        # should return DB type or something else decoupled from DB?
        return comment_type

    # End of Measurements
    #############################################################
    # Reference Type Maintenance

    def add_to_table_types(self, table_type_id, table_name):
        """
        Adds the specified table type and name to the table types table if not already
        present.

        Returns:
            Created table type entity

        :param table_type_id: ID of :class:`TableType`
        :type table_type_id: Integer
        :param table_name: Name of :class:`TableType`
        :type table_name: String
        :return: Created :class:`TableType` entity
        :rtype: TableType
        """
        # check in cache for table type
        if table_type_id in self.table_types:
            return self.table_types[table_type_id]

        # doesn't exist in cache, try to lookup in DB
        table_types = self.search_table_type(table_type_id)
        if table_types:
            # add to cache and return
            self.table_types[table_type_id] = table_types
            return table_types

        # enough info to proceed and create entry
        table_type = self.db_classes.TableType(
            table_type_id=table_type_id, name=table_name
        )
        self.session.add(table_type)
        self.session.flush()

        # add to cache and return created table type
        self.table_types[table_type_id] = table_type
        # should return DB type or something else decoupled from DB?
        return table_type

    def add_to_platform_types(self, platform_type_name):
        """
        Adds the specified platform type to the platform types table if not already
        present.

        :param platform_type_name: Name of :class:`PlatformType`
        :type platform_type_name: String
        :return: Created :class:`PlatformType` entity
        :rtype: PlatformType
        """
        # check in cache for nationality
        if platform_type_name in self.platform_types:
            return self.platform_types[platform_type_name]

        # doesn't exist in cache, try to lookup in DB
        platform_types = self.search_platform_type(platform_type_name)
        if platform_types:
            # add to cache and return looked up platform type
            self.platform_types[platform_type_name] = platform_types
            return platform_types

        entry_id = self.add_to_entries(
            self.db_classes.PlatformType.table_type_id,
            self.db_classes.PlatformType.__tablename__,
        )
        # enough info to proceed and create entry
        platform_type = self.db_classes.PlatformType(
            platform_type_id=entry_id, name=platform_type_name
        )
        self.session.add(platform_type)
        self.session.flush()

        # add to cache and return created platform type
        self.platform_types[platform_type_name] = platform_type
        # should return DB type or something else decoupled from DB?
        return platform_type

    def add_to_nationalities(self, nationality_name):
        """
        Adds the specified nationality to the nationalities table if not already present

        :param nationality_name: Name of :class:`Nationality`
        :type nationality_name: String
        :return: Created :class:`Nationality` entity
        :rtype: Nationality
        """
        # check in cache for nationality
        if nationality_name in self.nationalities:
            return self.nationalities[nationality_name]

        # doesn't exist in cache, try to lookup in DB
        nationalities = self.search_nationality(nationality_name)
        if nationalities:
            # add to cache and return looked up nationality
            self.nationalities[nationality_name] = nationalities
            return nationalities

        entry_id = self.add_to_entries(
            self.db_classes.Nationality.table_type_id,
            self.db_classes.Nationality.__tablename__,
        )
        # enough info to proceed and create entry
        nationality = self.db_classes.Nationality(
            nationality_id=entry_id, name=nationality_name
        )
        self.session.add(nationality)
        self.session.flush()

        # add to cache and return created platform
        self.nationalities[nationality_name] = nationality
        # should return DB type or something else decoupled from DB?
        return nationality

    def add_to_privacies(self, privacy_name):
        """
        Adds the specified privacy entry to the :class:`Privacy` table if not already present.

        :param privacy_name: Name of :class:`Privacy`
        :type privacy_name: String
        :return: Created :class:`Privacy` entity
        :rtype: Privacy
        """
        # check in cache for privacy
        if privacy_name in self.privacies:
            return self.privacies[privacy_name]

        # doesn't exist in cache, try to lookup in DB
        privacies = self.search_privacy(privacy_name)
        if privacies:
            # add to cache and return looked up platform
            self.privacies[privacy_name] = privacies
            return privacies

        entry_id = self.add_to_entries(
            self.db_classes.Privacy.table_type_id, self.db_classes.Privacy.__tablename__
        )
        # enough info to proceed and create entry
        privacy = self.db_classes.Privacy(privacy_id=entry_id, name=privacy_name)
        self.session.add(privacy)
        self.session.flush()

        # add to cache and return created platform
        self.privacies[privacy_name] = privacy
        # should return DB type or something else decoupled from DB?
        return privacy

    def add_to_datafile_types(self, datafile_type):
        """
        Adds the specified datafile type to the datafile types table if not already
        present.

        :param datafile_type: Name of :class:`DatafileType`
        :type datafile_type: String
        :return: Wrapped database entity for :class:`DatafileType`
        :rtype: DatafileType
        """
        # check in cache for datafile type
        if datafile_type in self.datafile_types:
            return self.datafile_types[datafile_type]

        # doesn't exist in cache, try to lookup in DB
        datafile_types = self.search_datafile_type(datafile_type)
        if datafile_types:
            # add to cache and return looked up datafile type
            self.datafile_types[datafile_type] = datafile_types
            return datafile_types

        entry_id = self.add_to_entries(
            self.db_classes.DatafileType.table_type_id,
            self.db_classes.DatafileType.__tablename__,
        )
        # proceed and create entry
        datafile_type_obj = self.db_classes.DatafileType(
            datafile_type_id=entry_id, name=datafile_type
        )

        self.session.add(datafile_type_obj)
        self.session.flush()

        # add to cache and return created datafile type
        self.datafile_types[datafile_type] = datafile_type_obj
        # should return DB type or something else decoupled from DB?
        return datafile_type_obj

    def add_to_sensor_types(self, sensor_type_name):
        """
        Adds the specified sensor type to the :class:`SensorType` table if not already present.

        :param sensor_type_name: Name of :class:`SensorType`
        :type sensor_type_name: String
        :return: Created :class:`SensorType` entity
        :rtype: SensorType
        """
        # check in cache for sensor type
        if sensor_type_name in self.sensor_types:
            return self.sensor_types[sensor_type_name]

        # doesn't exist in cache, try to lookup in DB
        sensor_types = self.search_sensor_type(sensor_type_name)
        if sensor_types:
            # add to cache and return looked up sensor type
            self.sensor_types[sensor_type_name] = sensor_types
            return sensor_types

        # enough info to proceed and create entry
        sensor_type = self.db_classes.SensorType(name=sensor_type_name)
        self.session.add(sensor_type)
        self.session.flush()

        # add to cache and return created sensor type
        self.sensor_types[sensor_type_name] = sensor_type
        # should return DB type or something else decoupled from DB?
        return sensor_type<|MERGE_RESOLUTION|>--- conflicted
+++ resolved
@@ -608,23 +608,15 @@
             return True
 
         self.add_to_datafile_types(datafile_type)
-<<<<<<< HEAD
-=======
         # TODO: this has to be changed with missing data resolver
         self.add_to_privacies("TEST")
->>>>>>> 92a82cfa
 
         if len(datafile_name) == 0:
             raise Exception("Datafile name can't be empty!")
         elif check_datafile(datafile_name):
             return self.add_to_datafiles(
-<<<<<<< HEAD
-                simulated=True,
-                privacy=self.missing_data_resolver.default_datafile_type,
-=======
                 simulated=False,
                 privacy="TEST",
->>>>>>> 92a82cfa
                 file_type=datafile_type,
                 reference=datafile_name,
             )
