--- conflicted
+++ resolved
@@ -1255,19 +1255,9 @@
                 transformer.format_datatime(state.time),
                 '"' + platform_name + '"',
                 "AA",
-<<<<<<< HEAD
                 transformer.format_point(state.location.longitude, state.location.latitude),
-                str(unit_converter.convert_radian_to_degree(state.heading))
-                if state.heading
-                else "0",
-                str(unit_converter.convert_mps_to_knot(state.speed)) if state.speed else "0",
-=======
-                transformer.format_point(
-                    state.location.longitude, state.location.latitude
-                ),
                 str(state.heading.to(unit_registry.degrees)) if state.heading else "0",
                 str(state.speed.to(unit_registry.knot)) if state.speed else "0",
->>>>>>> 5aa822f9
                 depthStr,
             ]
             data = " ".join(state_rep_line)
@@ -1289,14 +1279,10 @@
                 transformer.format_datatime(contact.time),
                 platform_name,
                 "@@",
-                transformer.format_point(
-                    state.location.longitude, state.location.latitude
-                )
+                transformer.format_point(state.location.longitude, state.location.latitude)
                 if state.location
                 else "NULL",
-                contact.bearing.to(unit_registry.degrees).magnitude
-                if contact.bearing
-                else "NULL",
+                contact.bearing.to(unit_registry.degrees).magnitude if contact.bearing else "NULL",
                 contact.range.to(unit_registry.yard) if contact.range else "NULL",
                 sensor_name,
                 "N/A",
