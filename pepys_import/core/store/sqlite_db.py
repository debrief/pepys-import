from sqlalchemy import Column, Integer, String, Boolean, DATE
from sqlalchemy.dialects.sqlite import DATETIME, TIMESTAMP
from sqlalchemy.dialects.sqlite import REAL

from geoalchemy2 import Geography, Geometry

from .db_base import base_sqlite as base
from .db_status import TableTypes


def map_uuid_type(val):
    # sql does not need to map to string
    return val


class Entry(base):
    __tablename__ = "Entry"
    table_type = TableTypes.METADATA

    entry_id = Column(Integer, primary_key=True)
    table_type_id = Column(Integer, nullable=False)
    created_user = Column(Integer)


class TableType(base):
    __tablename__ = "TableTypes"
    table_type = TableTypes.METADATA

    table_type_id = Column(Integer, nullable=False, primary_key=True)
    name = Column(String(150))


<<<<<<< HEAD
# Metadata Tables
class HostedBy(base):
    __tablename__ = "HostedBy"
    table_type = TableTypes.METADATA

    # These only needed for tables referenced by Entry table
    table_type_id = 2
    tableName = "HostedBy"
    hosted_by_id = Column(UUID(), primary_key=True, default=uuid.uuid4)
    subject_id = Column(UUID, nullable=False)
    host_id = Column(UUID, nullable=False)
    hosted_from = Column(DATE, nullable=False)
    host_to = Column(DATE, nullable=False)
    privacy_id = Column(UUID, nullable=False)
=======
class SensorType(base):
    __tablename__ = "SensorTypes"
    table_type = TableTypes.REFERENCE
    table_type_id = 1

    sensor_type_id = Column(Integer, primary_key=True)
    # TODO: does this, or other string limits need checking or validating on file import?
    name = Column(String(150))
>>>>>>> 77d5e425


class Sensors(base):
    __tablename__ = "Sensors"
    table_type = TableTypes.METADATA
    table_type_id = 2

    sensor_id = Column(Integer, primary_key=True)
    name = Column(String(150), nullable=False)
<<<<<<< HEAD
    sensor_type_id = Column(UUID, nullable=False)
    host_id = Column(UUID, nullable=False)


class Platforms(base):
=======
    sensor_type_id = Column(Integer, nullable=False)
    platform_id = Column(Integer, nullable=False)


class PlatformType(base):
    __tablename__ = "PlatformTypes"
    table_type = TableTypes.REFERENCE
    table_type_id = 3

    platform_type_id = Column(Integer, primary_key=True)
    # TODO: does this, or other string limits need checking or validating on file import?
    name = Column(String(150))
    # TODO: add relationships and ForeignKey entries to auto-create Entry ids


class Platform(base):
>>>>>>> 77d5e425
    __tablename__ = "Platforms"
    table_type = TableTypes.METADATA
    table_type_id = 4

    platform_id = Column(Integer, primary_key=True)
    # TODO: does this, or other string limits need checking or validating on file import?
    name = Column(String(150))
<<<<<<< HEAD
    nationality_id = Column(UUID(), nullable=False)
    platform_type_id = Column(UUID(), nullable=False)
    privacy_id = Column(UUID, nullable=False)

=======
    platform_type_id = Column(Integer, nullable=False)
    host_platform_id = Column(Integer)
    nationality_id = Column(Integer, nullable=False)
    # TODO: add relationships and ForeignKey entries to auto-create Entry ids

    privacy_id = Column(Integer, nullable=False)
>>>>>>> 77d5e425

class Tasks(base):
    __tablename__ = "Tasks"
    table_type = TableTypes.METADATA

<<<<<<< HEAD
    # These only needed for tables referenced by Entry table
    table_type_id = 1
    tableName = "Tasks"

    task_id = Column(UUID(), primary_key=True, default=uuid.uuid4)
    parent_id = Column(UUID, nullable=False)
    start = Column(TIMESTAMP, nullable=False)
    end = Column(TIMESTAMP, nullable=False)
    environment = Column(String(150))
    location = Column(String(150))
    privacy_id = Column(UUID, nullable=False)
=======
class DatafileType(base):
    __tablename__ = "DatafileTypes"
    table_type = TableTypes.REFERENCE
    table_type_id = 5

    datafile_type_id = Column(Integer, primary_key=True)
    # TODO: does this, or other string limits need checking or validating on file import?
    name = Column(String(150), nullable=False)
>>>>>>> 77d5e425


class Participants(base):
    __tablename__ = "Participants"
    table_type = TableTypes.METADATA

    # These only needed for tables referenced by Entry table
    table_type_id = 1
    tableName = "Participants"

    participant_id = Column(UUID(), primary_key=True, default=uuid.uuid4)
    task_id = Column(UUID, nullable=False)
    start = Column(TIMESTAMP)
    end = Column(TIMESTAMP)
    force = Column(String(150))
    privacy_id = Column(UUID, nullable=False)


class Datafiles(base):
    __tablename__ = "Datafiles"
    table_type = TableTypes.METADATA
    table_type_id = 6

    datafile_id = Column(Integer, primary_key=True)
    # TODO: does this, or other string limits need checking or validating on file import?
<<<<<<< HEAD
    simulated = Column(Boolean, nullable=False)
    privacy_id = Column(UUID(), nullable=False)
    datafile_type_id = Column(UUID(), nullable=False)
    reference = Column(String(150))
    url = Column(String(150))
    # TODO: add relationships and ForeignKey entries to auto-create Entry ids


class Synonyms(base):
    __tablename__ = "Synonyms"
    table_type = TableTypes.METADATA

    # These only needed for tables referenced by Entry table
    table_type_id = 4
    tableName = "Synonyms"

    synonym_id = Column(UUID(), primary_key=True, default=uuid.uuid4)
    table = Column(String(150), nullable=False)
    # TODO: not sure how to implement a serial
    id = Column(UUID)
    synonym = Column(String(150), nullable=False)


class Changes(base):
    __tablename__ = "Changes"
    table_type = TableTypes.METADATA

    # These only needed for tables referenced by Entry table
    table_type_id = 4
    tableName = "Changes"

    change_id = Column(UUID(), primary_key=True, default=uuid.uuid4)
    user = Column(String(150), nullable=False)
    modified = Column(DATE, nullable=False)
    reason = Column(String(500), nullable=False)


class Log(base):
    __tablename__ = "Log"
    table_type = TableTypes.METADATA

    # These only needed for tables referenced by Entry table
    table_type_id = 4
    tableName = "Log"

    log_id = Column(UUID(), primary_key=True, default=uuid.uuid4)
    table = Column(String(150), nullable=False)
    # TODO: not sure how to implement it
    id = Column(UUID)
    field = Column(String(150), nullable=False)
    new_value = Column(String(150), nullable=False)
    change_id = Column(UUID, nullable=False)


class Extractions(base):
    __tablename__ = "Extractions"
    table_type = TableTypes.METADATA

    # These only needed for tables referenced by Entry table
    table_type_id = 4
    tableName = "Extractions"

    extraction_id = Column(UUID(), primary_key=True, default=uuid.uuid4)
    table = Column(String(150), nullable=False)
    field = Column(String(150), nullable=False)
    chars = Column(String(150), nullable=False)


class Tags(base):
    __tablename__ = "Tags"
    table_type = TableTypes.METADATA

    # These only needed for tables referenced by Entry table
    table_type_id = 4
    tableName = "Tags"

    tag_id = Column(UUID(), primary_key=True, default=uuid.uuid4)
    name = Column(String(150), nullable=False)


class TaggedItems(base):
    __tablename__ = "TaggedItems"
    table_type = TableTypes.METADATA

    # These only needed for tables referenced by Entry table
    table_type_id = 4
    tableName = "TaggedItems"

    tag_items_id = Column(UUID(), primary_key=True, default=uuid.uuid4)
    tag_id = Column(UUID, nullable=False)
    item_id = Column(UUID, nullable=False)
    tagged_by_id = Column(UUID, nullable=False)
    private = Column(Boolean, nullable=False)
    tagged_on = Column(DATE, nullable=False)


# Reference Tables
class PlatformTypes(base):
    __tablename__ = "PlatformTypes"
    table_type = TableTypes.REFERENCE

    platform_type_id = Column(UUID(), primary_key=True, default=uuid.uuid4)
    # TODO: does this, or other string limits need checking or validating on file import?
    name = Column(String(150))
    # TODO: add relationships and ForeignKey entries to auto-create Entry ids


class Nationalities(base):
    __tablename__ = "Nationalities"
    table_type = TableTypes.REFERENCE

    nationality_id = Column(UUID(), primary_key=True, default=uuid.uuid4)
    name = Column(String(150), nullable=False)


class GeometryTypes(base):
    __tablename__ = "GeometryTypes"
    table_type = TableTypes.REFERENCE

    geometry_type_id = Column(UUID(), primary_key=True, default=uuid.uuid4)
    name = Column(String(150), nullable=False)


class GeometrySubTypes(base):
    __tablename__ = "GeometrySubTypes"
    table_type = TableTypes.REFERENCE

    geometry_sub_type_id = Column(UUID(), primary_key=True, default=uuid.uuid4)
    name = Column(String(150), nullable=False)
    parent = Column(UUID, nullable=False)


class Users(base):
    __tablename__ = "Users"
    table_type = TableTypes.REFERENCE

    user_id = Column(UUID(), primary_key=True, default=uuid.uuid4)
    name = Column(String(150), nullable=False)


class UnitTypes(base):
    __tablename__ = "UnitTypes"
    table_type = TableTypes.REFERENCE

    unit_type_id = Column(UUID(), primary_key=True, default=uuid.uuid4)
    name = Column(String(150), nullable=False)


class ClassificationTypes(base):
    __tablename__ = "ClassificationTypes"
    table_type = TableTypes.REFERENCE

    classification_type_id = Column(UUID(), primary_key=True, default=uuid.uuid4)
    class_type = Column(String(150), nullable=False)


class ContactTypes(base):
    __tablename__ = "ContactTypes"
    table_type = TableTypes.REFERENCE

    contact_type_id = Column(UUID(), primary_key=True, default=uuid.uuid4)
    contact_type_name = Column(String(150), nullable=False)


class SensorTypes(base):
    __tablename__ = "SensorTypes"
    table_type = TableTypes.REFERENCE

    sensor_type_id = Column(UUID(), primary_key=True, default=uuid.uuid4)
    # TODO: does this, or other string limits need checking or validating on file import?
    name = Column(String(150))


class Privacies(base):
    __tablename__ = "Privacies"
    table_type = TableTypes.REFERENCE

    privacy_id = Column(UUID(), primary_key=True, default=uuid.uuid4)
    name = Column(String(150), nullable=False)


class DatafileTypes(base):
    __tablename__ = "DatafileTypes"
    table_type = TableTypes.REFERENCE

    datafile_type_id = Column(UUID(), primary_key=True, default=uuid.uuid4)
    # TODO: does this, or other string limits need checking or validating on file import?
    name = Column(String(150), nullable=False)


class MediaTypes(base):
    __tablename__ = "MediaTypes"
    table_type = TableTypes.REFERENCE

    media_type_id = Column(UUID(), primary_key=True, default=uuid.uuid4)
    name = Column(String(150), nullable=False)


class CommentTypes(base):
    __tablename__ = "CommentTypes"
    table_type = TableTypes.REFERENCE

    comment_type_id = Column(UUID(), primary_key=True, default=uuid.uuid4)
    name = Column(String(150), nullable=False)


class CommodityTypes(base):
    __tablename__ = "CommodityTypes"
    table_type = TableTypes.REFERENCE

    commodity_type_id = Column(UUID(), primary_key=True, default=uuid.uuid4)
    name = Column(String(150), nullable=False)


class ConfidenceLevels(base):
    __tablename__ = "ConfidenceLevels"
    table_type = TableTypes.REFERENCE

    confidence_level_id = Column(UUID(), primary_key=True, default=uuid.uuid4)
    level = Column(String(150), nullable=False)


# Measurements Tables
class States(base):
    __tablename__ = "State"
=======
    simulated = Column(Boolean)
    reference = Column(String(150))
    url = Column(String(150))
    privacy_id = Column(Integer, nullable=False)
    datafile_type_id = Column(Integer, nullable=False)
    # TODO: add relationships and ForeignKey entries to auto-create Entry ids


class State(base):
    __tablename__ = "States"
>>>>>>> 77d5e425
    table_type = TableTypes.MEASUREMENT
    table_type_id = 7

    state_id = Column(Integer, primary_key=True)
    time = Column(DATETIME, nullable=False)
    sensor_id = Column(Integer, nullable=False)
    location = Column(Geometry(geometry_type="POINT", management=True))
    heading = Column(REAL)
    course = Column(REAL)
    speed = Column(REAL)
    datafile_id = Column(Integer, nullable=False)
    privacy_id = Column(Integer)


<<<<<<< HEAD
class Contacts(base):
    __tablename__ = "Contacts"
    table_type = TableTypes.MEASUREMENT
    table_type_id = 3  # Only needed for tables referenced by Entry table

    contact_id = Column(UUID(), primary_key=True, default=uuid.uuid4)
    name = Column(String(150), nullable=False)
    sensor_id = Column(UUID(), nullable=False)
    time = Column(TIMESTAMP, nullable=False)
    bearing = Column(REAL)
    rel_bearing = Column(REAL)
    freq = Column(REAL)
    # TODO: it should be Point
    # location = Column(Geometry(geometry_type='POINT', srid=4326))
    major = Column(REAL)
    minor = Column(REAL)
    orientation = Column(REAL)
    classification = Column(String(150))
    confidence = Column(String(150))
    contact_type = Column(String(150))
    mla = Column(REAL)
    sla = Column(REAL)
    subject_id = Column(UUID())
    source_id = Column(UUID(), nullable=False)
    privacy_id = Column(UUID())


class Activations(base):
    __tablename__ = "Activations"
    table_type = TableTypes.MEASUREMENT
    table_type_id = 3  # Only needed for tables referenced by Entry table

    activation_id = Column(UUID(), primary_key=True, default=uuid.uuid4)
=======
class Nationality(base):
    __tablename__ = "Nationalities"
    table_type = TableTypes.REFERENCE
    table_type_id = 8

    nationality_id = Column(Integer, primary_key=True)
>>>>>>> 77d5e425
    name = Column(String(150), nullable=False)
    sensor_id = Column(UUID(), nullable=False)
    start = Column(TIMESTAMP, nullable=False)
    end = Column(TIMESTAMP, nullable=False)
    min_range = Column(REAL)
    max_range = Column(REAL)
    left_arc = Column(REAL)
    right_arc = Column(REAL)
    source_id = Column(UUID(), nullable=False)
    privacy_id = Column(UUID())


<<<<<<< HEAD
class LogsHoldings(base):
    __tablename__ = "LogsHoldings"
    table_type = TableTypes.MEASUREMENT
    table_type_id = 3  # Only needed for tables referenced by Entry table

    logs_holding_id = Column(UUID(), primary_key=True, default=uuid.uuid4)
    time = Column(TIMESTAMP, nullable=False)
    quantity = Column(REAL, nullable=False)
    unit_type_id = Column(UUID(), nullable=False)
    platform_id = Column(UUID(), nullable=False)
    comment = Column(String(150), nullable=False)
    source_id = Column(UUID(), nullable=False)
    privacy_id = Column(UUID())


class Comments(base):
    __tablename__ = "Comments"
    table_type = TableTypes.MEASUREMENT
    table_type_id = 3  # Only needed for tables referenced by Entry table

    comment_id = Column(UUID(), primary_key=True, default=uuid.uuid4)
    # TODO: There are 2 source fields
    source_id = Column(UUID())
    time = Column(TIMESTAMP, nullable=False)
    comment_type_id = Column(UUID(), nullable=False)
    content = Column(String(150), nullable=False)
    source_id = Column(UUID(), nullable=False)
    privacy_id = Column(UUID())


class Geometries(base):
    __tablename__ = "Geometries"
    table_type = TableTypes.MEASUREMENT
    table_type_id = 3  # Only needed for tables referenced by Entry table

    geometry_id = Column(UUID(), primary_key=True, default=uuid.uuid4)
    # TODO: Type Geometry?
    # geometry = Column(Geometry(geometry_type='POINT', srid=4326), nullable=True)
    name = Column(String(150), nullable=False)
    geo_type_id = Column(UUID())
    geo_sub_type_id = Column(UUID())
    start = Column(TIMESTAMP)
    end = Column(TIMESTAMP)
    task_id = Column(UUID())
    subject_platform_id = Column(UUID())
    sensor_platform_id = Column(UUID())
    source_id = Column(UUID(), nullable=False)
    privacy_id = Column(UUID())


class Media(base):
    __tablename__ = "Media"
    table_type = TableTypes.MEASUREMENT
    table_type_id = 3  # Only needed for tables referenced by Entry table

    media_id = Column(UUID(), primary_key=True, default=uuid.uuid4)
    # TODO: There are 2 source fields
    source_id = Column(UUID())
    subject_id = Column(UUID())
    sensor_id = Column(UUID())
    # TODO: it should be Point
    # location = Column(Geometry(geometry_type='POINT', srid=4326), nullable=True)
    time = Column(TIMESTAMP)
    media_type_id = Column(UUID(), nullable=False)
    # TODO: it says type URL, what is it?
    url = Column(String(150), nullable=False)
    source_id = Column(UUID(), nullable=False)
    privacy_id = Column(UUID())
=======
class Privacy(base):
    __tablename__ = "Privacies"
    table_type = TableTypes.REFERENCE
    table_type_id = 9

    privacy_id = Column(Integer, primary_key=True)
    name = Column(String(150), nullable=False)
>>>>>>> 77d5e425
<|MERGE_RESOLUTION|>--- conflicted
+++ resolved
@@ -6,6 +6,9 @@
 
 from .db_base import base_sqlite as base
 from .db_status import TableTypes
+from .uuid import UUID
+
+import uuid
 
 
 def map_uuid_type(val):
@@ -30,7 +33,6 @@
     name = Column(String(150))
 
 
-<<<<<<< HEAD
 # Metadata Tables
 class HostedBy(base):
     __tablename__ = "HostedBy"
@@ -45,16 +47,6 @@
     hosted_from = Column(DATE, nullable=False)
     host_to = Column(DATE, nullable=False)
     privacy_id = Column(UUID, nullable=False)
-=======
-class SensorType(base):
-    __tablename__ = "SensorTypes"
-    table_type = TableTypes.REFERENCE
-    table_type_id = 1
-
-    sensor_type_id = Column(Integer, primary_key=True)
-    # TODO: does this, or other string limits need checking or validating on file import?
-    name = Column(String(150))
->>>>>>> 77d5e425
 
 
 class Sensors(base):
@@ -64,13 +56,8 @@
 
     sensor_id = Column(Integer, primary_key=True)
     name = Column(String(150), nullable=False)
-<<<<<<< HEAD
     sensor_type_id = Column(UUID, nullable=False)
     host_id = Column(UUID, nullable=False)
-
-
-class Platforms(base):
-=======
     sensor_type_id = Column(Integer, nullable=False)
     platform_id = Column(Integer, nullable=False)
 
@@ -86,8 +73,7 @@
     # TODO: add relationships and ForeignKey entries to auto-create Entry ids
 
 
-class Platform(base):
->>>>>>> 77d5e425
+class Platforms(base):
     __tablename__ = "Platforms"
     table_type = TableTypes.METADATA
     table_type_id = 4
@@ -95,25 +81,15 @@
     platform_id = Column(Integer, primary_key=True)
     # TODO: does this, or other string limits need checking or validating on file import?
     name = Column(String(150))
-<<<<<<< HEAD
     nationality_id = Column(UUID(), nullable=False)
     platform_type_id = Column(UUID(), nullable=False)
     privacy_id = Column(UUID, nullable=False)
 
-=======
-    platform_type_id = Column(Integer, nullable=False)
-    host_platform_id = Column(Integer)
-    nationality_id = Column(Integer, nullable=False)
-    # TODO: add relationships and ForeignKey entries to auto-create Entry ids
-
-    privacy_id = Column(Integer, nullable=False)
->>>>>>> 77d5e425
 
 class Tasks(base):
     __tablename__ = "Tasks"
     table_type = TableTypes.METADATA
 
-<<<<<<< HEAD
     # These only needed for tables referenced by Entry table
     table_type_id = 1
     tableName = "Tasks"
@@ -125,16 +101,6 @@
     environment = Column(String(150))
     location = Column(String(150))
     privacy_id = Column(UUID, nullable=False)
-=======
-class DatafileType(base):
-    __tablename__ = "DatafileTypes"
-    table_type = TableTypes.REFERENCE
-    table_type_id = 5
-
-    datafile_type_id = Column(Integer, primary_key=True)
-    # TODO: does this, or other string limits need checking or validating on file import?
-    name = Column(String(150), nullable=False)
->>>>>>> 77d5e425
 
 
 class Participants(base):
@@ -160,7 +126,6 @@
 
     datafile_id = Column(Integer, primary_key=True)
     # TODO: does this, or other string limits need checking or validating on file import?
-<<<<<<< HEAD
     simulated = Column(Boolean, nullable=False)
     privacy_id = Column(UUID(), nullable=False)
     datafile_type_id = Column(UUID(), nullable=False)
@@ -386,18 +351,6 @@
 # Measurements Tables
 class States(base):
     __tablename__ = "State"
-=======
-    simulated = Column(Boolean)
-    reference = Column(String(150))
-    url = Column(String(150))
-    privacy_id = Column(Integer, nullable=False)
-    datafile_type_id = Column(Integer, nullable=False)
-    # TODO: add relationships and ForeignKey entries to auto-create Entry ids
-
-
-class State(base):
-    __tablename__ = "States"
->>>>>>> 77d5e425
     table_type = TableTypes.MEASUREMENT
     table_type_id = 7
 
@@ -412,7 +365,6 @@
     privacy_id = Column(Integer)
 
 
-<<<<<<< HEAD
 class Contacts(base):
     __tablename__ = "Contacts"
     table_type = TableTypes.MEASUREMENT
@@ -446,14 +398,6 @@
     table_type_id = 3  # Only needed for tables referenced by Entry table
 
     activation_id = Column(UUID(), primary_key=True, default=uuid.uuid4)
-=======
-class Nationality(base):
-    __tablename__ = "Nationalities"
-    table_type = TableTypes.REFERENCE
-    table_type_id = 8
-
-    nationality_id = Column(Integer, primary_key=True)
->>>>>>> 77d5e425
     name = Column(String(150), nullable=False)
     sensor_id = Column(UUID(), nullable=False)
     start = Column(TIMESTAMP, nullable=False)
@@ -466,7 +410,6 @@
     privacy_id = Column(UUID())
 
 
-<<<<<<< HEAD
 class LogsHoldings(base):
     __tablename__ = "LogsHoldings"
     table_type = TableTypes.MEASUREMENT
@@ -534,13 +477,4 @@
     # TODO: it says type URL, what is it?
     url = Column(String(150), nullable=False)
     source_id = Column(UUID(), nullable=False)
-    privacy_id = Column(UUID())
-=======
-class Privacy(base):
-    __tablename__ = "Privacies"
-    table_type = TableTypes.REFERENCE
-    table_type_id = 9
-
-    privacy_id = Column(Integer, primary_key=True)
-    name = Column(String(150), nullable=False)
->>>>>>> 77d5e425
+    privacy_id = Column(UUID())