from datetime import datetime

from geoalchemy2 import Geometry
from sqlalchemy import DATE, Boolean, Column, DateTime, ForeignKey, Integer, String
from sqlalchemy.dialects.sqlite import REAL, TIMESTAMP
from sqlalchemy.ext.associationproxy import association_proxy
from sqlalchemy.orm import deferred, relationship

from pepys_import.core.store import constants
from pepys_import.core.store.common_db import (
    ActivationMixin,
    CommentMixin,
    ContactMixin,
    DatafileMixin,
    ElevationPropertyMixin,
    GeometryMixin,
    HostedByMixin,
    LocationPropertyMixin,
    LogMixin,
    LogsHoldingMixin,
    MediaMixin,
    ParticipantMixin,
    PlatformMixin,
    SensorMixin,
    StateMixin,
    TaggedItemMixin,
    TaskMixin,
)
from pepys_import.core.store.db_base import BaseSpatiaLite
from pepys_import.core.store.db_status import TableTypes


# Metadata Tables
class HostedBy(BaseSpatiaLite, HostedByMixin):
    __tablename__ = constants.HOSTED_BY
    table_type = TableTypes.METADATA
    table_type_id = 1

    hosted_by_id = Column(Integer, primary_key=True)
    subject_id = Column(Integer, ForeignKey("Platforms.platform_id"), nullable=False)
    host_id = Column(Integer, ForeignKey("Platforms.platform_id"), nullable=False)
    hosted_from = Column(DATE, nullable=False)
    host_to = Column(DATE, nullable=False)
    privacy_id = Column(Integer, ForeignKey("Privacies.privacy_id"), nullable=False)
    created_date = Column(DateTime, default=datetime.utcnow)


class Sensor(BaseSpatiaLite, SensorMixin):
    __tablename__ = constants.SENSOR
    table_type = TableTypes.METADATA
    table_type_id = 2

    sensor_id = Column(Integer, primary_key=True)
    name = Column(String(150), nullable=False)
    sensor_type_id = Column(Integer, ForeignKey("SensorTypes.sensor_type_id"), nullable=False)
    host = Column(Integer, ForeignKey("Platforms.platform_id"), nullable=False)
    privacy_id = Column(Integer, ForeignKey("Privacies.privacy_id"), nullable=False)
    created_date = Column(DateTime, default=datetime.utcnow)


class Platform(BaseSpatiaLite, PlatformMixin):
    __tablename__ = constants.PLATFORM
    table_type = TableTypes.METADATA
    table_type_id = 3

    platform_id = Column(Integer, primary_key=True)
    name = Column(String(150), nullable=False)
    pennant = deferred(Column(String(10)))
    trigraph = deferred(Column(String(3)))
    quadgraph = deferred(Column(String(4)))
    nationality_id = Column(Integer, ForeignKey("Nationalities.nationality_id"), nullable=False)
    platform_type_id = Column(Integer, ForeignKey("PlatformTypes.platform_type_id"), nullable=False)
    privacy_id = Column(Integer, ForeignKey("Privacies.privacy_id"), nullable=False)
    created_date = Column(DateTime, default=datetime.utcnow)


class Task(BaseSpatiaLite, TaskMixin):
    __tablename__ = constants.TASK
    table_type = TableTypes.METADATA
    table_type_id = 4

    task_id = Column(Integer, primary_key=True)
    name = Column(String(150), nullable=False)
    parent_id = Column(Integer, ForeignKey("Tasks.task_id"), nullable=False)
    start = Column(TIMESTAMP, nullable=False)
    end = Column(TIMESTAMP, nullable=False)
    environment = deferred(Column(String(150)))
    location = deferred(Column(String(150)))
    privacy_id = Column(Integer, ForeignKey("Privacies.privacy_id"), nullable=False)
    created_date = Column(DateTime, default=datetime.utcnow)


class Participant(BaseSpatiaLite, ParticipantMixin):
    __tablename__ = constants.PARTICIPANT
    table_type = TableTypes.METADATA
    table_type_id = 5

    participant_id = Column(Integer, primary_key=True)
    platform_id = Column(Integer, ForeignKey("Platforms.platform_id"), nullable=False)
    task_id = Column(Integer, ForeignKey("Tasks.task_id"), nullable=False)
    start = Column(TIMESTAMP)
    end = Column(TIMESTAMP)
    force = Column(String(150))
    privacy_id = Column(Integer, ForeignKey("Privacies.privacy_id"), nullable=False)
    created_date = Column(DateTime, default=datetime.utcnow)


class Datafile(BaseSpatiaLite, DatafileMixin):
    def __init__(self, *args, **kwargs):
        super().__init__(*args, **kwargs)
        self.measurements = dict()

    __tablename__ = constants.DATAFILE
    table_type = TableTypes.METADATA
    table_type_id = 6

    datafile_id = Column(Integer, primary_key=True)
    simulated = deferred(Column(Boolean, nullable=False))
    privacy_id = Column(Integer, ForeignKey("Privacies.privacy_id"), nullable=False)
    datafile_type_id = Column(Integer, ForeignKey("DatafileTypes.datafile_type_id"), nullable=False)
    reference = Column(String(150))
    url = Column(String(150))
    size = deferred(Column(Integer, nullable=False))
    hash = deferred(Column(String(32), nullable=False))
    created_date = Column(DateTime, default=datetime.utcnow)


class Synonym(BaseSpatiaLite):
    __tablename__ = constants.SYNONYM
    table_type = TableTypes.METADATA
    table_type_id = 7

    synonym_id = Column(Integer, primary_key=True)
    table = Column(String(150), nullable=False)
    entity = Column(Integer, nullable=False)
    synonym = Column(String(150), nullable=False)
    created_date = Column(DateTime, default=datetime.utcnow)


class Change(BaseSpatiaLite):
    __tablename__ = constants.CHANGE
    table_type = TableTypes.METADATA
    table_type_id = 8

    change_id = Column(Integer, primary_key=True)
    user = Column(String(150), nullable=False)
    modified = Column(DATE, nullable=False)
    reason = Column(String(500), nullable=False)
    created_date = Column(DateTime, default=datetime.utcnow)


class Log(BaseSpatiaLite, LogMixin):
    __tablename__ = constants.LOG
    table_type = TableTypes.METADATA
    table_type_id = 9

    log_id = Column(Integer, primary_key=True)
    table = Column(String(150), nullable=False)
    id = Column(Integer, nullable=False)
    field = Column(String(150))
    new_value = Column(String(150))
    change_id = Column(Integer, ForeignKey("Changes.change_id"), nullable=False)
    created_date = Column(DateTime, default=datetime.utcnow)


class Extraction(BaseSpatiaLite):
    __tablename__ = constants.EXTRACTION
    table_type = TableTypes.METADATA
    table_type_id = 10

    extraction_id = Column(Integer, primary_key=True)
    table = Column(String(150), nullable=False)
    field = Column(String(150), nullable=False)
    chars = Column(String(150), nullable=False)
    created_date = Column(DateTime, default=datetime.utcnow)


class Tag(BaseSpatiaLite):
    __tablename__ = constants.TAG
    table_type = TableTypes.METADATA
    table_type_id = 11

    tag_id = Column(Integer, primary_key=True)
    name = Column(String(150), nullable=False)
    created_date = Column(DateTime, default=datetime.utcnow)


class TaggedItem(BaseSpatiaLite, TaggedItemMixin):
    __tablename__ = constants.TAGGED_ITEM
    table_type = TableTypes.METADATA
    table_type_id = 12

    tagged_item_id = Column(Integer, primary_key=True)
    tag_id = Column(Integer, ForeignKey("Tags.tag_id"), nullable=False)
    item_id = Column(Integer, nullable=False)
    tagged_by_id = Column(Integer, ForeignKey("Users.user_id"), nullable=False)
    private = Column(Boolean, nullable=False)
    tagged_on = Column(DATE, nullable=False)
    created_date = Column(DateTime, default=datetime.utcnow)


# Reference Tables
class PlatformType(BaseSpatiaLite):
    __tablename__ = constants.PLATFORM_TYPE
    table_type = TableTypes.REFERENCE
    table_type_id = 13

    platform_type_id = Column(Integer, primary_key=True)
<<<<<<< HEAD
    name = Column(String(150), nullable=False)
=======
    name = Column(String(150), nullable=False, unique=True)
>>>>>>> 3bdd6d9e
    created_date = Column(DateTime, default=datetime.utcnow)


class Nationality(BaseSpatiaLite):
    __tablename__ = constants.NATIONALITY
    table_type = TableTypes.REFERENCE
    table_type_id = 14

    nationality_id = Column(Integer, primary_key=True)
    name = Column(String(150), nullable=False, unique=True)
    created_date = Column(DateTime, default=datetime.utcnow)


class GeometryType(BaseSpatiaLite):
    __tablename__ = constants.GEOMETRY_TYPE
    table_type = TableTypes.REFERENCE
    table_type_id = 15

    geo_type_id = Column(Integer, primary_key=True)
    name = Column(String(150), nullable=False, unique=True)
    created_date = Column(DateTime, default=datetime.utcnow)


class GeometrySubType(BaseSpatiaLite):
    __tablename__ = constants.GEOMETRY_SUBTYPE
    table_type = TableTypes.REFERENCE
    table_type_id = 16

    geo_sub_type_id = Column(Integer, primary_key=True)
    name = Column(String(150), nullable=False, unique=True)
    parent = Column(Integer, nullable=False)
    created_date = Column(DateTime, default=datetime.utcnow)


class User(BaseSpatiaLite):
    __tablename__ = constants.USER
    table_type = TableTypes.REFERENCE
    table_type_id = 17

    user_id = Column(Integer, primary_key=True)
    name = Column(String(150), nullable=False, unique=True)
    created_date = Column(DateTime, default=datetime.utcnow)


class UnitType(BaseSpatiaLite):
    __tablename__ = constants.UNIT_TYPE
    table_type = TableTypes.REFERENCE
    table_type_id = 18

    unit_type_id = Column(Integer, primary_key=True)
    name = Column(String(150), nullable=False, unique=True)
    created_date = Column(DateTime, default=datetime.utcnow)


class ClassificationType(BaseSpatiaLite):
    __tablename__ = constants.CLASSIFICATION_TYPE
    table_type = TableTypes.REFERENCE
    table_type_id = 19

    class_type_id = Column(Integer, primary_key=True)
    class_type = Column(String(150), nullable=False, unique=True)
    created_date = Column(DateTime, default=datetime.utcnow)


class ContactType(BaseSpatiaLite):
    __tablename__ = constants.CONTACT_TYPE
    table_type = TableTypes.REFERENCE
    table_type_id = 20

    contact_type_id = Column(Integer, primary_key=True)
    contact_type = Column(String(150), nullable=False, unique=True)
    created_date = Column(DateTime, default=datetime.utcnow)


class SensorType(BaseSpatiaLite):
    __tablename__ = constants.SENSOR_TYPE
    table_type = TableTypes.REFERENCE
    table_type_id = 21

    sensor_type_id = Column(Integer, primary_key=True)
    name = Column(String(150), nullable=False, unique=True)
    created_date = Column(DateTime, default=datetime.utcnow)


class Privacy(BaseSpatiaLite):
    __tablename__ = constants.PRIVACY
    table_type = TableTypes.REFERENCE
    table_type_id = 22

    privacy_id = Column(Integer, primary_key=True)
    name = Column(String(150), nullable=False, unique=True)
    created_date = Column(DateTime, default=datetime.utcnow)


class DatafileType(BaseSpatiaLite):
    __tablename__ = constants.DATAFILE_TYPE
    table_type = TableTypes.REFERENCE
    table_type_id = 23

    datafile_type_id = Column(Integer, primary_key=True)
    name = Column(String(150), nullable=False, unique=True)
    created_date = Column(DateTime, default=datetime.utcnow)


class MediaType(BaseSpatiaLite):
    __tablename__ = constants.MEDIA_TYPE
    table_type = TableTypes.REFERENCE
    table_type_id = 24

    media_type_id = Column(Integer, primary_key=True)
    name = Column(String(150), nullable=False, unique=True)
    created_date = Column(DateTime, default=datetime.utcnow)


class CommentType(BaseSpatiaLite):
    __tablename__ = constants.COMMENT_TYPE
    table_type = TableTypes.REFERENCE
    table_type_id = 25

    comment_type_id = Column(Integer, primary_key=True)
    name = Column(String(150), nullable=False, unique=True)
    created_date = Column(DateTime, default=datetime.utcnow)


class CommodityType(BaseSpatiaLite):
    __tablename__ = constants.COMMODITY_TYPE
    table_type = TableTypes.REFERENCE
    table_type_id = 26

    commodity_type_id = Column(Integer, primary_key=True)
    name = Column(String(150), nullable=False, unique=True)
    created_date = Column(DateTime, default=datetime.utcnow)


class ConfidenceLevel(BaseSpatiaLite):
    __tablename__ = constants.CONFIDENCE_LEVEL
    table_type = TableTypes.REFERENCE
    table_type_id = 27

    confidence_level_id = Column(Integer, primary_key=True)
    level = Column(String(150), nullable=False, unique=True)
    created_date = Column(DateTime, default=datetime.utcnow)


# Measurements Tables
class State(BaseSpatiaLite, StateMixin, ElevationPropertyMixin, LocationPropertyMixin):
    def __init__(self, *args, **kwargs):
        super().__init__(*args, **kwargs)
        self.sensor_name = None
        self.platform_name = None

    __tablename__ = constants.STATE
    table_type = TableTypes.MEASUREMENT
    table_type_id = 28

    state_id = Column(Integer, primary_key=True)
    time = Column(TIMESTAMP, nullable=False)
    sensor_id = Column(Integer, ForeignKey("Sensors.sensor_id"), nullable=False)
    _location = deferred(
        Column("location", Geometry(geometry_type="POINT", srid=4326, management=True))
    )
    _elevation = deferred(Column("elevation", REAL))
    _heading = deferred(Column("heading", REAL))
    _course = deferred(Column("course", REAL))
    _speed = deferred(Column("speed", REAL))
    source_id = Column(Integer, ForeignKey("Datafiles.datafile_id"), nullable=False)
    privacy_id = Column(Integer, ForeignKey("Privacies.privacy_id"))
    created_date = deferred(Column(DateTime, default=datetime.utcnow))


class Contact(BaseSpatiaLite, ContactMixin, LocationPropertyMixin, ElevationPropertyMixin):
    def __init__(self, *args, **kwargs):
        super().__init__(*args, **kwargs)
        self.sensor_name = None
        self.platform_name = None

    __tablename__ = constants.CONTACT
    table_type = TableTypes.MEASUREMENT
    table_type_id = 29

    contact_id = Column(Integer, primary_key=True)
    name = Column(String(150))
    sensor_id = Column(Integer, ForeignKey("Sensors.sensor_id"), nullable=False)
    time = Column(TIMESTAMP, nullable=False)
    _bearing = deferred(Column("bearing", REAL))
    _rel_bearing = deferred(Column("rel_bearing", REAL))
    _ambig_bearing = deferred(Column("ambig_bearing", REAL))
    _freq = deferred(Column("freq", REAL))
    _range = deferred(Column("range", REAL))
    _location = deferred(
        Column("location", Geometry(geometry_type="POINT", srid=4326, management=True))
    )
    _elevation = deferred(Column("elevation", REAL))
    _major = deferred(Column("major", REAL))
    _minor = deferred(Column("minor", REAL))
    _orientation = deferred(Column("orientation", REAL))
    classification = deferred(Column(String(150)))
    confidence = deferred(Column(String(150)))
    contact_type = deferred(Column(String(150)))
    _mla = deferred(Column("mla", REAL))
    _soa = deferred(Column("soa", REAL))
    subject_id = Column(Integer, ForeignKey("Platforms.platform_id"))
    source_id = Column(Integer, ForeignKey("Datafiles.datafile_id"), nullable=False)
    privacy_id = Column(Integer, ForeignKey("Privacies.privacy_id"))
    created_date = deferred(Column(DateTime, default=datetime.utcnow))


class Activation(BaseSpatiaLite, ActivationMixin):
    __tablename__ = constants.ACTIVATION
    table_type = TableTypes.MEASUREMENT
    table_type_id = 30

    activation_id = Column(Integer, primary_key=True)
    name = Column(String(150), nullable=False)
    sensor_id = Column(Integer, ForeignKey("Sensors.sensor_id"), nullable=False)
    start = deferred(Column(TIMESTAMP, nullable=False))
    end = deferred(Column(TIMESTAMP, nullable=False))
    _min_range = deferred(Column("min_range", REAL))
    _max_range = deferred(Column("max_range", REAL))
    _left_arc = deferred(Column("left_arc", REAL))
    _right_arc = deferred(Column("right_arc", REAL))
    source_id = Column(Integer, ForeignKey("Datafiles.datafile_id"), nullable=False)
    privacy_id = Column(Integer, ForeignKey("Privacies.privacy_id"))
    created_date = Column(DateTime, default=datetime.utcnow)


class LogsHolding(BaseSpatiaLite, LogsHoldingMixin):
    __tablename__ = constants.LOGS_HOLDING
    table_type = TableTypes.MEASUREMENT
    table_type_id = 31

    logs_holding_id = Column(Integer, primary_key=True)
    time = Column(TIMESTAMP, nullable=False)
    commodity_id = Column(Integer, ForeignKey("CommodityTypes.commodity_type_id"), nullable=False)
    quantity = Column(REAL, nullable=False)
    unit_type_id = Column(Integer, ForeignKey("UnitTypes.unit_type_id"), nullable=False)
    platform_id = Column(Integer, ForeignKey("Platforms.platform_id"), nullable=False)
    comment = Column(String(150), nullable=False)
    source_id = Column(Integer, ForeignKey("Datafiles.datafile_id"), nullable=False)
    privacy_id = Column(Integer, ForeignKey("Privacies.privacy_id"))
    created_date = Column(DateTime, default=datetime.utcnow)


class Comment(BaseSpatiaLite, CommentMixin):
    def __init__(self, *args, **kwargs):
        super().__init__(*args, **kwargs)
        self.sensor_name = None
        self.platform_name = None

    __tablename__ = constants.COMMENT
    table_type = TableTypes.MEASUREMENT
    table_type_id = 32

    comment_id = Column(Integer, primary_key=True)
    platform_id = Column(Integer, ForeignKey("Platforms.platform_id"))
    time = Column(TIMESTAMP, nullable=False)
    comment_type_id = Column(Integer, ForeignKey("CommentTypes.comment_type_id"), nullable=False)
    content = Column(String(150), nullable=False)
    source_id = Column(Integer, ForeignKey("Datafiles.datafile_id"), nullable=False)
    privacy_id = Column(Integer, ForeignKey("Privacies.privacy_id"))
    created_date = Column(DateTime, default=datetime.utcnow)


class Geometry1(BaseSpatiaLite, GeometryMixin):
    __tablename__ = constants.GEOMETRY
    table_type = TableTypes.MEASUREMENT
    table_type_id = 33

    geometry_id = Column(Integer, primary_key=True)
    geometry = deferred(Column(Geometry(geometry_type="GEOMETRY", management=True), nullable=False))
    name = Column(String(150), nullable=False)
    geo_type_id = Column(Integer, ForeignKey("GeometryTypes.geo_type_id"), nullable=False)
    geo_sub_type_id = Column(
        Integer, ForeignKey("GeometrySubTypes.geo_sub_type_id"), nullable=False
    )
    start = Column(TIMESTAMP)
    end = Column(TIMESTAMP)
    task_id = Column(Integer, ForeignKey("Tasks.task_id"))
    subject_platform_id = Column(Integer, ForeignKey("Platforms.platform_id"))
    sensor_platform_id = Column(Integer, ForeignKey("Platforms.platform_id"))
    source_id = Column(Integer, ForeignKey("Datafiles.datafile_id"), nullable=False)
    privacy_id = Column(Integer, ForeignKey("Privacies.privacy_id"))
    created_date = Column(DateTime, default=datetime.utcnow)


class Media(BaseSpatiaLite, MediaMixin, ElevationPropertyMixin, LocationPropertyMixin):
    __tablename__ = constants.MEDIA
    table_type = TableTypes.MEASUREMENT
    table_type_id = 34

    media_id = Column(Integer, primary_key=True)
    platform_id = Column(Integer, ForeignKey("Platforms.platform_id"))
    subject_id = Column(Integer, ForeignKey("Platforms.platform_id"))
    sensor_id = Column(Integer, ForeignKey("Sensors.sensor_id"))
    _location = deferred(
        Column("location", Geometry(geometry_type="POINT", srid=4326, management=True))
    )
    _elevation = deferred(Column("elevation", REAL))
    time = Column(TIMESTAMP)
    media_type_id = Column(Integer, ForeignKey("MediaTypes.media_type_id"), nullable=False)
    url = deferred(Column(String(150), nullable=False))
    source_id = Column(Integer, ForeignKey("Datafiles.datafile_id"), nullable=False)
    privacy_id = Column(Integer, ForeignKey("Privacies.privacy_id"))
    created_date = Column(DateTime, default=datetime.utcnow)<|MERGE_RESOLUTION|>--- conflicted
+++ resolved
@@ -206,11 +206,7 @@
     table_type_id = 13
 
     platform_type_id = Column(Integer, primary_key=True)
-<<<<<<< HEAD
-    name = Column(String(150), nullable=False)
-=======
-    name = Column(String(150), nullable=False, unique=True)
->>>>>>> 3bdd6d9e
+    name = Column(String(150), nullable=False, unique=True)
     created_date = Column(DateTime, default=datetime.utcnow)
 
 
