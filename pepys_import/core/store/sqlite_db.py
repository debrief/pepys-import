--- conflicted
+++ resolved
@@ -11,15 +11,12 @@
     DatafileMixin,
     ElevationPropertyMixin,
     LocationPropertyMixin,
-<<<<<<< HEAD
     MediaMixin,
     PlatformMixin,
     SensorMixin,
     SensorTypeMixin,
     StateMixin,
-=======
     ActivationMixin,
->>>>>>> 27b58d47
 )
 from pepys_import.core.store.db_base import BaseSpatiaLite
 from pepys_import.core.store.db_status import TableTypes
