from datetime import datetime

from sqlalchemy import Column, Integer, String, Boolean, DATE, DateTime
from sqlalchemy.dialects.sqlite import TIMESTAMP, REAL

from geoalchemy2 import Geometry

from pepys_import.core.store.db_base import BaseSpatiaLite
from pepys_import.core.store.db_status import TableTypes
from pepys_import.core.store import constants

from pepys_import.core.store.common_db import (
    SensorMixin,
    PlatformMixin,
    DatafileMixin,
    SensorTypeMixin,
    StateMixin,
    ContactMixin,
    CommentMixin,
    MediaMixin,
)


# Metadata Tables
class HostedBy(BaseSpatiaLite):
    __tablename__ = constants.HOSTED_BY
    table_type = TableTypes.METADATA
    table_type_id = 1

    hosted_by_id = Column(Integer, primary_key=True)
    subject_id = Column(Integer, nullable=False)
    host_id = Column(Integer, nullable=False)
    hosted_from = Column(DATE, nullable=False)
    host_to = Column(DATE, nullable=False)
    privacy_id = Column(Integer, nullable=False)
    created_date = Column(DateTime, default=datetime.utcnow)


class Sensor(BaseSpatiaLite, SensorMixin):
    __tablename__ = constants.SENSOR
    table_type = TableTypes.METADATA
    table_type_id = 2

    sensor_id = Column(Integer, primary_key=True)
    name = Column(String(150), nullable=False)
    sensor_type_id = Column(Integer, nullable=False)
    host = Column(Integer, nullable=False)
    created_date = Column(DateTime, default=datetime.utcnow)


class Platform(BaseSpatiaLite, PlatformMixin):
    __tablename__ = constants.PLATFORM
    table_type = TableTypes.METADATA
    table_type_id = 3

    platform_id = Column(Integer, primary_key=True)
    name = Column(String(150), nullable=False)
    pennant = Column(String(10))
    trigraph = Column(String(3))
    quadgraph = Column(String(4))
    nationality_id = Column(Integer, nullable=False)
    platform_type_id = Column(Integer, nullable=False)
    privacy_id = Column(Integer, nullable=False)
    created_date = Column(DateTime, default=datetime.utcnow)


class Task(BaseSpatiaLite):
    __tablename__ = constants.TASK
    table_type = TableTypes.METADATA
    table_type_id = 4

    task_id = Column(Integer, primary_key=True)
    name = Column(String(150), nullable=False)
    parent_id = Column(Integer, nullable=False)
    start = Column(TIMESTAMP, nullable=False)
    end = Column(TIMESTAMP, nullable=False)
    environment = Column(String(150))
    location = Column(String(150))
    privacy_id = Column(Integer, nullable=False)
    created_date = Column(DateTime, default=datetime.utcnow)


class Participant(BaseSpatiaLite):
    __tablename__ = constants.PARTICIPANT
    table_type = TableTypes.METADATA
    table_type_id = 5

    participant_id = Column(Integer, primary_key=True)
    platform_id = Column(Integer, nullable=False)
    task_id = Column(Integer, nullable=False)
    start = Column(TIMESTAMP)
    end = Column(TIMESTAMP)
    force = Column(String(150))
    privacy_id = Column(Integer, nullable=False)
    created_date = Column(DateTime, default=datetime.utcnow)


class Datafile(BaseSpatiaLite, DatafileMixin):
    def __init__(self, *args, **kwargs):
        super().__init__(*args, **kwargs)
        self.measurements = dict()

    __tablename__ = constants.DATAFILE
    table_type = TableTypes.METADATA
    table_type_id = 6

    datafile_id = Column(Integer, primary_key=True)
    simulated = Column(Boolean, nullable=False)
    privacy_id = Column(Integer, nullable=False)
    datafile_type_id = Column(Integer, nullable=False)
    reference = Column(String(150))
    url = Column(String(150))
    created_date = Column(DateTime, default=datetime.utcnow)


class Synonym(BaseSpatiaLite):
    __tablename__ = constants.SYNONYM
    table_type = TableTypes.METADATA
    table_type_id = 7

    synonym_id = Column(Integer, primary_key=True)
    table = Column(String(150), nullable=False)
    entity = Column(Integer, nullable=False)
    synonym = Column(String(150), nullable=False)
    created_date = Column(DateTime, default=datetime.utcnow)


class Change(BaseSpatiaLite):
    __tablename__ = constants.CHANGE
    table_type = TableTypes.METADATA
    table_type_id = 8

    change_id = Column(Integer, primary_key=True)
    user = Column(String(150), nullable=False)
    modified = Column(DATE, nullable=False)
    reason = Column(String(500), nullable=False)
    created_date = Column(DateTime, default=datetime.utcnow)


class Log(BaseSpatiaLite):
    __tablename__ = constants.LOG
    table_type = TableTypes.METADATA
    table_type_id = 9

    log_id = Column(Integer, primary_key=True)
    table = Column(String(150), nullable=False)
    id = Column(Integer, nullable=False)
    field = Column(String(150), nullable=False)
    new_value = Column(String(150), nullable=False)
    change_id = Column(Integer, nullable=False)
    created_date = Column(DateTime, default=datetime.utcnow)


class Extraction(BaseSpatiaLite):
    __tablename__ = constants.EXTRACTION
    table_type = TableTypes.METADATA
    table_type_id = 10

    extraction_id = Column(Integer, primary_key=True)
    table = Column(String(150), nullable=False)
    field = Column(String(150), nullable=False)
    chars = Column(String(150), nullable=False)
    created_date = Column(DateTime, default=datetime.utcnow)


class Tag(BaseSpatiaLite):
    __tablename__ = constants.TAG
    table_type = TableTypes.METADATA
    table_type_id = 11

    tag_id = Column(Integer, primary_key=True)
    name = Column(String(150), nullable=False)
    created_date = Column(DateTime, default=datetime.utcnow)


class TaggedItem(BaseSpatiaLite):
    __tablename__ = constants.TAGGED_ITEM
    table_type = TableTypes.METADATA
    table_type_id = 12

    tagged_item_id = Column(Integer, primary_key=True)
    tag_id = Column(Integer, nullable=False)
    item_id = Column(Integer, nullable=False)
    tagged_by_id = Column(Integer, nullable=False)
    private = Column(Boolean, nullable=False)
    tagged_on = Column(DATE, nullable=False)
    created_date = Column(DateTime, default=datetime.utcnow)


# Reference Tables
class PlatformType(BaseSpatiaLite):
    __tablename__ = constants.PLATFORM_TYPE
    table_type = TableTypes.REFERENCE
    table_type_id = 13

    platform_type_id = Column(Integer, primary_key=True)
    name = Column(String(150))
    created_date = Column(DateTime, default=datetime.utcnow)


class Nationality(BaseSpatiaLite):
    __tablename__ = constants.NATIONALITY
    table_type = TableTypes.REFERENCE
    table_type_id = 14

    nationality_id = Column(Integer, primary_key=True)
    name = Column(String(150), nullable=False)
    created_date = Column(DateTime, default=datetime.utcnow)


class GeometryType(BaseSpatiaLite):
    __tablename__ = constants.GEOMETRY_TYPE
    table_type = TableTypes.REFERENCE
    table_type_id = 15

    geo_type_id = Column(Integer, primary_key=True)
    name = Column(String(150), nullable=False)
    created_date = Column(DateTime, default=datetime.utcnow)


class GeometrySubType(BaseSpatiaLite):
    __tablename__ = constants.GEOMETRY_SUBTYPE
    table_type = TableTypes.REFERENCE
    table_type_id = 16

    geo_sub_type_id = Column(Integer, primary_key=True)
    name = Column(String(150), nullable=False)
    parent = Column(Integer, nullable=False)
    created_date = Column(DateTime, default=datetime.utcnow)


class User(BaseSpatiaLite):
    __tablename__ = constants.USER
    table_type = TableTypes.REFERENCE
    table_type_id = 17

    user_id = Column(Integer, primary_key=True)
    name = Column(String(150), nullable=False)
    created_date = Column(DateTime, default=datetime.utcnow)


class UnitType(BaseSpatiaLite):
    __tablename__ = constants.UNIT_TYPE
    table_type = TableTypes.REFERENCE
    table_type_id = 18

    unit_type_id = Column(Integer, primary_key=True)
    name = Column(String(150), nullable=False)
    created_date = Column(DateTime, default=datetime.utcnow)


class ClassificationType(BaseSpatiaLite):
    __tablename__ = constants.CLASSIFICATION_TYPE
    table_type = TableTypes.REFERENCE
    table_type_id = 19

    class_type_id = Column(Integer, primary_key=True)
    class_type = Column(String(150), nullable=False)
    created_date = Column(DateTime, default=datetime.utcnow)


class ContactType(BaseSpatiaLite):
    __tablename__ = constants.CONTACT_TYPE
    table_type = TableTypes.REFERENCE
    table_type_id = 20

    contact_type_id = Column(Integer, primary_key=True)
    contact_type = Column(String(150), nullable=False)
    created_date = Column(DateTime, default=datetime.utcnow)


class SensorType(BaseSpatiaLite, SensorTypeMixin):
    __tablename__ = constants.SENSOR_TYPE
    table_type = TableTypes.REFERENCE
    table_type_id = 21

    sensor_type_id = Column(Integer, primary_key=True)
    name = Column(String(150))
    created_date = Column(DateTime, default=datetime.utcnow)


class Privacy(BaseSpatiaLite):
    __tablename__ = constants.PRIVACY
    table_type = TableTypes.REFERENCE
    table_type_id = 22

    privacy_id = Column(Integer, primary_key=True)
    name = Column(String(150), nullable=False)
    created_date = Column(DateTime, default=datetime.utcnow)


class DatafileType(BaseSpatiaLite):
    __tablename__ = constants.DATAFILE_TYPE
    table_type = TableTypes.REFERENCE
    table_type_id = 23

    datafile_type_id = Column(Integer, primary_key=True)
    name = Column(String(150), nullable=False)
    created_date = Column(DateTime, default=datetime.utcnow)


class MediaType(BaseSpatiaLite):
    __tablename__ = constants.MEDIA_TYPE
    table_type = TableTypes.REFERENCE
    table_type_id = 24

    media_type_id = Column(Integer, primary_key=True)
    name = Column(String(150), nullable=False)
    created_date = Column(DateTime, default=datetime.utcnow)


class CommentType(BaseSpatiaLite):
    __tablename__ = constants.COMMENT_TYPE
    table_type = TableTypes.REFERENCE
    table_type_id = 25

    comment_type_id = Column(Integer, primary_key=True)
    name = Column(String(150), nullable=False)
    created_date = Column(DateTime, default=datetime.utcnow)


class CommodityType(BaseSpatiaLite):
    __tablename__ = constants.COMMODITY_TYPE
    table_type = TableTypes.REFERENCE
    table_type_id = 26

    commodity_type_id = Column(Integer, primary_key=True)
    name = Column(String(150), nullable=False)
    created_date = Column(DateTime, default=datetime.utcnow)


class ConfidenceLevel(BaseSpatiaLite):
    __tablename__ = constants.CONFIDENCE_LEVEL
    table_type = TableTypes.REFERENCE
    table_type_id = 27

    confidence_level_id = Column(Integer, primary_key=True)
    level = Column(String(150), nullable=False)
    created_date = Column(DateTime, default=datetime.utcnow)


# Measurements Tables
class State(BaseSpatiaLite, StateMixin):
    def __init__(self, *args, **kwargs):
        super().__init__(*args, **kwargs)
        self.prev_location = None
        self.sensor_name = None
        self.platform_name = None

    __tablename__ = constants.STATE
    table_type = TableTypes.MEASUREMENT
    table_type_id = 28

    state_id = Column(Integer, primary_key=True)
    time = Column(TIMESTAMP, nullable=False)
    sensor_id = Column(Integer, nullable=False)
<<<<<<< HEAD
    location = Column(Geometry(geometry_type="POINT", management=True))
    _elevation = Column(REAL)
    _heading = Column(REAL)
    _course = Column(REAL)
    _speed = Column("speed", REAL)
=======
    location = Column(Geometry(geometry_type="POINT", srid=4326, management=True))
    elevation = Column(REAL)
    heading = Column(REAL)
    course = Column(REAL)
    speed = Column(REAL)
>>>>>>> 593171c6
    source_id = Column(Integer, nullable=False)
    privacy_id = Column(Integer)
    created_date = Column(DateTime, default=datetime.utcnow)


class Contact(BaseSpatiaLite, ContactMixin):
    def __init__(self, *args, **kwargs):
        super().__init__(*args, **kwargs)
        self.sensor_name = None
        self.platform_name = None

    __tablename__ = constants.CONTACT
    table_type = TableTypes.MEASUREMENT
    table_type_id = 29

    contact_id = Column(Integer, primary_key=True)
    name = Column(String(150))
    sensor_id = Column(Integer, nullable=False)
    time = Column(TIMESTAMP, nullable=False)
    bearing = Column(REAL)
    rel_bearing = Column(REAL)
    freq = Column(REAL)
    location = Column(Geometry(geometry_type="POINT", srid=4326, management=True))
    elevation = Column(REAL)
    major = Column(REAL)
    minor = Column(REAL)
    orientation = Column(REAL)
    classification = Column(String(150))
    confidence = Column(String(150))
    contact_type = Column(String(150))
    mla = Column(REAL)
    sla = Column(REAL)
    subject_id = Column(Integer)
    source_id = Column(Integer, nullable=False)
    privacy_id = Column(Integer)
    created_date = Column(DateTime, default=datetime.utcnow)


class Activation(BaseSpatiaLite):
    __tablename__ = constants.ACTIVATION
    table_type = TableTypes.MEASUREMENT
    table_type_id = 30

    activation_id = Column(Integer, primary_key=True)
    name = Column(String(150), nullable=False)
    sensor_id = Column(Integer, nullable=False)
    start = Column(TIMESTAMP, nullable=False)
    end = Column(TIMESTAMP, nullable=False)
    min_range = Column(REAL)
    max_range = Column(REAL)
    left_arc = Column(REAL)
    right_arc = Column(REAL)
    source_id = Column(Integer, nullable=False)
    privacy_id = Column(Integer)
    created_date = Column(DateTime, default=datetime.utcnow)


class LogsHolding(BaseSpatiaLite):
    __tablename__ = constants.LOGS_HOLDING
    table_type = TableTypes.MEASUREMENT
    table_type_id = 31

    logs_holding_id = Column(Integer, primary_key=True)
    time = Column(TIMESTAMP, nullable=False)
    commodity_id = Column(Integer, nullable=False)
    quantity = Column(REAL, nullable=False)
    unit_type_id = Column(Integer, nullable=False)
    platform_id = Column(Integer, nullable=False)
    comment = Column(String(150), nullable=False)
    source_id = Column(Integer, nullable=False)
    privacy_id = Column(Integer)
    created_date = Column(DateTime, default=datetime.utcnow)


class Comment(BaseSpatiaLite, CommentMixin):
    def __init__(self, *args, **kwargs):
        super().__init__(*args, **kwargs)
        self.sensor_name = None
        self.platform_name = None

    __tablename__ = constants.COMMENT
    table_type = TableTypes.MEASUREMENT
    table_type_id = 32

    comment_id = Column(Integer, primary_key=True)
    platform_id = Column(Integer)
    time = Column(TIMESTAMP, nullable=False)
    comment_type_id = Column(Integer, nullable=False)
    content = Column(String(150), nullable=False)
    source_id = Column(Integer, nullable=False)
    privacy_id = Column(Integer)
    created_date = Column(DateTime, default=datetime.utcnow)


class Geometry1(BaseSpatiaLite):
    __tablename__ = constants.GEOMETRY
    table_type = TableTypes.MEASUREMENT
    table_type_id = 33

    geometry_id = Column(Integer, primary_key=True)
    geometry = Column(
        Geometry(geometry_type="GEOMETRY", management=True), nullable=False
    )
    name = Column(String(150), nullable=False)
    geo_type_id = Column(Integer, nullable=False)
    geo_sub_type_id = Column(Integer, nullable=False)
    start = Column(TIMESTAMP)
    end = Column(TIMESTAMP)
    task_id = Column(Integer)
    subject_platform_id = Column(Integer)
    sensor_platform_id = Column(Integer)
    source_id = Column(Integer, nullable=False)
    privacy_id = Column(Integer)
    created_date = Column(DateTime, default=datetime.utcnow)


class Media(BaseSpatiaLite, MediaMixin):
    __tablename__ = constants.MEDIA
    table_type = TableTypes.MEASUREMENT
    table_type_id = 34

    media_id = Column(Integer, primary_key=True)
    platform_id = Column(Integer)
    subject_id = Column(Integer)
    sensor_id = Column(Integer)
<<<<<<< HEAD
    location = Column(Geometry(geometry_type="POINT", management=True))
    _elevation = Column(REAL)
=======
    location = Column(Geometry(geometry_type="POINT", srid=4326, management=True))
    elevation = Column(REAL)
>>>>>>> 593171c6
    time = Column(TIMESTAMP)
    media_type_id = Column(Integer, nullable=False)
    url = Column(String(150), nullable=False)
    source_id = Column(Integer, nullable=False)
    privacy_id = Column(Integer)
    created_date = Column(DateTime, default=datetime.utcnow)<|MERGE_RESOLUTION|>--- conflicted
+++ resolved
@@ -354,19 +354,11 @@
     state_id = Column(Integer, primary_key=True)
     time = Column(TIMESTAMP, nullable=False)
     sensor_id = Column(Integer, nullable=False)
-<<<<<<< HEAD
-    location = Column(Geometry(geometry_type="POINT", management=True))
+    location = Column(Geometry(geometry_type="POINT", srid=4326, management=True))
     _elevation = Column(REAL)
     _heading = Column(REAL)
     _course = Column(REAL)
     _speed = Column("speed", REAL)
-=======
-    location = Column(Geometry(geometry_type="POINT", srid=4326, management=True))
-    elevation = Column(REAL)
-    heading = Column(REAL)
-    course = Column(REAL)
-    speed = Column(REAL)
->>>>>>> 593171c6
     source_id = Column(Integer, nullable=False)
     privacy_id = Column(Integer)
     created_date = Column(DateTime, default=datetime.utcnow)
@@ -492,13 +484,8 @@
     platform_id = Column(Integer)
     subject_id = Column(Integer)
     sensor_id = Column(Integer)
-<<<<<<< HEAD
-    location = Column(Geometry(geometry_type="POINT", management=True))
+    location = Column(Geometry(geometry_type="POINT", srid=4326, management=True))
     _elevation = Column(REAL)
-=======
-    location = Column(Geometry(geometry_type="POINT", srid=4326, management=True))
-    elevation = Column(REAL)
->>>>>>> 593171c6
     time = Column(TIMESTAMP)
     media_type_id = Column(Integer, nullable=False)
     url = Column(String(150), nullable=False)
