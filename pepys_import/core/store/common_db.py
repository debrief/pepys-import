--- conflicted
+++ resolved
@@ -1,8 +1,4 @@
-<<<<<<< HEAD
-from prompt_toolkit.shortcuts import ProgressBar
-=======
 from tqdm import tqdm
->>>>>>> bed79b3c
 from sqlalchemy.ext.hybrid import hybrid_property
 
 from pepys_import.core.formats import unit_registry
@@ -208,17 +204,6 @@
         # Since measurements are saved by their importer names, iterate over each key
         # and save its measurement objects.
         extraction_log = list()
-<<<<<<< HEAD
-        with ProgressBar() as pb:
-            for key in self.measurements.keys():
-                print(f"Submitting the measurement objects that parsed by {key}.")
-                for file in pb(self.measurements[key]):
-                    file.submit(data_store, change_id)
-                extraction_log.append(
-                    f"{len(self.measurements[key])} measurement objects parsed by {key}."
-                )
-            return extraction_log
-=======
         for key in self.measurements.keys():
             print(f"Submitting the measurement objects that parsed by {key}.")
             for file in tqdm(self.measurements[key]):
@@ -227,7 +212,6 @@
                 f"{len(self.measurements[key])} measurement objects parsed by {key}."
             )
         return extraction_log
->>>>>>> bed79b3c
 
 
 class SensorTypeMixin:
