--- conflicted
+++ resolved
@@ -491,15 +491,11 @@
 
     @declared_attr
     def platform(self):
-<<<<<<< HEAD
-        return relationship("Platform", lazy="joined")
-=======
         return relationship(
             "Platform",
             lazy="joined",
             backref=backref("participations", info={"skip_in_gui": True}),
         )
->>>>>>> 4b207b31
 
     @declared_attr
     def privacy(self):
