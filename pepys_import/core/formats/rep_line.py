--- conflicted
+++ resolved
@@ -57,54 +57,14 @@
             )
         )
 
-<<<<<<< HEAD
-    def parse(self):
+    def parse(self, errors, error_type):
         tokens = self.line.tokens()
 
         if len(tokens) < 15:
-            print(
-                "Error on line {} not enough tokens: {}".format(
-                    self.line_num, self.line.text
-                )
-=======
-    def tokens(self):
-        """
-        Tokenize parsed line.
-
-        :return: A series of Token object from this line of text, separated according to
-         the FieldSeparator specified by this importer.
-        """
-        if self.separator == " ":
-            return self.line.split()
-        else:
-            return self.line.split(self.separator)
-
-    # TODO: does nothing now
-    def record(self, importer, record_type, measurement_object) -> None:
-        """
-        Log the fact that this set of characters was loaded by the specified importer.
-        After the intermediate objects have been imported into the database,
-        it is possible to modify the import record to include a URL to a browser-based
-        view of that imported row.
-
-        :param importer: Name of the import library that loaded this line
-        :type importer: String
-        :param record_type: Description of the type of data that was loaded
-        :type record_type: String
-        :param measurement_object: Intermediate object for the line that was imported.
-        :type measurement_object: Measurement
-        :return: Nothing
-        """
-
-    def parse(self, errors, error_type):
-        tokens = self.tokens()
-
-        if len(tokens) < 15:
-            errors.append(
-                {
-                    error_type: f"Error on line {self.line_num}. Not enough tokens: {self.line}"
-                }
->>>>>>> 2baed6a6
+            errors.append(
+                {
+                    error_type: f"Error on line {self.line_num}. Not enough tokens: {self.line.text}"
+                }
             )
             return False
 
@@ -128,36 +88,22 @@
         if len(tokens) >= 16:
             self.text_label = " ".join(lambda: tok.text for tok in tokens[15:])
 
-<<<<<<< HEAD
         if len(date_token.text) != 6 and len(date_token.text) != 8:
-            print(
-                f"Line {self.line_num}. Error in Date format {date_token.text}. "
-                f"Should be either 2 of 4 figure year, followed by month then day"
-=======
-        if len(date_token) != 6 and len(date_token) != 8:
-            errors.append(
-                {
-                    error_type: f"Error on line {self.line_num}. Date format {date_token} "
+            errors.append(
+                {
+                    error_type: f"Error on line {self.line_num}. Date format {date_token.text} "
                     f"should be either 2 of 4 figure date, followed by month then date"
                 }
->>>>>>> 2baed6a6
             )
             return False
 
         # Times always in Zulu/GMT
-<<<<<<< HEAD
         if len(time_token.text) != 6 and len(time_token.text) != 10:
-            print(
-                f"Line {self.line_num}. Error in Time format {time_token.text}. "
-                f"Should be HHMMSS[.SSS]"
-=======
-        if len(time_token) != 6 and len(time_token) != 10:
-            errors.append(
-                {
-                    error_type: f"Line {self.line_num}. Error in Time format {time_token}. "
+            errors.append(
+                {
+                    error_type: f"Line {self.line_num}. Error in Time format {time_token.text}. "
                     f"Should be HHMMSS[.SSS]"
                 }
->>>>>>> 2baed6a6
             )
             return False
 
@@ -172,48 +118,30 @@
         symbology_values = symbology_token.text.split("[")
         if len(symbology_values) >= 1:
             if len(symbology_values[0]) != 2 and len(symbology_values[0]) != 5:
-<<<<<<< HEAD
-                print(
-                    f"Line {self.line_num}. Error in Symbology format "
-                    f"{symbology_token.text}. Should be 2 or 5 chars"
-                )
-                return False
-        if len(symbology_values) != 1 and len(symbology_values) != 2:
-            print(
-                f"Line {self.line_num}. Error in Symbology format {symbology_token.TextLabel}"
-=======
                 errors.append(
                     {
                         error_type: f"Line {self.line_num}. Error in Symbology format "
-                        f"{symbology_token}. Should be 2 or 5 chars"
+                        f"{symbology_token.text}. Should be 2 or 5 chars"
                     }
                 )
                 return False
         if len(symbology_values) != 1 and len(symbology_values) != 2:
             errors.append(
                 {
-                    error_type: f"Line {self.line_num}. Error in Symbology format {symbology_token}"
-                }
->>>>>>> 2baed6a6
+                    error_type: f"Line {self.line_num}. Error in Symbology format {symbology_token.text}"
+                }
             )
             return False
 
         self.symbology = symbology_token
 
         self.latitude = Location(
-<<<<<<< HEAD
             lat_degrees_token.text,
             lat_mins_token.text,
             lat_secs_token.text,
             lat_hemi_token.text,
-=======
-            lat_degrees_token,
-            lat_mins_token,
-            lat_secs_token,
-            lat_hemi_token,
             errors,
             error_type,
->>>>>>> 2baed6a6
         )
         combine_tokens(
             lat_degrees_token, lat_mins_token, lat_secs_token, lat_hemi_token
@@ -226,19 +154,12 @@
             return False
 
         self.longitude = Location(
-<<<<<<< HEAD
             long_degrees_token.text,
             long_mins_token.text,
             long_secs_token.text,
             long_hemi_token.text,
-=======
-            long_degrees_token,
-            long_mins_token,
-            long_secs_token,
-            long_hemi_token,
             errors,
             error_type,
->>>>>>> 2baed6a6
         )
         combine_tokens(
             long_degrees_token, long_mins_token, long_secs_token, long_hemi_token
@@ -249,24 +170,16 @@
             )
             return False
 
-<<<<<<< HEAD
-        heading = convert_absolute_angle(heading_token.text, self.line_num)
-=======
         heading = convert_absolute_angle(
-            heading_token, self.line_num, errors, error_type
-        )
->>>>>>> 2baed6a6
+            heading_token.text, self.line_num, errors, error_type
+        )
         if not heading:
             return False
 
         self.heading = heading
         heading_token.record(self.importer_name, "heading", self.heading, "degrees")
 
-<<<<<<< HEAD
-        speed = convert_speed(speed_token.text, self.line_num)
-=======
-        speed = convert_speed(speed_token, self.line_num, errors, error_type)
->>>>>>> 2baed6a6
+        speed = convert_speed(speed_token.text, self.line_num, errors, error_type)
         if not speed:
             return False
         # Set speed as knots(quantity-with-unit) object
@@ -279,17 +192,11 @@
             else:
                 self.depth = float(depth_token.text)
         except ValueError:
-<<<<<<< HEAD
-            print(
-                f"Line {self.line_num}. Error in depth value {depth_token.text}. "
-                f"Couldn't convert to a number"
-=======
-            errors.append(
-                {
-                    error_type: f"Line {self.line_num}. Error in depth value {depth_token}. "
+            errors.append(
+                {
+                    error_type: f"Line {self.line_num}. Error in depth value {depth_token.text}. "
                     f"Couldn't convert to a number"
                 }
->>>>>>> 2baed6a6
             )
             return False
         # TODO: Are depths in REP files in metres?
