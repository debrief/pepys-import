import argparse
import os

<<<<<<< HEAD
=======
from config import DB_USERNAME, DB_PASSWORD, DB_HOST, DB_NAME, DB_PORT, DB_TYPE
from pepys_import.file.file_processor import FileProcessor
>>>>>>> 27b58d47
from pepys_import.core.store.data_store import DataStore
from pepys_import.file.file_processor import FileProcessor

FILE_PATH = os.path.abspath(__file__)
DIRECTORY_PATH = os.path.dirname(FILE_PATH)
DEFAULT_DATABASE = ":memory:"


def main(path=DIRECTORY_PATH, archive=False):
    data_store = DataStore(
        db_username=DB_USERNAME,
        db_password=DB_PASSWORD,
        db_host=DB_HOST,
        db_port=DB_PORT,
        db_name=DB_NAME,
        db_type=DB_TYPE,
    )
    data_store.initialise()

    processor = FileProcessor(archive=archive)
    processor.load_importers_dynamically()
    processor.process(path, data_store, True)


if __name__ == "__main__":
    # Parse arguments
    parser = argparse.ArgumentParser()
    path_help = "The path to import data from (The default value is the directory of the script)"
<<<<<<< HEAD
    db_help = "The database to connect to: (The is to use an in-memory database)"
    archive_help = " Instruction to archive (move) imported files to designated archive folder"
    parser.add_argument("--path", help=path_help, required=False, default=DIRECTORY_PATH)
    parser.add_argument("--db", help=db_help, required=False, default=DEFAULT_DATABASE)
=======
    archive_help = (
        " Instruction to archive (move) imported files to designated archive folder"
    )
    parser.add_argument(
        "--path", help=path_help, required=False, default=DIRECTORY_PATH
    )
>>>>>>> 27b58d47
    parser.add_argument(
        "--archive", dest="archive", help=archive_help, action="store_true", default=False,
    )
    args = parser.parse_args()
    main(path=args.path, archive=args.archive)<|MERGE_RESOLUTION|>--- conflicted
+++ resolved
@@ -1,11 +1,7 @@
 import argparse
 import os
 
-<<<<<<< HEAD
-=======
 from config import DB_USERNAME, DB_PASSWORD, DB_HOST, DB_NAME, DB_PORT, DB_TYPE
-from pepys_import.file.file_processor import FileProcessor
->>>>>>> 27b58d47
 from pepys_import.core.store.data_store import DataStore
 from pepys_import.file.file_processor import FileProcessor
 
@@ -34,19 +30,8 @@
     # Parse arguments
     parser = argparse.ArgumentParser()
     path_help = "The path to import data from (The default value is the directory of the script)"
-<<<<<<< HEAD
-    db_help = "The database to connect to: (The is to use an in-memory database)"
     archive_help = " Instruction to archive (move) imported files to designated archive folder"
     parser.add_argument("--path", help=path_help, required=False, default=DIRECTORY_PATH)
-    parser.add_argument("--db", help=db_help, required=False, default=DEFAULT_DATABASE)
-=======
-    archive_help = (
-        " Instruction to archive (move) imported files to designated archive folder"
-    )
-    parser.add_argument(
-        "--path", help=path_help, required=False, default=DIRECTORY_PATH
-    )
->>>>>>> 27b58d47
     parser.add_argument(
         "--archive", dest="archive", help=archive_help, action="store_true", default=False,
     )
