import argparse
import os
from importlib import reload

from prompt_toolkit import prompt

import config
from pepys_import.core.store.data_store import DataStore
from pepys_import.file.file_processor import FileProcessor
from pepys_import.resolvers.command_line_resolver import CommandLineResolver
from pepys_import.resolvers.default_resolver import DefaultResolver
from pepys_import.utils.data_store_utils import is_schema_created
from pepys_import.utils.error_handling import handle_database_errors
from pepys_import.utils.text_formatting_utils import format_command

FILE_PATH = os.path.abspath(__file__)
DIRECTORY_PATH = os.path.dirname(FILE_PATH)
DEFAULT_DATABASE = ":memory:"


def main():  # pragma: no cover
    # Parse arguments
    parser = argparse.ArgumentParser()
    path_help = "The path to import data from (The default value is the directory of the script)"
    archive_help = " Instruction to archive (move) imported files to designated archive folder"
    db_help = (
        "SQLite database file to use (overrides config file database settings). "
        "Use `:memory:` for temporary in-memory instance"
    )
    resolver_help = (
        "Resolver to use for unknown entities. Valid values: 'default' (resolves "
        "using static default values), 'command-line' (resolves using interactive command-line interface, "
        "default option)"
    )
<<<<<<< HEAD
    validation_help = "Skip the validation steps"
=======
    training_help = (
        "Uses training mode, where all interactions take place with a training database located "
        "in the user's home folder. No actions will affect the database configured in the Pepys config file."
    )
>>>>>>> 1cbf77b3
    parser.add_argument("--path", help=path_help, required=False, default=DIRECTORY_PATH)
    parser.add_argument(
        "--archive",
        dest="archive",
        help=archive_help,
        action="store_true",
        default=False,
    )
    parser.add_argument("--resolver", help=resolver_help, required=False, default="command-line")
<<<<<<< HEAD
    parser.add_argument(
        "--skip-validation",
        help=validation_help,
        required=False,
        action="store_true",
        default=False,
    )
    args = parser.parse_args()
=======

    # Make --training and --db mutually exclusive, as --training automatically specifies the db
    group = parser.add_mutually_exclusive_group()
    group.add_argument(
        "--training", help=training_help, dest="training", default=False, action="store_true"
    )
    group.add_argument("--db", help=db_help, required=False, default=None)

    args = parser.parse_args()

>>>>>>> 1cbf77b3
    process(
        path=args.path,
        archive=args.archive,
        db=args.db,
        resolver=args.resolver,
<<<<<<< HEAD
        skip_validation=args.skip_validation,
    )


def process(
    path=DIRECTORY_PATH, archive=False, db=None, resolver="command-line", skip_validation=None
):
=======
        training=args.training,
    )


def process(path=DIRECTORY_PATH, archive=False, db=None, resolver="command-line", training=False):
>>>>>>> 1cbf77b3
    if resolver == "command-line":
        resolver_obj = CommandLineResolver()
    elif resolver == "default":
        resolver_obj = DefaultResolver()
    else:
        print(f"Invalid option '{resolver}' for --resolver.")
        return

    if training:
        set_up_training_mode()

    # Reload the config file in case we're in a long-running process because of pytest and
    # the config file details have changed since the last test
    reload(config)

    if db is None:
        data_store = DataStore(
            db_username=config.DB_USERNAME,
            db_password=config.DB_PASSWORD,
            db_host=config.DB_HOST,
            db_port=config.DB_PORT,
            db_name=config.DB_NAME,
            db_type=config.DB_TYPE,
            missing_data_resolver=resolver_obj,
        )
    elif type(db) is dict:
        data_store = DataStore(
            db_username=db["username"],
            db_password=db["password"],
            db_host=db["host"],
            db_port=db["port"],
            db_name=db["name"],
            db_type=db["type"],
            missing_data_resolver=resolver_obj,
        )
    else:
        data_store = DataStore(
            db_username="",
            db_password="",
            db_host="",
            db_port=0,
            db_name=db,
            db_type="sqlite",
            missing_data_resolver=resolver_obj,
        )
    if not is_schema_created(data_store.engine, data_store.db_type):
        data_store.initialise()
    with data_store.session_scope():
        if data_store.is_empty():
            data_store.populate_reference()

    processor = FileProcessor(archive=archive, skip_validation=skip_validation)
    processor.load_importers_dynamically()

    try:
        with handle_database_errors():
            processor.process(path, data_store, True)
    except SystemExit:
        pass

    if training:
        answer = prompt(format_command("Would you like to reset the training database? (y/n) "))
        if answer.upper() == "Y":
            if os.path.exists(config.DB_NAME):
                os.remove(config.DB_NAME)


def set_up_training_mode():
    # Training database will be located in user's home folder
    db_path = os.path.expanduser(os.path.join("~", "pepys_training_database.db"))

    print("#" * 80)
    print(" " * 28 + "Running in Training Mode" + " " * 28)
    print("")
    print("Changes are only made to a local training database (see full path below)")
    print("#" * 80)

    if os.path.exists(db_path):
        # Training db already exists, ask if we want to clear it
        answer = prompt(format_command("Would you like to reset the training database? (y/n) "))
        if answer.upper() == "Y":
            os.remove(db_path)

    config_file_path = os.path.expanduser(os.path.join("~", "pepys_training_config.ini"))

    config_contents = f"""[database]
db_username =
db_password =
db_host =
db_port = 0
db_name = {db_path}
db_type = sqlite"""

    with open(config_file_path, "w") as f:
        f.write(config_contents)

    os.environ["PEPYS_CONFIG_FILE"] = config_file_path

    # If the database doesn't already exist, then import some example data
    # if not os.path.exists(db_path):


if __name__ == "__main__":
    main()<|MERGE_RESOLUTION|>--- conflicted
+++ resolved
@@ -32,14 +32,11 @@
         "using static default values), 'command-line' (resolves using interactive command-line interface, "
         "default option)"
     )
-<<<<<<< HEAD
-    validation_help = "Skip the validation steps"
-=======
     training_help = (
         "Uses training mode, where all interactions take place with a training database located "
         "in the user's home folder. No actions will affect the database configured in the Pepys config file."
     )
->>>>>>> 1cbf77b3
+    validation_help = "Skip the validation steps"
     parser.add_argument("--path", help=path_help, required=False, default=DIRECTORY_PATH)
     parser.add_argument(
         "--archive",
@@ -49,7 +46,14 @@
         default=False,
     )
     parser.add_argument("--resolver", help=resolver_help, required=False, default="command-line")
-<<<<<<< HEAD
+
+    # Make --training and --db mutually exclusive, as --training automatically specifies the db
+    group = parser.add_mutually_exclusive_group()
+    group.add_argument(
+        "--training", help=training_help, dest="training", default=False, action="store_true"
+    )
+    group.add_argument("--db", help=db_help, required=False, default=None)
+
     parser.add_argument(
         "--skip-validation",
         help=validation_help,
@@ -58,38 +62,24 @@
         default=False,
     )
     args = parser.parse_args()
-=======
-
-    # Make --training and --db mutually exclusive, as --training automatically specifies the db
-    group = parser.add_mutually_exclusive_group()
-    group.add_argument(
-        "--training", help=training_help, dest="training", default=False, action="store_true"
-    )
-    group.add_argument("--db", help=db_help, required=False, default=None)
-
-    args = parser.parse_args()
-
->>>>>>> 1cbf77b3
     process(
         path=args.path,
         archive=args.archive,
         db=args.db,
         resolver=args.resolver,
-<<<<<<< HEAD
         skip_validation=args.skip_validation,
+        training=args.training,
     )
 
 
 def process(
-    path=DIRECTORY_PATH, archive=False, db=None, resolver="command-line", skip_validation=None
+    path=DIRECTORY_PATH,
+    archive=False,
+    db=None,
+    resolver="command-line",
+    training=False,
+    skip_validation=None,
 ):
-=======
-        training=args.training,
-    )
-
-
-def process(path=DIRECTORY_PATH, archive=False, db=None, resolver="command-line", training=False):
->>>>>>> 1cbf77b3
     if resolver == "command-line":
         resolver_obj = CommandLineResolver()
     elif resolver == "default":
