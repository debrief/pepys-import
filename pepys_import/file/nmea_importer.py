from .importer import Importer
from datetime import datetime

from pepys_import.utils.unit_utils import convert_heading, convert_speed


class NMEAImporter(Importer):
    name = "NMEA File Format Importer"

    def __init__(self, separator=","):
        super().__init__()
        self.separator = separator

        self.latitude = None
        self.latitude_hem = None
        self.longitude = None
        self.longitude_hem = None
        self.date = None
        self.time = None
        self.heading = None
        self.speed = None

    def can_load_this_type(self, suffix):
        return suffix.upper() == ".LOG" or suffix.upper() == ".TXT"

    def can_load_this_filename(self, filename):
        return True

    def can_load_this_header(self, first_line):
        return "$POSL" in first_line

    def can_load_this_file(self, file_contents):
        return True

    def tokens(self, line):
        """
        Tokenize parsed line.

        :return: A series of Token object from this line of text, separated according to
         the FieldSeparator specified by this importer.
        """
        if self.separator == " ":
            return line.split()
        else:
            return line.split(self.separator)

    # TODO: does nothing now
    def record(self, importer, record_type, measurement_object) -> None:
        """
        Log the fact that this set of characters was loaded by the specified importer.
        After the intermediate objects have been imported into the database,
        it is possible to modify the import record to include a URL to a browser-based
        view of that imported row.

        :param importer: Name of the import library that loaded this line
        :type importer: String
        :param record_type: Description of the type of data that was loaded
        :type record_type: String
        :param measurement_object: Intermediate object for the line that was imported.
        :type measurement_object: Measurement
        :return: Nothing
        """

    def load_this_file(self, data_store, path, file_contents, datafile):
        print("NMEA parser working on " + path)

        for line_number, line in enumerate(file_contents):
            if line_number > 5000:
                break
            tokens = self.tokens(line)
            if len(tokens) > 0:

                msg_type = tokens[1]
                if msg_type == "DZA":
                    self.date = tokens[2]
                    self.time = tokens[3]
                elif msg_type == "VEL":
                    self.speed = tokens[6]
                elif msg_type == "HDG":
                    self.heading = tokens[2]
                elif msg_type == "POS":
                    self.latitude = tokens[3]
                    self.latitude_hem = tokens[4]
                    self.longitude = tokens[5]
                    self.longitude_hem = tokens[6]

                # do we have all we need?
                if (
                    self.date
                    and self.time
                    and self.speed
                    and self.heading
                    and self.latitude
                ):

                    # and finally store it
<<<<<<< HEAD
                    datafile = data_store.search_datafile(datafile_name)
                    platform = data_store.get_platform(
                        platform_name=None,
                        platform_type="Ferry",
                        nationality="FR",
                        privacy="Public",
                    )
                    sensor_type = data_store.add_to_sensor_types("_GPS")
                    privacy = data_store.missing_data_resolver.resolve_privacy(
                        data_store
                    )
=======
                    platform = data_store.get_platform("Toure", "Ferry", "FR", "Public")
                    all_sensors = data_store.session.query(
                        data_store.db_classes.Sensor
                    ).all()
                    data_store.add_to_sensor_types("_GPS")
>>>>>>> 343e9bbf
                    sensor = platform.get_sensor(
                        data_store=data_store,
                        sensor_name=platform.name,
                        sensor_type=sensor_type,
                        privacy=privacy.name,
                    )
                    timestamp = self.parse_timestamp(self.date, self.time)

                    state = datafile.create_state(sensor, timestamp)
                    location = self.parse_location(
                        self.latitude,
                        self.latitude_hem,
                        self.longitude,
                        self.longitude_hem,
                    )
                    state.location = location

                    heading = convert_heading(self.heading, line_number)
                    if heading:
                        state.heading = heading

                    speed = convert_speed(self.speed, line_number)
                    if speed:
                        state.speed = speed

                    state.privacy = privacy.privacy_id

                    self.date = None
                    self.time = None
                    self.speed = None
                    self.heading = None
                    self.latitude = None

    # def requires_user_review(self) -> bool:
    #     """
    #     Whether this importer requires user review of the loaded intermediate data
    #     before pushing to the database.  The review may be by viewing an HTML import
    #     summary, or examining some statistical/graphical overview.
    #
    #     :return: True or False
    #     :rtype: bool
    #     """
    #     pass

    @staticmethod
    def parse_location(lat, lat_hem, lon, long_hem):
        lat_degrees = float(lat[0:2])
        lat_minutes = float(lat[2:4])
        lat_seconds = float(lat[4:])
        lat_degrees = lat_degrees + lat_minutes / 60 + lat_seconds / 60 / 60

        lon_degrees = float(lon[0:3])
        lon_minutes = float(lon[3:5])
        lon_seconds = float(lon[5:])
        lon_degrees = lon_degrees + lon_minutes / 60 + lon_seconds / 60 / 60

        if lat_hem == "S":
            lat_degrees = -1 * lat_degrees

        if long_hem == "W":
            lon_degrees = -1 * lon_degrees

        return f"({lat_degrees} {lon_degrees})"

    @staticmethod
    def parse_timestamp(date, time):
        if len(date) == 6:
            format_str = "%y%m%d"
        else:
            format_str = "%Y%m%d"

        if len(time) == 6:
            format_str += "%H%M%S"
        else:
            format_str += "%H%M%S.%f"

        return datetime.strptime(date + time, format_str)<|MERGE_RESOLUTION|>--- conflicted
+++ resolved
@@ -94,8 +94,6 @@
                 ):
 
                     # and finally store it
-<<<<<<< HEAD
-                    datafile = data_store.search_datafile(datafile_name)
                     platform = data_store.get_platform(
                         platform_name=None,
                         platform_type="Ferry",
@@ -106,13 +104,6 @@
                     privacy = data_store.missing_data_resolver.resolve_privacy(
                         data_store
                     )
-=======
-                    platform = data_store.get_platform("Toure", "Ferry", "FR", "Public")
-                    all_sensors = data_store.session.query(
-                        data_store.db_classes.Sensor
-                    ).all()
-                    data_store.add_to_sensor_types("_GPS")
->>>>>>> 343e9bbf
                     sensor = platform.get_sensor(
                         data_store=data_store,
                         sensor_name=platform.name,
