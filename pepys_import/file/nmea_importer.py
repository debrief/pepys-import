from .importer import Importer
from datetime import datetime

from pepys_import.utils.unit_utils import convert_absolute_angle, convert_speed
<<<<<<< HEAD
from pepys_import.file.highlighter.support.combine import combine_tokens
=======
from pepys_import.core.formats import unit_registry
>>>>>>> 1a73aaf1


class NMEAImporter(Importer):
    name = "NMEA File Format Importer"

    def __init__(self, separator=","):
        super().__init__()
        self.separator = separator

        self.latitude = None
        self.latitude_hem = None
        self.longitude = None
        self.longitude_hem = None
        self.date = None
        self.time = None
        self.heading = None
        self.speed = None

    def can_load_this_type(self, suffix):
        return suffix.upper() == ".LOG" or suffix.upper() == ".TXT"

    def can_load_this_filename(self, filename):
        return True

    def can_load_this_header(self, first_line):
        return "$POSL" in first_line

    def can_load_this_file(self, file_contents):
        return True

    def load_this_file(self, data_store, path, file_object, datafile):
        print("NMEA parser working on " + path)
<<<<<<< HEAD

        for line_number, line in enumerate(file_object.lines()):
            tokens = line.tokens()
=======
        # keep track of generated platform name
        platform_name = None
        for line_number, line in enumerate(file_contents):
            if line_number > 5000:
                break
            tokens = self.tokens(line)
>>>>>>> 1a73aaf1
            if len(tokens) > 0:

                msg_type = tokens[1].text
                if msg_type == "DZA":
                    date_token = tokens[2]
                    self.date = date_token.text
                    time_token = tokens[3]
                    self.time = time_token.text
                elif msg_type == "VEL":
                    speed_token = tokens[6]
                    self.speed = speed_token.text
                elif msg_type == "HDG":
                    heading_token = tokens[2]
                    self.heading = heading_token.text
                elif msg_type == "POS":
                    self.latitude = tokens[3].text
                    self.latitude_hem = tokens[4].text
                    lat_token = combine_tokens(tokens[3], tokens[4])
                    self.longitude = tokens[5].text
                    self.longitude_hem = tokens[6].text
                    lon_token = combine_tokens(tokens[5], tokens[6])

                # do we have all we need?
                if (
                    self.date
                    and self.time
                    and self.speed
                    and self.heading
                    and self.latitude
                ):

                    # and finally store it
                    platform = data_store.get_platform(
                        platform_name=platform_name,
                        platform_type="Ferry",
                        nationality="FR",
                        privacy="Public",
                    )
                    # capture the name
                    platform_name = platform.name
                    sensor_type = data_store.add_to_sensor_types("_GPS")
                    privacy = data_store.missing_data_resolver.resolve_privacy(
                        data_store
                    )
                    sensor = platform.get_sensor(
                        data_store=data_store,
                        sensor_name=platform.name,
                        sensor_type=sensor_type,
                        privacy=privacy.name,
                    )
                    timestamp = self.parse_timestamp(self.date, self.time)
                    combine_tokens(date_token, time_token).record(
                        self.name, "timestamp", timestamp, "n/a"
                    )

                    state = datafile.create_state(sensor, timestamp)
                    location = self.parse_location(
                        self.latitude,
                        self.latitude_hem,
                        self.longitude,
                        self.longitude_hem,
                    )
                    state.location = location
                    combine_tokens(lat_token, lon_token).record(
                        self.name, "location", location, "DMS"
                    )

                    heading = convert_absolute_angle(self.heading, line_number)
                    if heading:
<<<<<<< HEAD
                        state.heading = heading
                    heading_token.record(self.name, "heading", heading, "degrees")
=======
                        state.heading = heading.to(unit_registry.radians).magnitude
>>>>>>> 1a73aaf1

                    speed = convert_speed(self.speed, line_number)
                    if speed:
                        state.speed = speed
                    speed_token.record(self.name, "speed", speed, "knots")

                    state.privacy = privacy.privacy_id

                    self.date = None
                    self.time = None
                    self.speed = None
                    self.heading = None
                    self.latitude = None

    # def requires_user_review(self) -> bool:
    #     """
    #     Whether this importer requires user review of the loaded intermediate data
    #     before pushing to the database.  The review may be by viewing an HTML import
    #     summary, or examining some statistical/graphical overview.
    #
    #     :return: True or False
    #     :rtype: bool
    #     """
    #     pass

    @staticmethod
    def parse_location(lat, lat_hem, lon, long_hem):
        lat_degrees = float(lat[0:2])
        lat_minutes = float(lat[2:])
        lat_degrees = lat_degrees + lat_minutes / 60

        lon_degrees = float(lon[0:3])
        lon_minutes = float(lon[3:])
        lon_degrees = lon_degrees + lon_minutes / 60

        if lat_hem == "S":
            lat_degrees = -1 * lat_degrees

        if long_hem == "W":
            lon_degrees = -1 * lon_degrees

        return f"POINT({lon_degrees} {lat_degrees})"

    @staticmethod
    def parse_timestamp(date, time):
        if len(date) == 6:
            format_str = "%y%m%d"
        else:
            format_str = "%Y%m%d"

        if len(time) == 6:
            format_str += "%H%M%S"
        else:
            format_str += "%H%M%S.%f"

        return datetime.strptime(date + time, format_str)<|MERGE_RESOLUTION|>--- conflicted
+++ resolved
@@ -2,11 +2,8 @@
 from datetime import datetime
 
 from pepys_import.utils.unit_utils import convert_absolute_angle, convert_speed
-<<<<<<< HEAD
 from pepys_import.file.highlighter.support.combine import combine_tokens
-=======
 from pepys_import.core.formats import unit_registry
->>>>>>> 1a73aaf1
 
 
 class NMEAImporter(Importer):
@@ -39,18 +36,12 @@
 
     def load_this_file(self, data_store, path, file_object, datafile):
         print("NMEA parser working on " + path)
-<<<<<<< HEAD
+
+        # keep track of generated platform name
+        platform_name = None
 
         for line_number, line in enumerate(file_object.lines()):
             tokens = line.tokens()
-=======
-        # keep track of generated platform name
-        platform_name = None
-        for line_number, line in enumerate(file_contents):
-            if line_number > 5000:
-                break
-            tokens = self.tokens(line)
->>>>>>> 1a73aaf1
             if len(tokens) > 0:
 
                 msg_type = tokens[1].text
@@ -120,12 +111,8 @@
 
                     heading = convert_absolute_angle(self.heading, line_number)
                     if heading:
-<<<<<<< HEAD
-                        state.heading = heading
+                        state.heading = heading.to(unit_registry.radians).magnitude
                     heading_token.record(self.name, "heading", heading, "degrees")
-=======
-                        state.heading = heading.to(unit_registry.radians).magnitude
->>>>>>> 1a73aaf1
 
                     speed = convert_speed(self.speed, line_number)
                     if speed:
