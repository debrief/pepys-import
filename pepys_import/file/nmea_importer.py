from .importer import Importer
from datetime import datetime

from pepys_import.utils.unit_utils import convert_absolute_angle, convert_speed
from pepys_import.file.highlighter.support.combine import combine_tokens
from pepys_import.core.formats import unit_registry
from pepys_import.core.formats.location import Location
from pepys_import.core.validators import constants


class NMEAImporter(Importer):
<<<<<<< HEAD
    name = "NMEA File Format Importer"

    def __init__(self):
        super().__init__()
=======
    def __init__(
        self,
        name="NMEA File Format Importer",
        validation_level=constants.BASIC_LEVEL,
        short_name="NMEA Importer",
        separator=",",
    ):
        super().__init__(name, validation_level, short_name)
        self.separator = separator
        self.errors = list()
>>>>>>> 2baed6a6

        self.latitude = None
        self.latitude_hem = None
        self.longitude = None
        self.longitude_hem = None
        self.date = None
        self.time = None
        self.heading = None
        self.speed = None

    def can_load_this_type(self, suffix):
        return suffix.upper() == ".LOG" or suffix.upper() == ".TXT"

    def can_load_this_filename(self, filename):
        return True

    def can_load_this_header(self, first_line):
        return "$POSL" in first_line

    def can_load_this_file(self, file_contents):
        return True

<<<<<<< HEAD
    def load_this_file(self, data_store, path, file_object, datafile):
        print("NMEA parser working on " + path)

=======
    def tokens(self, line):
        """
        Tokenize parsed line.

        :return: A series of Token object from this line of text, separated according to
         the FieldSeparator specified by this importer.
        """
        if self.separator == " ":
            return line.split()
        else:
            return line.split(self.separator)

    # TODO: does nothing now
    def record(self, importer, record_type, measurement_object) -> None:
        """
        Log the fact that this set of characters was loaded by the specified importer.
        After the intermediate objects have been imported into the database,
        it is possible to modify the import record to include a URL to a browser-based
        view of that imported row.

        :param importer: Name of the import library that loaded this line
        :type importer: String
        :param record_type: Description of the type of data that was loaded
        :type record_type: String
        :param measurement_object: Intermediate object for the line that was imported.
        :type measurement_object: Measurement
        :return: Nothing
        """

    def load_this_file(self, data_store, path, file_contents, datafile):
        self.errors = list()
        print("NMEA parser working on " + path)
        error_type = self.short_name + f" - Parsing error on {path}"
        prev_location = None
        datafile.measurements[self.short_name] = list()
>>>>>>> 2baed6a6
        # keep track of generated platform name
        platform_name = None

        for line_number, line in enumerate(file_object.lines()):
            tokens = line.tokens(line.CSV_DELIM, ",")

            if len(tokens) > 1:

                msg_type = tokens[1].text
                if msg_type == "DZA":
                    date_token = tokens[2]
                    self.date = date_token.text
                    time_token = tokens[3]
                    self.time = time_token.text
                elif msg_type == "VEL":
                    speed_token = tokens[6]
                    self.speed = speed_token.text
                elif msg_type == "HDG":
                    heading_token = tokens[2]
                    self.heading = heading_token.text
                elif msg_type == "POS":
                    self.latitude = tokens[3].text
                    self.latitude_hem = tokens[4].text
                    lat_token = combine_tokens(tokens[3], tokens[4])
                    self.longitude = tokens[5].text
                    self.longitude_hem = tokens[6].text
                    lon_token = combine_tokens(tokens[5], tokens[6])

                # do we have all we need?
                if (
                    self.date
                    and self.time
                    and self.speed
                    and self.heading
                    and self.latitude
                    and self.latitude_hem
                    and self.longitude
                    and self.longitude_hem
                ):

                    # and finally store it
                    platform = data_store.get_platform(
                        platform_name=platform_name,
                        platform_type="Ferry",
                        nationality="FR",
                        privacy="Public",
                    )
                    # capture the name
                    platform_name = platform.name
                    sensor_type = data_store.add_to_sensor_types("_GPS")
                    privacy = data_store.missing_data_resolver.resolve_privacy(
                        data_store
                    )
                    sensor = platform.get_sensor(
                        data_store=data_store,
                        sensor_name=platform.name,
                        sensor_type=sensor_type,
                        privacy=privacy.name,
                    )
                    timestamp = self.parse_timestamp(self.date, self.time)
                    combine_tokens(date_token, time_token).record(
                        self.name, "timestamp", timestamp, "n/a"
                    )

                    state = datafile.create_state(sensor, timestamp, self.short_name)

                    if not isinstance(self.latitude, Location):
                        self.latitude = Location(
                            degrees=self.latitude[:2],
                            minutes=self.latitude[2:],
                            seconds=0,
                            hemisphere=self.latitude_hem,
                            errors=self.errors,
                            error_type=error_type,
                        )
                    if not self.latitude.parse():
                        self.errors.append(
                            {
                                error_type: f"Line {line_number}. Error in latitude parsing"
                            }
                        )
                        continue
                    if not isinstance(self.longitude, Location):
                        self.longitude = Location(
                            degrees=self.longitude[:3],
                            minutes=self.longitude[3:],
                            seconds=0,
                            hemisphere=self.longitude_hem,
                            errors=self.errors,
                            error_type=error_type,
                        )
                    if not self.longitude.parse():
                        self.errors.append(
                            {
                                error_type: f"Line {line_number}. Error in longitude parsing"
                            }
                        )
                        continue

                    state.prev_location = prev_location
                    state.location = f"POINT({self.longitude.as_degrees()} {self.latitude.as_degrees()})"
                    prev_location = state.location

                    heading = convert_absolute_angle(
                        self.heading, line_number, self.errors, error_type
                    )
<<<<<<< HEAD
                    state.location = location
                    combine_tokens(lat_token, lon_token).record(
                        self.name, "location", location, "DMS"
                    )

                    heading = convert_absolute_angle(self.heading, line_number)
=======
>>>>>>> 2baed6a6
                    if heading:
                        state.heading = heading.to(unit_registry.radians).magnitude
                    heading_token.record(self.name, "heading", heading, "degrees")

                    speed = convert_speed(
                        self.speed, line_number, self.errors, error_type
                    )
                    if speed:
                        state.speed = speed
                    speed_token.record(self.name, "speed", speed, "knots")

                    state.privacy = privacy.privacy_id

                    self.date = None
                    self.time = None
                    self.speed = None
                    self.heading = None
                    self.latitude = None
                    self.latitude_hem = None
                    self.longitude = None
                    self.longitude_hem = None

    # def requires_user_review(self) -> bool:
    #     """
    #     Whether this importer requires user review of the loaded intermediate data
    #     before pushing to the database.  The review may be by viewing an HTML import
    #     summary, or examining some statistical/graphical overview.
    #
    #     :return: True or False
    #     :rtype: bool
    #     """
    #     pass

    @staticmethod
    def parse_timestamp(date, time):
        if len(date) == 6:
            format_str = "%y%m%d"
        else:
            format_str = "%Y%m%d"

        if len(time) == 6:
            format_str += "%H%M%S"
        else:
            format_str += "%H%M%S.%f"

        return datetime.strptime(date + time, format_str)<|MERGE_RESOLUTION|>--- conflicted
+++ resolved
@@ -9,12 +9,6 @@
 
 
 class NMEAImporter(Importer):
-<<<<<<< HEAD
-    name = "NMEA File Format Importer"
-
-    def __init__(self):
-        super().__init__()
-=======
     def __init__(
         self,
         name="NMEA File Format Importer",
@@ -25,7 +19,6 @@
         super().__init__(name, validation_level, short_name)
         self.separator = separator
         self.errors = list()
->>>>>>> 2baed6a6
 
         self.latitude = None
         self.latitude_hem = None
@@ -48,47 +41,12 @@
     def can_load_this_file(self, file_contents):
         return True
 
-<<<<<<< HEAD
     def load_this_file(self, data_store, path, file_object, datafile):
-        print("NMEA parser working on " + path)
-
-=======
-    def tokens(self, line):
-        """
-        Tokenize parsed line.
-
-        :return: A series of Token object from this line of text, separated according to
-         the FieldSeparator specified by this importer.
-        """
-        if self.separator == " ":
-            return line.split()
-        else:
-            return line.split(self.separator)
-
-    # TODO: does nothing now
-    def record(self, importer, record_type, measurement_object) -> None:
-        """
-        Log the fact that this set of characters was loaded by the specified importer.
-        After the intermediate objects have been imported into the database,
-        it is possible to modify the import record to include a URL to a browser-based
-        view of that imported row.
-
-        :param importer: Name of the import library that loaded this line
-        :type importer: String
-        :param record_type: Description of the type of data that was loaded
-        :type record_type: String
-        :param measurement_object: Intermediate object for the line that was imported.
-        :type measurement_object: Measurement
-        :return: Nothing
-        """
-
-    def load_this_file(self, data_store, path, file_contents, datafile):
         self.errors = list()
         print("NMEA parser working on " + path)
         error_type = self.short_name + f" - Parsing error on {path}"
         prev_location = None
         datafile.measurements[self.short_name] = list()
->>>>>>> 2baed6a6
         # keep track of generated platform name
         platform_name = None
 
@@ -195,15 +153,14 @@
                     heading = convert_absolute_angle(
                         self.heading, line_number, self.errors, error_type
                     )
-<<<<<<< HEAD
-                    state.location = location
+                    state.location = state.location
                     combine_tokens(lat_token, lon_token).record(
-                        self.name, "location", location, "DMS"
-                    )
-
-                    heading = convert_absolute_angle(self.heading, line_number)
-=======
->>>>>>> 2baed6a6
+                        self.name, "location", state.location, "DMS"
+                    )
+
+                    heading = convert_absolute_angle(
+                        self.heading, line_number, self.errors, error_type
+                    )
                     if heading:
                         state.heading = heading.to(unit_registry.radians).magnitude
                     heading_token.record(self.name, "heading", heading, "degrees")
