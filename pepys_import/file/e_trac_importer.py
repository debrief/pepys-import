import os

from .importer import Importer
from datetime import datetime
from pepys_import.core.formats import unit_registry
from pepys_import.utils.unit_utils import convert_absolute_angle, convert_speed
from pepys_import.file.highlighter.support.combine import combine_tokens
from pepys_import.core.validators import constants


class ETracImporter(Importer):
    def __init__(
        self,
        name="E-Trac Format Importer",
        validation_level=constants.BASIC_LEVEL,
        short_name="E-Trac Importer",
        separator=" ",
    ):
        super().__init__(name, validation_level, short_name)
        self.separator = separator
        self.errors = list()

        self.text_label = None
        self.depth = 0.0

    def can_load_this_type(self, suffix):
        return suffix.upper() == ".TXT"

    def can_load_this_filename(self, filename):
        return True

    def can_load_this_header(self, first_line):
        return first_line.startswith("!Target,MMSI")

    def can_load_this_file(self, file_contents):
        return True

    def load_this_file(self, data_store, path, file_object, datafile):
        self.errors = list()
        basename = os.path.basename(path)
        print(f"E-trac parser working on {basename}")
        error_type = self.short_name + f" - Parsing error on {basename}"
        prev_location = dict()
        datafile.measurements[self.short_name] = list()

        for line_number, line in enumerate(file_object.lines(), 1):
            # Skip the header
            if line_number == 1:
                continue

            tokens = line.tokens(line.CSV_DELIM, ",")
            if len(tokens) <= 1:
                # the last line may be empty, don't worry
                continue
            elif len(tokens) < 17:
                self.errors.append(
                    {
                        error_type: f"Error on line {line_number}. Not enough tokens: {line}"
                    }
                )
                continue

            # separate token strings
            date_token = tokens[2]
            time_token = tokens[3]
            lat_degrees_token = tokens[4]
            long_degrees_token = tokens[5]
            heading_token = tokens[8]
            speed_token = tokens[6]
            comp_name_token = tokens[18]

            vessel_name = self.name_for(comp_name_token.text)
            comp_name_token.record(self.name, "vessel name", vessel_name, "n/a")

            if len(date_token.text) != 10:
                self.errors.append(
                    {
                        error_type: f"Error on line {line_number}. Date format '{date_token.text}' "
                        f"should be 10 figure data"
                    }
                )
                continue

            # Times always in Zulu/GMT
            if len(time_token.text) != 8:
                self.errors.append(
                    {
                        error_type: f"Line {line_number}. Error in Date format '{time_token.text}'."
                        "Should be HH:mm:ss"
                    }
                )
                continue

            timestamp = self.parse_timestamp(date_token.text, time_token.text)
            combine_tokens(date_token, time_token).record(
                self.name, "timestamp", timestamp, "n/a"
            )

            # and finally store it
            platform = data_store.get_platform(
                platform_name=vessel_name,
                nationality="UK",
                platform_type="Fisher",
                privacy="Public",
            )
            sensor_type = data_store.add_to_sensor_types("GPS")
            privacy = data_store.missing_data_resolver.resolve_privacy(data_store)
            sensor = platform.get_sensor(
                data_store=data_store,
                sensor_name="E-Trac",
                sensor_type=sensor_type,
                privacy=privacy.name,
            )
            state = datafile.create_state(sensor, timestamp, self.short_name)
            state.privacy = privacy.privacy_id

<<<<<<< HEAD
            state.prev_location = prev_location
            state.location = (
                f"POINT({long_degrees_token.text} {lat_degrees_token.text})"
            )
            prev_location = state.location
=======
            if vessel_name in prev_location:
                state.prev_location = prev_location[vessel_name]

            state.location = f"POINT({long_degrees_token} {lat_degrees_token})"
            prev_location[vessel_name] = state.location
>>>>>>> 96eb3ce8

            combine_tokens(long_degrees_token, lat_degrees_token).record(
                self.name, "location", state.location, "decimal degrees"
            )

            # TODO: Depth is currently set to a constant value of 0.0
            # Do we need to parse this from the file?
            state.elevation = -1 * self.depth

            heading = convert_absolute_angle(
                heading_token.text, line_number, self.errors, error_type
            )
            state.heading = heading.to(unit_registry.radians).magnitude
            heading_token.record(self.name, "heading", heading, "degrees")

            speed = convert_speed(
                speed_token.text, line_number, self.errors, error_type
            )
            state.speed = speed
            speed_token.record(self.name, "speed", speed, "knots")

    @staticmethod
    def name_for(token):
        # split into two
        tokens = token.split()
        return tokens[1]

    @staticmethod
    def parse_timestamp(date, time):
        format_str = "%Y/%m/%d "
        format_str += "%H:%M:%S"

        res = datetime.strptime(date.strip() + " " + time.strip(), format_str)

        return res<|MERGE_RESOLUTION|>--- conflicted
+++ resolved
@@ -114,19 +114,11 @@
             state = datafile.create_state(sensor, timestamp, self.short_name)
             state.privacy = privacy.privacy_id
 
-<<<<<<< HEAD
-            state.prev_location = prev_location
-            state.location = (
-                f"POINT({long_degrees_token.text} {lat_degrees_token.text})"
-            )
-            prev_location = state.location
-=======
             if vessel_name in prev_location:
                 state.prev_location = prev_location[vessel_name]
 
             state.location = f"POINT({long_degrees_token} {lat_degrees_token})"
             prev_location[vessel_name] = state.location
->>>>>>> 96eb3ce8
 
             combine_tokens(long_degrees_token, lat_degrees_token).record(
                 self.name, "location", state.location, "decimal degrees"
