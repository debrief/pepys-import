from .importer import Importer
from datetime import datetime
from pepys_import.core.formats import unit_registry
from pepys_import.utils.unit_utils import convert_heading, convert_speed


class ETracImporter(Importer):
    name = "E-Trac Format Importer"

    def __init__(self, separator=" "):
        super().__init__()
        self.separator = separator
        self.text_label = None
        self.depth = 0.0

    def can_load_this_type(self, suffix):
        return suffix.upper() == ".TXT"

    def can_load_this_filename(self, filename):
        return True

    def can_load_this_header(self, first_line):
        return first_line.startswith("!Target,MMSI")

    def can_load_this_file(self, file_contents):
        return True

    def load_this_file(self, data_store, path, file_contents, datafile):
        print("E-trac parser working on ", path)

        for line_number, line in enumerate(file_contents, 1):
            # Skip the header
            if line_number == 1:
                continue

            tokens = line.split(",")
            if len(tokens) <= 1:
                # the last line may be empty, don't worry
                continue
            elif len(tokens) < 17:
                print(
                    "Error on line {} not enough tokens: {}".format(line_number, line),
                    len(tokens),
                )
                continue

            # separate token strings
            date_token = tokens[2]
            time_token = tokens[3]
            lat_degrees_token = tokens[4]
            long_degrees_token = tokens[5]
            heading_token = tokens[8]
            speed_token = tokens[6]
            comp_name_token = tokens[18]
            vessel_name = self.name_for(comp_name_token)

            if len(date_token) != 12:
                print(len(date_token))
                print(
                    f"Line {line_number}. Error in Date format {date_token}. Should be 10 figure data"
                )
                continue

            # Times always in Zulu/GMT
            if len(time_token) != 8:
                print(
                    f"Line {line_number}. Error in Date format {time_token}. Should be HH:mm:ss"
                )
                continue

            timestamp = self.parse_timestamp(date_token, time_token)

            # and finally store it
<<<<<<< HEAD
            if cur_datafile_id is None:
                datafile = data_store.search_datafile(data_file_id)
                cur_datafile_id = datafile.datafile_id
            else:
                datafile = data_store.get_datafile_from_id(cur_datafile_id)
=======
>>>>>>> 343e9bbf
            platform = data_store.get_platform(
                platform_name=vessel_name,
                nationality="UK",
                platform_type="Fisher",
                privacy="Public",
            )
<<<<<<< HEAD
            sensor_type = data_store.add_to_sensor_types("GPS")
            privacy = data_store.missing_data_resolver.resolve_privacy(data_store)
            sensor = platform.get_sensor(
                data_store=data_store,
                sensor_name="E-Trac",
                sensor_type=sensor_type,
                privacy=privacy.name,
            )
            state = datafile.create_state(sensor, timestamp)
=======
            all_sensors = data_store.session.query(data_store.db_classes.Sensor).all()
            data_store.add_to_sensor_types("GPS")
            sensor = platform.get_sensor(
                session=data_store.session,
                all_sensors=all_sensors,
                sensor_name="E-Trac",
                sensor_type="GPS",
                privacy="TEST",
            )
            state = datafile.create_state(sensor, timestamp)
            privacy = data_store.search_privacy("TEST")
>>>>>>> 343e9bbf
            state.privacy = privacy.privacy_id

            state.location = f"POINT({long_degrees_token} {lat_degrees_token})"

<<<<<<< HEAD
            headingVal = convert_heading(heading_token, line_num)
            state.heading = headingVal.to(unit_registry.radians).magnitude

            speedVal = convert_speed(speed_token, line_num)
            state.speed = speedVal
            if datafile.validate():
                state.submit(data_store.session)
=======
            heading = convert_heading(heading_token, line_number)
            state.heading = heading.to(unit_registry.radians).magnitude

            speed = convert_speed(speed_token, line_number)
            state.speed = speed
>>>>>>> 343e9bbf

    @staticmethod
    def name_for(token):
        # split into two
        tokens = token.split()
        return tokens[1]

    @staticmethod
    def parse_timestamp(date, time):
        format_str = "%Y/%m/%d "
        format_str += "%H:%M:%S"

        res = datetime.strptime(date.strip() + " " + time.strip(), format_str)

        return res<|MERGE_RESOLUTION|>--- conflicted
+++ resolved
@@ -71,21 +71,12 @@
             timestamp = self.parse_timestamp(date_token, time_token)
 
             # and finally store it
-<<<<<<< HEAD
-            if cur_datafile_id is None:
-                datafile = data_store.search_datafile(data_file_id)
-                cur_datafile_id = datafile.datafile_id
-            else:
-                datafile = data_store.get_datafile_from_id(cur_datafile_id)
-=======
->>>>>>> 343e9bbf
             platform = data_store.get_platform(
                 platform_name=vessel_name,
                 nationality="UK",
                 platform_type="Fisher",
                 privacy="Public",
             )
-<<<<<<< HEAD
             sensor_type = data_store.add_to_sensor_types("GPS")
             privacy = data_store.missing_data_resolver.resolve_privacy(data_store)
             sensor = platform.get_sensor(
@@ -95,38 +86,15 @@
                 privacy=privacy.name,
             )
             state = datafile.create_state(sensor, timestamp)
-=======
-            all_sensors = data_store.session.query(data_store.db_classes.Sensor).all()
-            data_store.add_to_sensor_types("GPS")
-            sensor = platform.get_sensor(
-                session=data_store.session,
-                all_sensors=all_sensors,
-                sensor_name="E-Trac",
-                sensor_type="GPS",
-                privacy="TEST",
-            )
-            state = datafile.create_state(sensor, timestamp)
-            privacy = data_store.search_privacy("TEST")
->>>>>>> 343e9bbf
             state.privacy = privacy.privacy_id
 
             state.location = f"POINT({long_degrees_token} {lat_degrees_token})"
 
-<<<<<<< HEAD
-            headingVal = convert_heading(heading_token, line_num)
-            state.heading = headingVal.to(unit_registry.radians).magnitude
-
-            speedVal = convert_speed(speed_token, line_num)
-            state.speed = speedVal
-            if datafile.validate():
-                state.submit(data_store.session)
-=======
             heading = convert_heading(heading_token, line_number)
             state.heading = heading.to(unit_registry.radians).magnitude
 
             speed = convert_speed(speed_token, line_number)
             state.speed = speed
->>>>>>> 343e9bbf
 
     @staticmethod
     def name_for(token):
