import os

from .importer import Importer
from pepys_import.core.formats.rep_line import REPLine
from pepys_import.core.formats import unit_registry
from pepys_import.core.validators import constants


class ReplayImporter(Importer):
    def __init__(
        self,
        name="Replay File Format Importer",
        validation_level=constants.ENHANCED_LEVEL,
        short_name="REP Importer",
        separator=" ",
    ):
        super().__init__(name, validation_level, short_name)
        self.separator = separator
        self.text_label = None
        self.depth = 0.0
        self.errors = list()

    def can_load_this_type(self, suffix):
        return suffix.upper() == ".REP" or suffix.upper() == ".DSF"

    def can_load_this_filename(self, filename):
        return True

    def can_load_this_header(self, first_line):
        return True

    def can_load_this_file(self, file_contents):
        return True

<<<<<<< HEAD
    def load_this_file(self, data_store, path, file_object, datafile):
        print("Rep parser working on " + path)

        for line_number, line in enumerate(file_object.lines(), 1):
            if line.text.startswith(";"):
=======
    def load_this_file(self, data_store, path, file_contents, datafile):
        self.errors = list()
        basename = os.path.basename(path)
        print(f"Rep parser working on '{basename}'")
        error_type = self.short_name + f" - Parsing error on '{basename}'"
        prev_location = None
        datafile.measurements[self.short_name] = list()
        for line_number, line in enumerate(file_contents, 1):
            if line.startswith(";"):
>>>>>>> 2baed6a6
                continue
            else:
                # create state, to store the data
                rep_line = REPLine(line_number, line, self.separator)
                # Store parsing errors in self.errors list
                if not rep_line.parse(self.errors, error_type):
                    continue

                # and finally store it
                platform = data_store.get_platform(
                    platform_name=rep_line.get_platform(),
                    nationality="UK",
                    platform_type="Fisher",
                    privacy="Public",
                )

                sensor_type = data_store.add_to_sensor_types("_GPS")
                privacy = data_store.missing_data_resolver.resolve_privacy(data_store)
                sensor = platform.get_sensor(
                    data_store=data_store,
                    sensor_name=platform.name,
                    sensor_type=sensor_type,
                    privacy=privacy.name,
                )
                state = datafile.create_state(
                    sensor, rep_line.timestamp, self.short_name
                )
                state.elevation = -1 * rep_line.depth
                state.heading = rep_line.heading.to(unit_registry.radians).magnitude
                state.speed = rep_line.speed
                state.privacy = privacy.privacy_id

                state.prev_location = prev_location
                state.location = rep_line.get_location()
                prev_location = state.location

    # def requires_user_review(self) -> bool:
    #     """
    #     Whether this importer requires user review of the loaded intermediate data
    #     before pushing to the database.  The review may be by viewing an HTML import
    #     summary, or examining some statistical/graphical overview.
    #
    #     :return: True or False
    #     :rtype: bool
    #     """
    #     pass
    #
    @staticmethod
    def degrees_for(degs, mins, secs, hemi: str):
        if hemi.upper() == "S" or hemi.upper() == "W":
            factor = -1
        else:
            factor = 1
        return factor * (float(degs) + float(mins) / 60 + float(secs) / 60 / 60)<|MERGE_RESOLUTION|>--- conflicted
+++ resolved
@@ -32,23 +32,16 @@
     def can_load_this_file(self, file_contents):
         return True
 
-<<<<<<< HEAD
     def load_this_file(self, data_store, path, file_object, datafile):
-        print("Rep parser working on " + path)
-
-        for line_number, line in enumerate(file_object.lines(), 1):
-            if line.text.startswith(";"):
-=======
-    def load_this_file(self, data_store, path, file_contents, datafile):
         self.errors = list()
         basename = os.path.basename(path)
         print(f"Rep parser working on '{basename}'")
         error_type = self.short_name + f" - Parsing error on '{basename}'"
         prev_location = None
         datafile.measurements[self.short_name] = list()
-        for line_number, line in enumerate(file_contents, 1):
-            if line.startswith(";"):
->>>>>>> 2baed6a6
+
+        for line_number, line in enumerate(file_object.lines(), 1):
+            if line.text.startswith(";"):
                 continue
             else:
                 # create state, to store the data
@@ -56,7 +49,6 @@
                 # Store parsing errors in self.errors list
                 if not rep_line.parse(self.errors, error_type):
                     continue
-
                 # and finally store it
                 platform = data_store.get_platform(
                     platform_name=rep_line.get_platform(),
@@ -85,17 +77,8 @@
                 state.location = rep_line.get_location()
                 prev_location = state.location
 
-    # def requires_user_review(self) -> bool:
-    #     """
-    #     Whether this importer requires user review of the loaded intermediate data
-    #     before pushing to the database.  The review may be by viewing an HTML import
-    #     summary, or examining some statistical/graphical overview.
-    #
-    #     :return: True or False
-    #     :rtype: bool
-    #     """
-    #     pass
-    #
+                print(len(datafile.measurements["REP Importer"]))
+
     @staticmethod
     def degrees_for(degs, mins, secs, hemi: str):
         if hemi.upper() == "S" or hemi.upper() == "W":
