--- conflicted
+++ resolved
@@ -245,34 +245,6 @@
                 ):
                     errors.extend(importer.errors)
 
-<<<<<<< HEAD
-            # If all tests pass for all parsers, commit datafile
-            # get current time without milliseconds
-            timestamp = sanitize_filename(str(datetime.utcnow())[:-7])
-
-            if not errors:
-                log = datafile.commit(data_store.session)
-                # write extraction log to output folder
-                with open(
-                    os.path.join(
-                        self.output_path, f"{filename}_output_{timestamp}.log"
-                    ),
-                    "w",
-                ) as f:
-                    f.write("\n".join(log))
-                # move original file to output folder
-                # TODO: Skip for now
-                # shutil.move(full_path, os.path.join(self.output_path, file))
-            else:
-                # write error log to the output folder
-                with open(
-                    os.path.join(
-                        self.output_path, f"{filename}_errors_{timestamp}.log"
-                    ),
-                    "w",
-                ) as f:
-                    json.dump(errors, f, ensure_ascii=False, indent=4)
-=======
             # check errors only if there were any importers
             if good_importers:
                 # If all tests pass for all parsers, commit datafile
@@ -297,7 +269,6 @@
                         "w",
                     ) as f:
                         json.dump(errors, f, ensure_ascii=False, indent=4)
->>>>>>> b5ec77e0
 
         return processed_ctr
 
