import inspect
import importlib.util
import json
import os
import shutil
import sys

from datetime import datetime
from stat import S_IREAD

from paths import IMPORTERS_DIRECTORY
from pepys_import.core.store.data_store import DataStore
from pepys_import.core.store.table_summary import TableSummary, TableSummarySet
from pepys_import.file.highlighter.highlighter import HighlightedFile
from pepys_import.file.importer import Importer


class FileProcessor:
    def __init__(self, filename=None):
        self.importers = []
        # Register local importers if any exists
        local_importers_path = os.getenv("PEPYS_LOCAL_PARSERS")
        if local_importers_path:
            if not os.path.exists(local_importers_path):
                print(
                    f"No such file or directory: {local_importers_path}. Only core parsers are going to work."
                )
            else:
                self.load_importers_dynamically(local_importers_path)

        if filename is None:
            self.filename = ":memory:"
        else:
            self.filename = filename
        self.output_path = None
        self.input_files_path = None
        self.directory_path = None
        # Check if archive location environment variable exists
        archive_path = os.getenv("PEPYS_ARCHIVE_LOCATION")
        if archive_path:
            if not os.path.exists(archive_path):
                os.makedirs(archive_path)
            self.output_path = archive_path

    def process(
        self, path: str, data_store: DataStore = None, descend_tree: bool = True
    ):
        """Process the data in the given path

        :param path: File/Folder path
        :type path: String
        :param data_store: Database
        :type data_store: DataStore
        :param descend_tree: Whether to recursively descend through the folder tree
        :type descend_tree: bool
        """
        dir_path = os.path.dirname(path)
        # create output folder if not exists
        if not self.output_path:
            self.output_path = os.path.join(dir_path, "output")
            if not os.path.exists(self.output_path):
                os.makedirs(self.output_path)
        # create input_files folder if not exists
        self.input_files_path = os.path.join(self.output_path, "input_files")
        if not os.path.exists(self.input_files_path):
            os.makedirs(self.input_files_path)

        # Take current timestamp without milliseconds
        now = datetime.utcnow()
        # Create non existing directories in the following format:
        # output_folder/YYYY/MM/DD/HH/mm/ss(_sss)
        directory_path = os.path.join(
            self.output_path,
            str(now.year),
            str(now.month).zfill(2),
            str(now.day).zfill(2),
            str(now.hour).zfill(2),
            str(now.minute).zfill(2),
            str(now.second).zfill(2),
        )
        if not os.path.isdir(directory_path):
            os.makedirs(directory_path)
        else:
            directory_path = os.path.join(
                directory_path + "_" + str(now.microsecond).zfill(3)[:3]
            )
            os.makedirs(directory_path)
        self.directory_path = directory_path

        processed_ctr = 0

        # get the data_store
        if data_store is None:
            data_store = DataStore("", "", "", 0, self.filename, db_type="sqlite")
            data_store.initialise()

        # check given path is a file
        if os.path.isfile(path):
            with data_store.session_scope():
                states_sum = TableSummary(
                    data_store.session, data_store.db_classes.State
                )
                comments_sum = TableSummary(
                    data_store.session, data_store.db_classes.Comment
                )
                platforms_sum = TableSummary(
                    data_store.session, data_store.db_classes.Platform
                )
                first_table_summary_set = TableSummarySet(
                    [states_sum, comments_sum, platforms_sum]
                )
                print(first_table_summary_set.report("==Before=="))

                filename = os.path.abspath(path)
                current_path = os.path.dirname(path)
                processed_ctr = self.process_file(
                    filename, current_path, data_store, processed_ctr
                )
                states_sum = TableSummary(
                    data_store.session, data_store.db_classes.State
                )
                comments_sum = TableSummary(
                    data_store.session, data_store.db_classes.Comment
                )
                platforms_sum = TableSummary(
                    data_store.session, data_store.db_classes.Platform
                )
                second_table_summary_set = TableSummarySet(
                    [states_sum, comments_sum, platforms_sum]
                )
                print(second_table_summary_set.report("==After=="))
            print(f"Files got processed: {processed_ctr} times")
            return

        # check folder exists
        if not os.path.isdir(path):
            raise FileNotFoundError(f"Folder not found in the given path: {path}")

        # decide whether to descend tree, or just work on this folder
        with data_store.session_scope():

            states_sum = TableSummary(data_store.session, data_store.db_classes.State)
            comments_sum = TableSummary(
                data_store.session, data_store.db_classes.Comment
            )
            platforms_sum = TableSummary(
                data_store.session, data_store.db_classes.Platform
            )
            first_table_summary_set = TableSummarySet(
                [states_sum, comments_sum, platforms_sum]
            )
            print(first_table_summary_set.report("==Before=="))

            # capture path in absolute form
            abs_path = os.path.abspath(path)
            if descend_tree:
                # loop through this folder and children
                for current_path, folders, files in os.walk(abs_path):
                    for file in files:
                        processed_ctr = self.process_file(
                            file, current_path, data_store, processed_ctr
                        )
            else:
                # loop through this path
                for file in os.scandir(abs_path):
                    if file.is_file():
                        current_path = os.path.join(abs_path, file)
                        processed_ctr = self.process_file(
                            file, current_path, data_store, processed_ctr
                        )

            states_sum = TableSummary(data_store.session, data_store.db_classes.State)
            comments_sum = TableSummary(
                data_store.session, data_store.db_classes.Comment
            )
            platforms_sum = TableSummary(
                data_store.session, data_store.db_classes.Platform
            )
            second_table_summary_set = TableSummarySet(
                [states_sum, comments_sum, platforms_sum]
            )
            print(second_table_summary_set.report("==After=="))

        print(f"Files got processed: {processed_ctr} times")

    def process_file(self, file, current_path, data_store, processed_ctr):
        # file may have full path, therefore extract basename and split it
        basename = os.path.basename(file)
        filename, file_extension = os.path.splitext(basename)
        # make copy of list of importers
        good_importers = self.importers.copy()

        full_path = os.path.join(current_path, file)
        # print("Checking:" + str(full_path))

        # start with file suffixes
        tmp_importers = good_importers.copy()
        for importer in tmp_importers:
            # print("Checking suffix:" + str(importer))
            if not importer.can_load_this_type(file_extension):
                good_importers.remove(importer)

        # now the filename
        tmp_importers = good_importers.copy()
        for importer in tmp_importers:
            # print("Checking filename:" + str(importer))
            if not importer.can_load_this_filename(filename):
                good_importers.remove(importer)

        # tests are starting to get expensive. Check
        # we have some file importers left
        if len(good_importers) > 0:

            # now the first line
            tmp_importers = good_importers.copy()
            first_line = self.get_first_line(full_path)
            for importer in tmp_importers:
                # print("Checking first_line:" + str(importer))
                if not importer.can_load_this_header(first_line):
                    good_importers.remove(importer)

            # Create a HighlightedFile instance for the file
            highlighted_file = HighlightedFile(full_path)

            # Get the file contents, for the final check
            file_contents = self.get_file_contents(full_path)

            # lastly the contents
            tmp_importers = good_importers.copy()
            for importer in tmp_importers:
                if not importer.can_load_this_file(file_contents):
                    good_importers.remove(importer)

            # if good importers list is empty, return processed_ctr,
            # which means the file is not processed
            if not good_importers:
                return processed_ctr

            # ok, let these importers handle the file
            datafile = data_store.get_datafile(basename, file_extension)

            # Run all parsers
            for importer in good_importers:
                processed_ctr += 1
                importer.load_this_file(
                    data_store, full_path, highlighted_file, datafile
                )

            # Write highlighted output to file
            highlighted_output_path = os.path.join(
                self.directory_path, f"{filename}_highlighted.html"
            )

            highlighted_file.export(highlighted_output_path, include_key=True)

            # Run all validation tests
            errors = list()
            for importer in good_importers:
                # Call related validation tests, extend global errors lists if the
                # importer has errors
                if not datafile.validate(
                    validation_level=importer.validation_level,
                    errors=importer.errors,
                    parser=importer.short_name,
                ):
                    errors.extend(importer.errors)

<<<<<<< HEAD
            # TODO: might be the best place to put summaries to Changes
            if datafile.validate():
                datafile.commit(data_store.session)
=======
            # If all tests pass for all parsers, commit datafile
            if not errors:
                log = datafile.commit(data_store.session)
                # write extraction log to output folder
                with open(
                    os.path.join(self.directory_path, f"{filename}_output.log"), "w",
                ) as f:
                    f.write("\n".join(log))
                # move original file to output folder
                new_path = os.path.join(self.input_files_path, file)
                shutil.move(full_path, new_path)
                # make it read-only
                os.chmod(new_path, S_IREAD)

            else:
                # write error log to the output folder
                with open(
                    os.path.join(self.directory_path, f"{filename}_errors.log"), "w",
                ) as f:
                    json.dump(errors, f, ensure_ascii=False, indent=4)
>>>>>>> c45fd82c

        return processed_ctr

    def register_importer(self, importer):
        """Adds the supplied importer to the list of import modules

        :param importer: An importer module that must define the functions defined
        in the Importer base class
        :type importer: Importer
        """
        self.importers.append(importer)

    def load_importers_dynamically(self, path=IMPORTERS_DIRECTORY):
        """Dynamically adds all the importers in the given path.

        It loads core importers by default.

        :param path: Path of a folder that has importers
        :type path: String
        """
        if os.path.exists(path):
            for file in os.scandir(path):
                # import file using its name and full path
                if file.is_file():
                    spec = importlib.util.spec_from_file_location(file.name, file.path)
                    module = importlib.util.module_from_spec(spec)
                    sys.modules[file.name] = module
                    spec.loader.exec_module(module)
                    # extract classes with this format: (class name, class)
                    classes = inspect.getmembers(
                        sys.modules[module.__name__], inspect.isclass
                    )
                    for name, class_ in classes:
                        # continue only if it's a concrete class that inherits Importer
                        if issubclass(class_, Importer) and not inspect.isabstract(
                            class_
                        ):
                            # Create an object of the class, add it to importers
                            obj = class_()
                            self.importers.append(obj)

    @staticmethod
    def get_first_line(file_path: str):
        """Retrieve the first line from the file

        :param file_path: Full file path
        :type file_path: String
        :return: First line of text
        :rtype: String
        """
        try:
            with open(file_path, "r", encoding="windows-1252") as f:
                first_line = f.readline()
            return first_line
        except UnicodeDecodeError:
            return None

    @staticmethod
    def get_file_contents(full_path: str):
        try:
            with open(full_path, "r", encoding="windows-1252") as f:
                lines = f.read().split("\n")
            return lines
        except UnicodeDecodeError:
            return None<|MERGE_RESOLUTION|>--- conflicted
+++ resolved
@@ -265,11 +265,6 @@
                 ):
                     errors.extend(importer.errors)
 
-<<<<<<< HEAD
-            # TODO: might be the best place to put summaries to Changes
-            if datafile.validate():
-                datafile.commit(data_store.session)
-=======
             # If all tests pass for all parsers, commit datafile
             if not errors:
                 log = datafile.commit(data_store.session)
@@ -290,7 +285,6 @@
                     os.path.join(self.directory_path, f"{filename}_errors.log"), "w",
                 ) as f:
                     json.dump(errors, f, ensure_ascii=False, indent=4)
->>>>>>> c45fd82c
 
         return processed_ctr
 
