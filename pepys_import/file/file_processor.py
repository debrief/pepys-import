--- conflicted
+++ resolved
@@ -143,10 +143,6 @@
 
             # ok, let these importers handle the file
             datafile = data_store.get_datafile(filename, file_extension)
-<<<<<<< HEAD
-            datafile_name = datafile.reference
-=======
->>>>>>> 343e9bbf
 
             for importer in good_importers:
                 processed_ctr += 1
