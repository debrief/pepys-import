import json
import os

from datetime import datetime
<<<<<<< HEAD
from stat import S_IREAD

=======
from pathvalidate import sanitize_filename
>>>>>>> ca4e5144
from pepys_import.core.store.data_store import DataStore
from pepys_import.core.store.table_summary import TableSummary, TableSummarySet


class FileProcessor:
    def __init__(self, filename=None):
        self.importers = []
        if filename is None:
            self.filename = ":memory:"
        else:
            self.filename = filename
        self.output_path = None
        self.input_files_path = None
        self.directory_path = None
        # Check if archive location environment variable exists
        archive_path = os.getenv("PEPYS_ARCHIVE_LOCATION")
        if archive_path:
            if not os.path.exists(archive_path):
                os.makedirs(archive_path)
            self.output_path = archive_path

    def process(
        self, path: str, data_store: DataStore = None, descend_tree: bool = True
    ):
        """Process the data in the given path

        :param path: File/Folder path
        :type path: String
        :param data_store: Database
        :type data_store: DataStore
        :param descend_tree: Whether to recursively descend through the folder tree
        :type descend_tree: bool
        """
        dir_path = os.path.dirname(path)
        # create output folder if not exists
        if not self.output_path:
            self.output_path = os.path.join(dir_path, "output")
            if not os.path.exists(self.output_path):
                os.makedirs(self.output_path)
        # create input_files folder if not exists
        self.input_files_path = os.path.join(self.output_path, "input_files")
        if not os.path.exists(self.input_files_path):
            os.makedirs(self.input_files_path)

        # Take current timestamp without milliseconds
        now = datetime.utcnow()
        # Create non existing directories in the following format:
        # output_folder/YYYY/MM/DD/HH/mm/ss(_sss)
        directory_path = os.path.join(
            self.output_path,
            str(now.year),
            str(now.month).zfill(2),
            str(now.day).zfill(2),
            str(now.hour).zfill(2),
            str(now.minute).zfill(2),
            str(now.second).zfill(2),
        )
        if not os.path.isdir(directory_path):
            os.makedirs(directory_path)
        else:
            directory_path = os.path.join(
                directory_path + "_" + str(now.microsecond).zfill(3)[:3]
            )
            os.makedirs(directory_path)
        self.directory_path = directory_path

        processed_ctr = 0

        # get the data_store
        if data_store is None:
            data_store = DataStore("", "", "", 0, self.filename, db_type="sqlite")
            data_store.initialise()

        # check given path is a file
        if os.path.isfile(path):

            # capture path in absolute form
            abs_path = os.path.dirname(path)
            # create output folder if not exists
            self.output_path = os.path.join(abs_path, "output")
            if not os.path.exists(self.output_path):
                os.makedirs(self.output_path)

            with data_store.session_scope():
                states_sum = TableSummary(
                    data_store.session, data_store.db_classes.State
                )
                comments_sum = TableSummary(
                    data_store.session, data_store.db_classes.Comment
                )
                platforms_sum = TableSummary(
                    data_store.session, data_store.db_classes.Platform
                )
                first_table_summary_set = TableSummarySet(
                    [states_sum, comments_sum, platforms_sum]
                )
                print(first_table_summary_set.report("==Before=="))

                filename = os.path.abspath(path)
                current_path = os.path.dirname(path)
                processed_ctr = self.process_file(
                    filename, current_path, data_store, processed_ctr
                )
                states_sum = TableSummary(
                    data_store.session, data_store.db_classes.State
                )
                comments_sum = TableSummary(
                    data_store.session, data_store.db_classes.Comment
                )
                platforms_sum = TableSummary(
                    data_store.session, data_store.db_classes.Platform
                )
                second_table_summary_set = TableSummarySet(
                    [states_sum, comments_sum, platforms_sum]
                )
                print(second_table_summary_set.report("==After=="))
            print(f"Files got processed: {processed_ctr} times")
            return

        # check folder exists
        if not os.path.isdir(path):
            raise FileNotFoundError(f"Folder not found in the given path: {path}")

        # decide whether to descend tree, or just work on this folder
        with data_store.session_scope():

            states_sum = TableSummary(data_store.session, data_store.db_classes.State)
            comments_sum = TableSummary(
                data_store.session, data_store.db_classes.Comment
            )
            platforms_sum = TableSummary(
                data_store.session, data_store.db_classes.Platform
            )
            first_table_summary_set = TableSummarySet(
                [states_sum, comments_sum, platforms_sum]
            )
            print(first_table_summary_set.report("==Before=="))

            # capture path in absolute form
            abs_path = os.path.abspath(path)
            if descend_tree:
                # loop through this folder and children
                for current_path, folders, files in os.walk(abs_path):
                    for file in files:
                        processed_ctr = self.process_file(
                            file, current_path, data_store, processed_ctr
                        )
            else:
                # loop through this path
                for file in os.scandir(abs_path):
                    if file.is_file():
                        current_path = os.path.join(abs_path, file)
                        processed_ctr = self.process_file(
                            file, current_path, data_store, processed_ctr
                        )

            states_sum = TableSummary(data_store.session, data_store.db_classes.State)
            comments_sum = TableSummary(
                data_store.session, data_store.db_classes.Comment
            )
            platforms_sum = TableSummary(
                data_store.session, data_store.db_classes.Platform
            )
            second_table_summary_set = TableSummarySet(
                [states_sum, comments_sum, platforms_sum]
            )
            print(second_table_summary_set.report("==After=="))

        print(f"Files got processed: {processed_ctr} times")

    def process_file(self, file, current_path, data_store, processed_ctr):
        # file may have full path, therefore extract basename and split it
        basename = os.path.basename(file)
        filename, file_extension = os.path.splitext(basename)
        # make copy of list of importers
        good_importers = self.importers.copy()

        full_path = os.path.join(current_path, file)
        # print("Checking:" + str(full_path))

        # start with file suffixes
        tmp_importers = good_importers.copy()
        for importer in tmp_importers:
            # print("Checking suffix:" + str(importer))
            if not importer.can_load_this_type(file_extension):
                good_importers.remove(importer)

        # now the filename
        tmp_importers = good_importers.copy()
        for importer in tmp_importers:
            # print("Checking filename:" + str(importer))
            if not importer.can_load_this_filename(filename):
                good_importers.remove(importer)

        # tests are starting to get expensive. Check
        # we have some file importers left
        if len(good_importers) > 0:

            # now the first line
            tmp_importers = good_importers.copy()
            first_line = self.get_first_line(full_path)
            for importer in tmp_importers:
                # print("Checking first_line:" + str(importer))
                if not importer.can_load_this_header(first_line):
                    good_importers.remove(importer)

            # get the file contents
            file_contents = self.get_file_contents(full_path)

            # lastly the contents
            tmp_importers = good_importers.copy()
            for importer in tmp_importers:
                if not importer.can_load_this_file(file_contents):
                    good_importers.remove(importer)

            # ok, let these importers handle the file
            datafile = data_store.get_datafile(filename, file_extension)

            # Run all parsers
            for importer in good_importers:
                processed_ctr += 1
                importer.load_this_file(data_store, full_path, file_contents, datafile)

            # Run all validation tests
            errors = list()
            for importer in good_importers:
                # Call related validation tests, extend global errors lists if the
                # importer has errors
                if not datafile.validate(
                    validation_level=importer.validation_level,
                    errors=importer.errors,
                    parser=importer.short_name,
                ):
                    errors.extend(importer.errors)

<<<<<<< HEAD
            # check errors only if there were any importers
            if good_importers:
                # If all tests pass for all parsers, commit datafile
                if not errors:
                    log = datafile.commit(data_store.session)
                    # write extraction log to output folder
                    with open(
                        os.path.join(self.directory_path, f"{filename}_output.log"),
                        "w",
                    ) as f:
                        f.write("\n".join(log))
                    # move original file to output folder
                    new_path = os.path.join(self.input_files_path, file)
                    shutil.move(full_path, new_path)
                    # make it read-only
                    os.chmod(new_path, S_IREAD)

                else:
                    # write error log to the output folder
                    with open(
                        os.path.join(self.directory_path, f"{filename}_errors.log"),
                        "w",
                    ) as f:
                        json.dump(errors, f, ensure_ascii=False, indent=4)
=======
            # If all tests pass for all parsers, commit datafile
            # get current time without milliseconds
            timestamp = sanitize_filename(str(datetime.utcnow())[:-7])
            if not errors:
                log = datafile.commit(data_store.session)
                # write extraction log to output folder
                with open(
                    os.path.join(
                        self.output_path, f"{filename}_output_{timestamp}.log"
                    ),
                    "w",
                ) as f:
                    f.write("\n".join(log))
                # move original file to output folder
                # TODO: Skip for now
                # shutil.move(full_path, os.path.join(self.output_path, file))
            else:
                # write error log to the output folder
                with open(
                    os.path.join(
                        self.output_path, f"{filename}_errors_{timestamp}.log"
                    ),
                    "w",
                ) as f:
                    json.dump(errors, f, ensure_ascii=False, indent=4)
>>>>>>> ca4e5144

        return processed_ctr

    def register_importer(self, importer):
        """Adds the supplied importer to the list of import modules

        :param importer: An importer module that must define the functions defined
        in the Importer base class
        :type importer: Importer
        """
        self.importers.append(importer)

    def register_importers(self, importers):
        """Adds all the importers in the supplied list to the list of import modules

        :param importers: A list of importers, each of which is an Importer class that inherits
        from the Importer base class
        :type importers: list
        """
        for importer in importers:
            self.importers.append(importer)

    @staticmethod
    def get_first_line(file_path: str):
        """Retrieve the first line from the file

        :param file_path: Full file path
        :type file_path: String
        :return: First line of text
        :rtype: String
        """
        try:
            with open(file_path, "r", encoding="windows-1252") as f:
                first_line = f.readline()
            return first_line
        except UnicodeDecodeError:
            return None

    @staticmethod
    def get_file_contents(full_path: str):
        try:
            with open(full_path, "r", encoding="windows-1252") as f:
                lines = f.read().split("\n")
            return lines
        except UnicodeDecodeError:
            return None<|MERGE_RESOLUTION|>--- conflicted
+++ resolved
@@ -1,13 +1,11 @@
 import json
 import os
+import shutil
 
 from datetime import datetime
-<<<<<<< HEAD
 from stat import S_IREAD
 
-=======
 from pathvalidate import sanitize_filename
->>>>>>> ca4e5144
 from pepys_import.core.store.data_store import DataStore
 from pepys_import.core.store.table_summary import TableSummary, TableSummarySet
 
@@ -83,14 +81,6 @@
 
         # check given path is a file
         if os.path.isfile(path):
-
-            # capture path in absolute form
-            abs_path = os.path.dirname(path)
-            # create output folder if not exists
-            self.output_path = os.path.join(abs_path, "output")
-            if not os.path.exists(self.output_path):
-                os.makedirs(self.output_path)
-
             with data_store.session_scope():
                 states_sum = TableSummary(
                     data_store.session, data_store.db_classes.State
@@ -243,7 +233,6 @@
                 ):
                     errors.extend(importer.errors)
 
-<<<<<<< HEAD
             # check errors only if there were any importers
             if good_importers:
                 # If all tests pass for all parsers, commit datafile
@@ -268,33 +257,6 @@
                         "w",
                     ) as f:
                         json.dump(errors, f, ensure_ascii=False, indent=4)
-=======
-            # If all tests pass for all parsers, commit datafile
-            # get current time without milliseconds
-            timestamp = sanitize_filename(str(datetime.utcnow())[:-7])
-            if not errors:
-                log = datafile.commit(data_store.session)
-                # write extraction log to output folder
-                with open(
-                    os.path.join(
-                        self.output_path, f"{filename}_output_{timestamp}.log"
-                    ),
-                    "w",
-                ) as f:
-                    f.write("\n".join(log))
-                # move original file to output folder
-                # TODO: Skip for now
-                # shutil.move(full_path, os.path.join(self.output_path, file))
-            else:
-                # write error log to the output folder
-                with open(
-                    os.path.join(
-                        self.output_path, f"{filename}_errors_{timestamp}.log"
-                    ),
-                    "w",
-                ) as f:
-                    json.dump(errors, f, ensure_ascii=False, indent=4)
->>>>>>> ca4e5144
 
         return processed_ctr
 
