import os
import unittest
from contextlib import redirect_stdout
from datetime import datetime
from io import StringIO
from unittest.mock import patch
from uuid import uuid4

import pytest

from pepys_import.core.store.data_store import DataStore
from pepys_import.resolvers.command_line_resolver import CommandLineResolver

DIR_PATH = os.path.dirname(__file__)


class ReferenceDataTestCase(unittest.TestCase):
    def setUp(self) -> None:
        self.resolver = CommandLineResolver()
        self.store = DataStore(
            "", "", "", 0, ":memory:", db_type="sqlite", missing_data_resolver=self.resolver,
        )
        self.store.initialise()
        with self.store.session_scope():
            self.change_id = self.store.add_to_changes("TEST", datetime.utcnow(), "TEST").change_id

    @patch("pepys_import.resolvers.command_line_resolver.create_menu")
    @patch("pepys_import.resolvers.command_line_resolver.prompt")
    def test_fuzzy_search_add_new_privacy(self, resolver_prompt, menu_prompt):
        """Test whether a new Privacy entity created or not
        after searched and not founded in the Privacy Table."""

        # Select "Search an existing classification"->Search "PRIVACY-TEST"->Type "0"->
        # Select "Yes"
        menu_prompt.side_effect = ["1", "PRIVACY-TEST", "1"]
        resolver_prompt.side_effect = ["0"]
        with self.store.session_scope():
            privacy = self.resolver.resolve_reference(
                self.store,
                self.change_id,
                "",
                self.store.db_classes.Privacy,
                "privacy",
                "classification",
            )
            self.assertEqual(privacy.name, "PRIVACY-TEST")

    @patch("pepys_import.resolvers.command_line_resolver.create_menu")
    def test_fuzzy_search_select_existing_privacy(self, menu_prompt):
        """Test whether an existing Privacy entity searched and returned or not"""

        # Select "Search an existing classification"->Search "PRIVACY-TEST"
        menu_prompt.side_effect = ["1", "PRIVACY-TEST"]
        with self.store.session_scope():
            self.store.add_to_privacies("PRIVACY-TEST", 0, self.change_id)
            privacy = self.resolver.resolve_reference(
                self.store,
                self.change_id,
                "",
                self.store.db_classes.Privacy,
                "privacy",
                "classification",
            )
            self.assertEqual(privacy.name, "PRIVACY-TEST")

    @patch("pepys_import.resolvers.command_line_resolver.create_menu")
    @patch("pepys_import.resolvers.command_line_resolver.prompt")
    def test_fuzzy_search_select_existing_privacy_without_search(
        self, resolver_prompt, menu_prompt
    ):
        """Test whether a new Privacy entity created or not"""

        # Select "Add a new classification"->Type "PRIVACY-TEST"
        menu_prompt.side_effect = ["2"]
        resolver_prompt.side_effect = ["PRIVACY-TEST"]
        with self.store.session_scope():
            self.store.add_to_privacies("PRIVACY-TEST", 0, self.change_id)
            privacy = self.resolver.resolve_reference(
                self.store,
                self.change_id,
                "",
                self.store.db_classes.Privacy,
                "privacy",
                "classification",
            )
            self.assertEqual(privacy.name, "PRIVACY-TEST")

    @patch("pepys_import.resolvers.command_line_resolver.create_menu")
    def test_fuzzy_search_recursive_privacy(self, menu_prompt):
        """Test whether recursive call works for privacy"""

        # Select "Search an existing classification"->Search "PRIVACY-TEST"->Select "No"
        # ->Search "Public"
        menu_prompt.side_effect = ["1", "PRIVACY-TEST", "2", "Public"]
        with self.store.session_scope():
            self.store.add_to_privacies("Public", 0, self.change_id)
            self.store.add_to_privacies("Public Sensitive", 0, self.change_id)
            privacy = self.resolver.resolve_reference(
                self.store,
                self.change_id,
                "",
                self.store.db_classes.Privacy,
                "privacy",
                "classification",
            )
            self.assertEqual(privacy.name, "Public")

    @patch("pepys_import.resolvers.command_line_resolver.create_menu")
    def test_fuzzy_search_select_privacy_directly(self, menu_prompt):
        """Test whether recursive call works for privacy"""

        # Select "3-Public"
        menu_prompt.side_effect = ["3"]
        with self.store.session_scope():
            self.store.add_to_privacies("Public", 0, self.change_id)
            self.store.add_to_privacies("Public Sensitive", 0, self.change_id)
            privacy = self.resolver.resolve_reference(
                self.store,
                self.change_id,
                "",
                self.store.db_classes.Privacy,
                "privacy",
                "classification",
            )
            self.assertEqual(privacy.name, "Public")

    @patch("pepys_import.resolvers.command_line_resolver.create_menu")
    def test_fuzzy_search_add_new_platform_type(self, menu_prompt):
        """Test whether a new PlatformType entity created or not
        after searched and not founded in the Privacy Table."""

        # Select "Search an existing platform-type"->Search "TYPE-TEST"->
        # Select "Yes"
        menu_prompt.side_effect = ["1", "TYPE-TEST", "1"]
        with self.store.session_scope():
            platform_type = self.resolver.resolve_reference(
                self.store, self.change_id, "", self.store.db_classes.PlatformType, "platform_type",
            )
            assert platform_type.__tablename__ == "PlatformTypes"
            assert platform_type.name == "TYPE-TEST"

    @patch("pepys_import.resolvers.command_line_resolver.create_menu")
    def test_fuzzy_search_select_existing_platform_type(self, menu_prompt):
        """Test whether an existing PlatformType entity searched and returned or not"""

        # Select "Search an existing platform-type"->Search "TYPE-TEST"
        menu_prompt.side_effect = ["1", "TYPE-TEST"]
        with self.store.session_scope():
            self.store.add_to_platform_types("TYPE-TEST", self.change_id)
            platform_type = self.resolver.resolve_reference(
                self.store, self.change_id, "", self.store.db_classes.PlatformType, "platform_type",
            )
            assert platform_type.__tablename__ == "PlatformTypes"
            assert platform_type.name == "TYPE-TEST"

    @patch("pepys_import.resolvers.command_line_resolver.create_menu")
    @patch("pepys_import.resolvers.command_line_resolver.prompt")
    def test_fuzzy_search_select_existing_platform_type_without_search(
        self, resolver_prompt, menu_prompt
    ):
        """Test whether a new PlatformType entity created or not"""

        # Select "Add a new platform-type"->Type "TYPE-TEST"
        menu_prompt.side_effect = ["2"]
        resolver_prompt.side_effect = ["TYPE-TEST"]
        with self.store.session_scope():
            self.store.add_to_privacies("TYPE-TEST", 0, self.change_id)
            platform_type = self.resolver.resolve_reference(
                self.store, self.change_id, "", self.store.db_classes.PlatformType, "platform_type",
            )
            self.assertEqual(platform_type.name, "TYPE-TEST")

    @patch("pepys_import.resolvers.command_line_resolver.create_menu")
    def test_fuzzy_search_recursive_platform_type(self, menu_prompt):
        """Test whether recursive call works for platform_type"""

        # Select "Search an existing platform-type"->Search "TYPE-TEST"->Select "No"
        # ->Search "TYPE-1"
        menu_prompt.side_effect = ["1", "TYPE-TEST", "2", "TYPE-1"]
        with self.store.session_scope():
            self.store.add_to_platform_types("TYPE-1", self.change_id)
            self.store.add_to_platform_types("TYPE-2", self.change_id)
            platform_type = self.resolver.resolve_reference(
                self.store, self.change_id, "", self.store.db_classes.PlatformType, "platform_type",
            )
            self.assertEqual(platform_type.name, "TYPE-1")

    @patch("pepys_import.resolvers.command_line_resolver.create_menu")
    def test_fuzzy_search_select_platform_type_directly(self, menu_prompt):
        """Test whether recursive call works for platform_type"""

        # Select "3-TYPE-1"
        menu_prompt.side_effect = ["3"]
        with self.store.session_scope():
            self.store.add_to_platform_types("TYPE-1", self.change_id)
            self.store.add_to_platform_types("TYPE-2", self.change_id)
            platform_type = self.resolver.resolve_reference(
                self.store, self.change_id, "", self.store.db_classes.PlatformType, "platform_type",
            )
            self.assertEqual(platform_type.name, "TYPE-1")

    @patch("pepys_import.resolvers.command_line_resolver.create_menu")
    def test_resolver_reference_select_nationality_directly(self, menu_prompt):
        # Select "3-UK"
        menu_prompt.side_effect = ["3", "4", "5", "6"]
        with self.store.session_scope():
            self.store.add_to_nationalities("UK", self.change_id, priority=1)
            self.store.add_to_nationalities("FR", self.change_id, priority=2)
            self.store.add_to_nationalities("TR", self.change_id, priority=2)
            self.store.add_to_nationalities("AAA", self.change_id, priority=3)
            nationality = self.resolver.resolve_reference(
                self.store, self.change_id, "", self.store.db_classes.Nationality, "nationality",
            )
            assert nationality.name == "UK"

            nationality = self.resolver.resolve_reference(
                self.store, self.change_id, "", self.store.db_classes.Nationality, "nationality",
            )
            assert nationality.name == "FR"

            nationality = self.resolver.resolve_reference(
                self.store, self.change_id, "", self.store.db_classes.Nationality, "nationality",
            )
            assert nationality.name == "TR"

            nationality = self.resolver.resolve_reference(
                self.store, self.change_id, "", self.store.db_classes.Nationality, "nationality",
            )
            assert nationality is None

    @patch("pepys_import.resolvers.command_line_resolver.create_menu")
    def test_cancelling_fuzzy_search_reference(self, menu_prompt):
        """Test whether "." returns to the resolver privacy"""

        # Search "TEST"->Select "."->Select "."
        menu_prompt.side_effect = ["TEST", ".", "."]
        with self.store.session_scope():
            privacy = self.resolver.fuzzy_search_reference(
                self.store,
                self.change_id,
                "",
                self.store.db_classes.Privacy,
                "privacy",
                "classification",
            )
            self.assertIsNone(privacy)

    @patch("pepys_import.resolvers.command_line_resolver.create_menu")
    def test_cancelling_resolver_reference(self, menu_prompt):
        """Test whether "." cancels the resolve privacy and returns None"""
        menu_prompt.side_effect = [".", "1", ".", "."]
        temp_output = StringIO()
        with self.store.session_scope():
            # Select "."
            privacy = self.resolver.resolve_reference(
                self.store,
                self.change_id,
                "",
                self.store.db_classes.Privacy,
                "privacy",
                "classification",
            )
            self.assertIsNone(privacy)

            with redirect_stdout(temp_output):
                privacy = self.resolver.resolve_reference(
                    self.store,
                    self.change_id,
                    "",
                    self.store.db_classes.Privacy,
                    "privacy",
                    "classification",
                )
            assert privacy is None
        output = temp_output.getvalue()
        assert "Returning to the previous menu" in output

    @patch("pepys_import.resolvers.command_line_resolver.create_menu")
    @patch("pepys_import.resolvers.command_line_resolver.prompt")
    def test_resolve_reference_empty_input(self, resolver_prompt, menu_prompt):
        resolver_prompt.side_effect = [""]
        menu_prompt.side_effect = ["2", "."]
        temp_output = StringIO()
        with self.store.session_scope(), redirect_stdout(temp_output):
            self.resolver.resolve_reference(
                self.store,
                self.change_id,
                "",
                self.store.db_classes.Privacy,
                "privacy",
                "classification",
            )
        output = temp_output.getvalue()
        assert "You haven't entered an input!" in output


class PlatformTestCase(unittest.TestCase):
    def setUp(self) -> None:
        self.resolver = CommandLineResolver()
        self.store = DataStore(
            "", "", "", 0, ":memory:", db_type="sqlite", missing_data_resolver=self.resolver,
        )
        self.store.initialise()
        with self.store.session_scope():
            self.change_id = self.store.add_to_changes("TEST", datetime.utcnow(), "TEST").change_id

    @patch("pepys_import.resolvers.command_line_resolver.create_menu")
    def test_fuzzy_search_add_platform_to_synonym(self, menu_prompt):
        """Test whether entered platform name is added as a synonym or not"""

        # Search "PLATFORM-1"->Select "Yes"
        menu_prompt.side_effect = ["PLATFORM-1", "1"]
        with self.store.session_scope():
            privacy = self.store.add_to_privacies("Public", 0, self.change_id)
            platform_type = self.store.add_to_platform_types("Warship", self.change_id)
            nationality = self.store.add_to_nationalities("UK", self.change_id)
            platform = self.store.get_platform(
                platform_name="PLATFORM-1",
                identifier="123",
                nationality=nationality.name,
                platform_type=platform_type.name,
                privacy=privacy.name,
                change_id=self.change_id,
            )

            synonym_platform = self.resolver.fuzzy_search_platform(
                self.store,
                "TEST",
                nationality=nationality.name,
                platform_type=platform_type.name,
                privacy=privacy.name,
                change_id=self.change_id,
            )

            self.assertEqual(platform.platform_id, synonym_platform.platform_id)

    @patch("pepys_import.resolvers.command_line_input.prompt")
    @patch("pepys_import.resolvers.command_line_resolver.prompt")
    def test_fuzzy_search_add_new_platform(self, resolver_prompt, menu_prompt):
        """Test whether a new platform entity is created or not"""

        # Search "PLATFORM-1"->Select "No"->Type name/trigraph/quadgraph/idedntification->Select "Yes"
        menu_prompt.side_effect = ["PLATFORM-1", "2", "1"]
        resolver_prompt.side_effect = ["TEST", "123", "TST", "TEST"]
        with self.store.session_scope():
            privacy = self.store.add_to_privacies("Public", 0, self.change_id)
            platform_type = self.store.add_to_platform_types("Warship", self.change_id)
            nationality = self.store.add_to_nationalities("UK", self.change_id)
            self.store.get_platform(
                "PLATFORM-1",
                trigraph="PL1",
                quadgraph="PLT1",
                identifier="123",
                nationality=nationality.name,
                platform_type=platform_type.name,
                privacy=privacy.name,
                change_id=self.change_id,
            )

            (
                platform_name,
                trigraph,
                quadgraph,
                identifier,
                platform_type,
                nationality,
                privacy,
            ) = self.resolver.fuzzy_search_platform(
                self.store,
                "TEST",
                nationality=nationality.name,
                platform_type=platform_type.name,
                privacy=privacy.name,
                change_id=self.change_id,
            )

            self.assertEqual(platform_name, "TEST")
            self.assertEqual(trigraph, "TST")
            self.assertEqual(quadgraph, "TEST")
            self.assertEqual(identifier, "123")

    @patch("pepys_import.resolvers.command_line_resolver.create_menu")
    @patch("pepys_import.resolvers.command_line_resolver.prompt")
    def test_resolver_platform_with_fuzzy_searches(self, resolver_platform, menu_prompt):
        """Test whether correct entities return when fuzzy search for platform type, nationality
        and privacy are called"""

        # Select "Search for existing platform"->Type "TEST"->Type name/trigraph/quadgraph/identifier
        # ->Select "Search for an existing nationality"->Select "UK"->Select "Search for an existing
        # platform type"->Select "Warship"->Select "Search for an existing classification"->Select
        # "Public"->Select "Yes"
        menu_prompt.side_effect = [
            "1",
            "TEST",
            "1",
            "UK",
            "1",
            "Warship",
            "1",
            "Public",
            "1",
        ]
        resolver_platform.side_effect = ["TEST", "123", "TST", "TEST"]
        with self.store.session_scope():
            self.store.add_to_privacies("Public", 0, self.change_id)
            self.store.add_to_platform_types("Warship", self.change_id)
            self.store.add_to_nationalities("UK", self.change_id)
            (
                platform_name,
                trigraph,
                quadgraph,
                identifier,
                platform_type,
                nationality,
                privacy,
            ) = self.resolver.resolve_platform(
                data_store=self.store,
                platform_name="TEST",
                platform_type=None,
                nationality=None,
                privacy=None,
                change_id=self.change_id,
            )
            self.assertEqual(platform_name, "TEST")
            self.assertEqual(trigraph, "TST")
            self.assertEqual(quadgraph, "TEST")
            self.assertEqual(identifier, "123")
            self.assertEqual(platform_type.name, "Warship")
            self.assertEqual(nationality.name, "UK")
            self.assertEqual(privacy.name, "Public")

    @patch("pepys_import.resolvers.command_line_resolver.create_menu")
    @patch("pepys_import.resolvers.command_line_resolver.prompt")
    def test_resolver_platform_with_new_values(self, resolver_prompt, menu_prompt):
        """Test whether new platform type, nationality and privacy entities are created for Platform
         or not"""

        # Select "Add a new platform"->Type name/trigraph/quadgraph/identifier->Select
        # "Add a new nationality"->Select "UK"->Select "Add a new platform type"->Select "Warship
        # ->Select "Add a new classification"->Select "Public"->Select "0"->Select "Yes"
        menu_prompt.side_effect = ["2", "2", "2", "2", "1"]
        resolver_prompt.side_effect = [
            "TEST",
            "123",
            "TST",
            "TEST",
            "UK",
            "Warship",
            "Public",
            "0",
        ]
        with self.store.session_scope():
            (
                platform_name,
                trigraph,
                quadgraph,
                identifier,
                platform_type,
                nationality,
                privacy,
            ) = self.resolver.resolve_platform(
                data_store=self.store,
                platform_name="TEST",
                platform_type=None,
                nationality=None,
                privacy=None,
                change_id=self.change_id,
            )
            self.assertEqual(platform_name, "TEST")
            self.assertEqual(trigraph, "TST")
            self.assertEqual(quadgraph, "TEST")
            self.assertEqual(identifier, "123")
            self.assertEqual(platform_type.name, "Warship")
            self.assertEqual(nationality.name, "UK")
            self.assertEqual(privacy.name, "Public")

    @patch("pepys_import.resolvers.command_line_resolver.create_menu")
    @patch("pepys_import.resolvers.command_line_resolver.prompt")
    def test_resolver_platform_edit_given_values(self, resolver_prompt, menu_prompt):
        """Test a new platform is created after make further edits option is selected"""

        # Select "Add a new platform"->Type name/trigraph/quadgraph/identifier->Select "No"->
        # Type name/trigraph/quadgraph/identifier->Select "Search for an existing nationality"
        # ->Select "UK"->Select "Search for an existing platform type"->Select "Warship"->Select
        # "Search for an existing classification"->Select "Public"->Select "Yes"
        menu_prompt.side_effect = [
            "2",
            "2",
            "1",
            "UK",
            "1",
            "Warship",
            "1",
            "Public",
            "1",
        ]
        resolver_prompt.side_effect = [
            "TEST",
            "123",
            "TST",
            "TEST",
            "TEST",
            "123",
            "TST",
            "TEST",
        ]
        with self.store.session_scope():
            privacy = self.store.add_to_privacies("Public", 0, self.change_id).name
            platform_type = self.store.add_to_platform_types("Warship", self.change_id).name
            nationality = self.store.add_to_nationalities("UK", self.change_id).name
            (
                platform_name,
                trigraph,
                quadgraph,
                identifier,
                platform_type,
                nationality,
                privacy,
            ) = self.resolver.resolve_platform(
                data_store=self.store,
                platform_name=None,
                platform_type=platform_type,
                nationality=nationality,
                privacy=privacy,
                change_id=self.change_id,
            )
            self.assertEqual(platform_name, "TEST")
            self.assertEqual(trigraph, "TST")
            self.assertEqual(quadgraph, "TEST")
            self.assertEqual(identifier, "123")
            self.assertEqual(platform_type.name, "Warship")
            self.assertEqual(nationality.name, "UK")
            self.assertEqual(privacy.name, "Public")

    @patch("pepys_import.resolvers.command_line_resolver.create_menu")
    @patch("pepys_import.resolvers.command_line_resolver.prompt")
    def test_resolver_platform_new_privacy_given(self, resolver_prompt, menu_prompt):
        menu_prompt.side_effect = ["2", "1"]
        resolver_prompt.side_effect = [
            "TEST",
            "123",
            "TST",
            "TEST",
            "10",
        ]
        with self.store.session_scope():
            platform_type = self.store.add_to_platform_types("Warship", self.change_id).name
            nationality = self.store.add_to_nationalities("UK", self.change_id).name
            (
                platform_name,
                trigraph,
                quadgraph,
                identifier,
                platform_type,
                nationality,
                privacy,
            ) = self.resolver.resolve_platform(
                data_store=self.store,
                platform_name="TEST",
                platform_type=platform_type,
                nationality=nationality,
                privacy="PRIVACY-TEST",
                change_id=self.change_id,
            )
            self.assertEqual(platform_name, "TEST")
            self.assertEqual(privacy.name, "PRIVACY-TEST")


class DatafileTestCase(unittest.TestCase):
    def setUp(self) -> None:
        self.resolver = CommandLineResolver()
        self.store = DataStore(
            "", "", "", 0, ":memory:", db_type="sqlite", missing_data_resolver=self.resolver,
        )
        self.store.initialise()
        with self.store.session_scope():
            self.change_id = self.store.add_to_changes("TEST", datetime.utcnow(), "TEST").change_id

    @patch("pepys_import.resolvers.command_line_resolver.create_menu")
    @patch("pepys_import.resolvers.command_line_resolver.prompt")
    def test_resolver_datafile_edit_given_values(self, resolver_prompt, menu_prompt):
        """Test whether correct datafile type and privacy returns after resolver is further edited"""

        # Type "TEST"->Select "No"->Type "TEST"->Select "Search for an existing datafile-type"->
        # Search "DATAFILE-TYPE-2"->Select "Search for an existing classification"->Search
        # "Public Sensitive"->Select "Yes"
        menu_prompt.side_effect = [
            "2",
            "1",
            "DATAFILE-TYPE-2",
            "1",
            "Public Sensitive",
            "1",
        ]
        resolver_prompt.side_effect = ["TEST", "TEST"]
        with self.store.session_scope():
            privacy = self.store.add_to_privacies("Public", 0, self.change_id).name
            self.store.add_to_privacies("Public Sensitive", 0, self.change_id)
            datafile_type = self.store.add_to_datafile_types("DATAFILE-TYPE-1", self.change_id).name
            self.store.add_to_datafile_types("DATAFILE-TYPE-2", self.change_id)
            (datafile_name, datafile_type, privacy,) = self.resolver.resolve_datafile(
                data_store=self.store,
                datafile_name="TEST",
                datafile_type=datafile_type,
                privacy=privacy,
                change_id=self.change_id,
            )
            self.assertEqual(datafile_name, "TEST")
            self.assertEqual(datafile_type.name, "DATAFILE-TYPE-2")
            self.assertEqual(privacy.name, "Public Sensitive")

    @patch("pepys_import.resolvers.command_line_resolver.create_menu")
    @patch("pepys_import.resolvers.command_line_resolver.prompt")
    def test_resolver_datafile_add_new_datafile(self, resolver_prompt, menu_prompt):
        """Test whether the correct datafile type and privacy entities are returned after searched
        and not found in Datafile Table."""

        # Type "TEST"->Select "Search for an existing datafile type"->Search "DATAFILE-TYPE-1"->
        # Select "Search for an existing classification"->Search "Public->Select "Yes"
        menu_prompt.side_effect = [
            "1",
            "DATAFILE-TYPE-1",
            "1",
            "Public",
            "1",
        ]
        resolver_prompt.side_effect = ["TEST"]
        with self.store.session_scope():
            self.store.add_to_privacies("Public", 0, self.change_id)
            self.store.add_to_datafile_types("DATAFILE-TYPE-1", self.change_id)
            datafile_name, datafile_type, privacy = self.resolver.resolve_datafile(
                data_store=self.store,
                datafile_name=None,
                datafile_type=None,
                privacy=None,
                change_id=self.change_id,
            )
            self.assertEqual(datafile_name, "TEST")
            self.assertEqual(datafile_type.name, "DATAFILE-TYPE-1")
            self.assertEqual(privacy.name, "Public")

    @patch("pepys_import.resolvers.command_line_resolver.create_menu")
    @patch("pepys_import.resolvers.command_line_resolver.prompt")
    def test_quitting(self, resolver_prompt, menu_prompt):
        menu_prompt.side_effect = [
            ".",
            ".",
            ".",
        ]
        resolver_prompt.side_effect = ["TEST", "TEST", "TEST"]
        with self.store.session_scope():
            privacy = self.store.add_to_privacies("Public", 0, self.change_id).name
            datafile_type = self.store.add_to_datafile_types("DATAFILE-TYPE-1", self.change_id).name
            with self.assertRaises(SystemExit):
                self.resolver.resolve_datafile(
                    data_store=self.store,
                    datafile_name="TEST",
                    datafile_type=datafile_type,
                    privacy=privacy,
                    change_id=self.change_id,
                )
            with self.assertRaises(SystemExit):
                self.resolver.resolve_datafile(
                    data_store=self.store,
                    datafile_name="TEST",
                    datafile_type=None,
                    privacy=privacy,
                    change_id=self.change_id,
                )
            with self.assertRaises(SystemExit):
                self.resolver.resolve_datafile(
                    data_store=self.store,
                    datafile_name="TEST",
                    datafile_type=datafile_type,
                    privacy=None,
                    change_id=self.change_id,
                )

    @patch("pepys_import.resolvers.command_line_resolver.create_menu")
    @patch("pepys_import.resolvers.command_line_resolver.prompt")
    def test_resolver_datafile_new_privacy_given(self, resolver_prompt, menu_prompt):
        menu_prompt.side_effect = ["1"]
        resolver_prompt.side_effect = [
            "TEST",
            "10",
        ]
        with self.store.session_scope():
            datafile_type = self.store.add_to_datafile_types("DATAFILE-TYPE-1", self.change_id).name
            (datafile_name, datafile_type, privacy,) = self.resolver.resolve_datafile(
                data_store=self.store,
                datafile_name="TEST",
                datafile_type=datafile_type,
                privacy="PRIVACY-TEST",
                change_id=self.change_id,
            )
            self.assertEqual(datafile_name, "TEST")
            self.assertEqual(privacy.name, "PRIVACY-TEST")


class SensorTestCase(unittest.TestCase):
    def setUp(self) -> None:
        self.resolver = CommandLineResolver()
        self.store = DataStore(
            "", "", "", 0, ":memory:", db_type="sqlite", missing_data_resolver=self.resolver,
        )
        self.store.initialise()
        with self.store.session_scope():
            self.change_id = self.store.add_to_changes("TEST", datetime.utcnow(), "TEST").change_id

    @patch("pepys_import.resolvers.command_line_resolver.create_menu")
    @patch("pepys_import.resolvers.command_line_resolver.prompt")
    def test_resolve_sensor(self, resolver_prompt, menu_prompt):
        """Test whether correct sensor type and privacy entities are resolved or not"""

        # Select "Add a new sensor"->Type "TEST"->Select "Add a new sensor-type"->
        # Type "SENSOR-TYPE-1"->Select "Add a new classification"->Type "Public"->Select "Yes"
        menu_prompt.side_effect = ["2", "2", "2", "1"]
        resolver_prompt.side_effect = ["TEST", "SENSOR-TYPE-1", "Public"]
        with self.store.session_scope():
            self.store.add_to_sensor_types("SENSOR-TYPE-1", self.change_id)

            privacy = self.store.add_to_privacies("Public", 0, self.change_id).name
            nationality = self.store.add_to_nationalities("UK", self.change_id).name
            platform_type = self.store.add_to_platform_types("PLATFORM-TYPE-1", self.change_id).name

            platform = self.store.get_platform(
                platform_name="Test Platform",
                identifier="123",
                nationality=nationality,
                platform_type=platform_type,
                privacy=privacy,
                change_id=self.change_id,
            )

            sensor_name, sensor_type, privacy = self.resolver.resolve_sensor(
                self.store,
                "TEST",
                sensor_type=None,
                host_id=platform.platform_id,
                privacy=None,
                change_id=self.change_id,
            )

            self.assertEqual(sensor_name, "TEST")
            self.assertEqual(sensor_type.name, "SENSOR-TYPE-1")
            self.assertEqual(privacy.name, "Public")

    @patch("pepys_import.resolvers.command_line_resolver.create_menu")
<<<<<<< HEAD
    def test_resolve_sensor_add_to_synonyms(self, menu_prompt):
        """Test whether the given sensor name is correctly added to Synonyms table or not"""

        # Select "Search an existing sensor"->Search "SENSOR-1"->Select "Yes"
        menu_prompt.side_effect = ["1", "SENSOR-1", "1"]
        with self.store.session_scope():
            # Create platform first, then create a Sensor object
            sensor_type = self.store.add_to_sensor_types("SENSOR-TYPE-1", self.change_id).name
            privacy = self.store.add_to_privacies("Public", 0, self.change_id).name
            nationality = self.store.add_to_nationalities("UK", self.change_id).name
            platform_type = self.store.add_to_platform_types("PLATFORM-TYPE-1", self.change_id).name
            platform = self.store.get_platform(
                platform_name="Test Platform",
                identifier="123",
                nationality=nationality,
                platform_type=platform_type,
                privacy=privacy,
                change_id=self.change_id,
            )
            sensor = platform.get_sensor(
                self.store, "SENSOR-1", sensor_type, privacy, change_id=self.change_id
            )

            synonym_sensor = self.resolver.resolve_sensor(
                self.store,
                "SENSOR-TEST",
                sensor_type,
                platform.platform_id,
                privacy,
                change_id=self.change_id,
            )
            self.assertEqual(synonym_sensor.sensor_id, sensor.sensor_id)

    @patch("pepys_import.resolvers.command_line_resolver.create_menu")
=======
>>>>>>> 212aba6b
    @patch("pepys_import.resolvers.command_line_resolver.prompt")
    def test_resolver_sensor_make_further_edit(self, resolver_prompt, menu_prompt):
        """Test whether correct sensor type and privacy returns after resolver is further edited"""

        # Select "Add a new sensor"->Type "TEST"->Select "No"->Type "TEST"->
        # Select "Search for an existing sensor-type"->Search "SENSOR-TYPE-2"->
        # Select "Search for an existing classification"->Search "Public Sensitive"->Select "Yes"
        menu_prompt.side_effect = [
            "2",
            "2",
            "1",
            "SENSOR-TYPE-2",
            "1",
            "Public Sensitive",
            "1",
        ]
        resolver_prompt.side_effect = ["TEST", "TEST"]
        with self.store.session_scope():
            sensor_type = self.store.add_to_sensor_types("SENSOR-TYPE-1", self.change_id)
            sensor_type_2 = self.store.add_to_sensor_types("SENSOR-TYPE-2", self.change_id)
            privacy = self.store.add_to_privacies("Public", 0, self.change_id)
            privacy_2 = self.store.add_to_privacies("Public Sensitive", 0, self.change_id)
            nationality = self.store.add_to_nationalities("UK", self.change_id)
            platform_type = self.store.add_to_platform_types("PLATFORM-TYPE-1", self.change_id)

            platform = self.store.get_platform(
                platform_name="Test Platform",
                identifier="123",
                nationality=nationality.name,
                platform_type=platform_type.name,
                privacy=privacy.name,
                change_id=self.change_id,
            )

            (resolved_name, resolved_type, resolved_privacy,) = self.resolver.resolve_sensor(
                self.store,
                "TEST",
                sensor_type.name,
                platform.platform_id,
                privacy.name,
                self.change_id,
            )
            self.assertEqual(resolved_name, "TEST")
            self.assertEqual(resolved_type.sensor_type_id, sensor_type_2.sensor_type_id)
            self.assertEqual(resolved_privacy.privacy_id, privacy_2.privacy_id)

    @patch("pepys_import.resolvers.command_line_resolver.create_menu")
    @patch("pepys_import.resolvers.command_line_resolver.prompt")
    def test_fuzzy_search_add_sensor(self, resolver_prompt, menu_prompt):
        """Test whether a new Sensor entity created or not after searched
        and not founded in the Sensor Table."""

        # Select "Search an existing sensor"->Search "Blah"->Type "SENSOR-TEST"->
        # Select "Search for an existing sensor-type"->Search "SENSOR-TYPE-1"->
        # Select "Search an existing classification"->Search "Public"->Select "Yes"
        menu_prompt.side_effect = [
            "1",
            "Blah",
            "1",
            "SENSOR-TYPE-1",
            "1",
            "Public",
            "1",
        ]
        resolver_prompt.side_effect = ["SENSOR-TEST"]
        with self.store.session_scope():
            # Create platform first, then create a Sensor object
            sensor_type = self.store.add_to_sensor_types("SENSOR-TYPE-1", self.change_id).name
            privacy = self.store.add_to_privacies("Public", 0, self.change_id).name
            nationality = self.store.add_to_nationalities("UK", self.change_id).name
            platform_type = self.store.add_to_platform_types("PLATFORM-TYPE-1", self.change_id).name
            platform = self.store.get_platform(
                platform_name="Test Platform",
                identifier="123",
                nationality=nationality,
                platform_type=platform_type,
                privacy=privacy,
                change_id=self.change_id,
            )
            platform.get_sensor(self.store, "SENSOR-1", sensor_type, privacy, self.change_id)
            platform.get_sensor(self.store, "SENSOR-2", sensor_type, privacy, self.change_id)

            sensor_name, sensor_type, privacy = self.resolver.resolve_sensor(
                self.store,
                "SENSOR-TEST",
                host_id=platform.platform_id,
                sensor_type=None,
                privacy=None,
                change_id=self.change_id,
            )

            self.assertEqual(sensor_name, "SENSOR-TEST")
            self.assertEqual(sensor_type.name, "SENSOR-TYPE-1")
            self.assertEqual(privacy.name, "Public")

    @patch("pepys_import.resolvers.command_line_resolver.create_menu")
    @patch("pepys_import.resolvers.command_line_resolver.prompt")
    def test_fuzzy_search_add_sensor_alternative(self, resolver_prompt, menu_prompt):
        """Test whether a new Sensor entity created when the Sensor Table is empty."""

        # Select "Search an existing sensor"->Search "SENSOR-1"->Type "SENSOR-TEST"->Select "Yes"
        menu_prompt.side_effect = [
            "1",
            "SENSOR-1",
            "1",
        ]
        resolver_prompt.side_effect = ["SENSOR-TEST"]
        with self.store.session_scope():
            sensor_type = self.store.add_to_sensor_types("SENSOR-TYPE-1", self.change_id)
            privacy = self.store.add_to_privacies("Public", 0, self.change_id).name
            nationality = self.store.add_to_nationalities("UK", self.change_id).name
            platform_type = self.store.add_to_platform_types("PLATFORM-TYPE-1", self.change_id).name

            platform = self.store.get_platform(
                platform_name="Test Platform",
                identifier="123",
                nationality=nationality,
                platform_type=platform_type,
                privacy=privacy,
                change_id=self.change_id,
            )

            sensor_name, sensor_type, privacy = self.resolver.resolve_sensor(
                self.store,
                "SENSOR-TEST",
                sensor_type=sensor_type.name,
                host_id=platform.platform_id,
                privacy=privacy,
                change_id=self.change_id,
            )

            self.assertEqual(sensor_name, "SENSOR-TEST")

    @patch("pepys_import.resolvers.command_line_resolver.create_menu")
    def test_resolve_sensor_select_sensor_directly(self, menu_prompt):
        """Test whether correct sensor is selected directly or not"""

        # Select "3-SENSOR-1"
        menu_prompt.side_effect = ["3"]
        with self.store.session_scope():
            sensor_type = self.store.add_to_sensor_types("SENSOR-TYPE-1", self.change_id).name
            privacy = self.store.add_to_privacies("Public", 0, self.change_id).name
            nationality = self.store.add_to_nationalities("UK", self.change_id).name
            platform_type = self.store.add_to_platform_types("PLATFORM-TYPE-1", self.change_id).name

            platform = self.store.get_platform(
                platform_name="Test Platform",
                identifier="123",
                nationality=nationality,
                platform_type=platform_type,
                privacy=privacy,
                change_id=self.change_id,
            )
            platform.get_sensor(
                self.store,
                sensor_name="TEST",
                sensor_type=sensor_type,
                privacy=privacy,
                change_id=self.change_id,
            )
            platform_2 = self.store.get_platform(
                platform_name="Test Platform 2",
                identifier="234",
                nationality=nationality,
                platform_type=platform_type,
                privacy=privacy,
                change_id=self.change_id,
            )
            platform_2.get_sensor(
                self.store,
                sensor_name="TEST-SENSOR",
                sensor_type=sensor_type,
                privacy=privacy,
                change_id=self.change_id,
            )

            sensor = self.resolver.resolve_sensor(
                self.store,
                "TEST-2",
                sensor_type=None,
                host_id=platform.platform_id,
                privacy=None,
                change_id=self.change_id,
            )

            self.assertEqual(sensor.name, "TEST")

    def test_resolve_sensor_wrong_platform(self):
        with pytest.raises(SystemExit):
            uuid = uuid4()
            self.resolver.resolve_sensor(
                self.store,
                "TEST",
                sensor_type=None,
                host_id=uuid,
                privacy=None,
                change_id=self.change_id,
            )

    @patch("pepys_import.resolvers.command_line_resolver.create_menu")
    def test_fuzzy_search_sensor_empty_name_and_choice_in_sensor(self, menu_prompt):
        menu_prompt.side_effect = [
            "SENSOR-1",
        ]
        with self.store.session_scope():
            # Create platform first, then create a Sensor object
            sensor_type = self.store.add_to_sensor_types("SENSOR-TYPE-1", self.change_id).name
            privacy = self.store.add_to_privacies("Public", 0, self.change_id).name
            nationality = self.store.add_to_nationalities("UK", self.change_id).name
            platform_type = self.store.add_to_platform_types("PLATFORM-TYPE-1", self.change_id).name
            platform = self.store.get_platform(
                platform_name="Test Platform",
                identifier="123",
                nationality=nationality,
                platform_type=platform_type,
                privacy=privacy,
                change_id=self.change_id,
            )
            platform.get_sensor(self.store, "SENSOR-1", sensor_type, privacy, self.change_id)
            platform.get_sensor(self.store, "SENSOR-2", sensor_type, privacy, self.change_id)

            sensor = self.resolver.fuzzy_search_sensor(
                self.store,
                sensor_name=None,
                host_id=platform.platform_id,
                sensor_type=None,
                privacy=None,
                change_id=self.change_id,
            )

            self.assertEqual(sensor.name, "SENSOR-1")

    @patch("pepys_import.resolvers.command_line_resolver.create_menu")
    @patch("pepys_import.resolvers.command_line_resolver.prompt")
    def test_resolver_sensor_new_privacy_given(self, resolver_prompt, menu_prompt):
        menu_prompt.side_effect = [
            "2",
            "1",
        ]
        resolver_prompt.side_effect = ["TEST", "10"]
        with self.store.session_scope():
            sensor_type = self.store.add_to_sensor_types("SENSOR-TYPE-1", self.change_id)
            privacy = self.store.add_to_privacies("Public", 0, self.change_id)
            nationality = self.store.add_to_nationalities("UK", self.change_id)
            platform_type = self.store.add_to_platform_types("PLATFORM-TYPE-1", self.change_id)

            platform = self.store.get_platform(
                platform_name="Test Platform",
                identifier="123",
                nationality=nationality.name,
                platform_type=platform_type.name,
                privacy=privacy.name,
                change_id=self.change_id,
            )

            (resolved_name, resolved_type, resolved_privacy,) = self.resolver.resolve_sensor(
                self.store,
                "TEST",
                sensor_type.name,
                platform.platform_id,
                "PRIVACY-TEST",
                self.change_id,
            )
            self.assertEqual(resolved_name, "TEST")
            self.assertEqual(resolved_privacy.name, "PRIVACY-TEST")


class CancellingAndReturnPreviousMenuTestCase(unittest.TestCase):
    def setUp(self) -> None:
        self.resolver = CommandLineResolver()
        self.store = DataStore(
            "", "", "", 0, ":memory:", db_type="sqlite", missing_data_resolver=self.resolver,
        )
        self.store.initialise()
        with self.store.session_scope():
            self.change_id = self.store.add_to_changes("TEST", datetime.utcnow(), "TEST").change_id

    @patch("pepys_import.resolvers.command_line_resolver.create_menu")
    def test_top_level_quitting(self, menu_prompt):
        """Test whether "." quits from the resolve platform/sensor"""
        menu_prompt.side_effect = [".", ".", "."]
        with self.store.session_scope():
            privacy = self.store.add_to_privacies("Public", 0, self.change_id).name
            nationality = self.store.add_to_nationalities("UK", self.change_id).name
            platform_type = self.store.add_to_platform_types("PLATFORM-TYPE-1", self.change_id).name
            platform = self.store.get_platform(
                platform_name="Test Platform",
                identifier="123",
                nationality=nationality,
                platform_type=platform_type,
                privacy=privacy,
                change_id=self.change_id,
            )
            with self.assertRaises(SystemExit):
                self.resolver.resolve_platform(self.store, "", "", "", "", self.change_id)
            with self.assertRaises(SystemExit):
                self.resolver.resolve_sensor(
                    self.store, "", "", platform.platform_id, "", self.change_id
                )

    @patch("pepys_import.resolvers.command_line_resolver.create_menu")
    def test_cancelling_fuzzy_search_platform(self, menu_prompt):
        """Test whether "." returns to resolve platform"""

        # Search "PLATFORM-1"->Select "."->Select "."->Select "."
        menu_prompt.side_effect = ["PLATFORM-1", ".", ".", "."]
        with self.store.session_scope():
            privacy = self.store.add_to_privacies("Public", 0, self.change_id)
            platform_type = self.store.add_to_platform_types("Warship", self.change_id)
            nationality = self.store.add_to_nationalities("UK", self.change_id)
            self.store.get_platform(
                platform_name="PLATFORM-1",
                identifier="123",
                nationality=nationality.name,
                platform_type=platform_type.name,
                privacy=privacy.name,
                change_id=self.change_id,
            )
            with self.assertRaises(SystemExit):
                self.resolver.fuzzy_search_platform(self.store, "TEST", "", "", "", self.change_id)

    @patch("pepys_import.resolvers.command_line_resolver.create_menu")
    def test_cancelling_fuzzy_search_sensor(self, menu_prompt):
        """Test whether "." returns to resolve sensor"""

        # Type Select "."->Select "."->Select "."->Select "."
        menu_prompt.side_effect = [".", ".", ".", "."]
        with self.store.session_scope():
            sensor_type = self.store.add_to_sensor_types("SENSOR-TYPE-1", self.change_id).name
            privacy = self.store.add_to_privacies("Public", 0, self.change_id).name
            nationality = self.store.add_to_nationalities("UK", self.change_id).name
            platform_type = self.store.add_to_platform_types("PLATFORM-TYPE-1", self.change_id).name
            platform = self.store.get_platform(
                platform_name="Test Platform",
                identifier="123",
                nationality=nationality,
                platform_type=platform_type,
                privacy=privacy,
                change_id=self.change_id,
            )
            platform.get_sensor(self.store, "SENSOR-1", sensor_type, privacy, self.change_id)

            with self.assertRaises(SystemExit):
                self.resolver.fuzzy_search_sensor(
                    self.store, "TEST", "", platform.platform_id, "", self.change_id
                )

    @patch("pepys_import.resolvers.command_line_resolver.create_menu")
    @patch("pepys_import.resolvers.command_line_resolver.prompt")
    def test_cancelling_during_add_to_platforms(self, resolver_prompt, menu_prompt):
        menu_prompt.side_effect = [
            ".",
            ".",
            "2",
            ".",
            ".",
            "2",
            "2",
            ".",
            ".",
            "2",
            "2",
            "2",
            ".",
            ".",
        ]
        resolver_prompt.side_effect = [
            "TEST",
            "TST",
            "TEST",
            "123",
            "TEST",
            "TST",
            "TEST",
            "123",
            "UK",
            "TEST",
            "TST",
            "TEST",
            "123",
            "UK",
            "TYPE-1",
            "TEST",
            "TST",
            "TEST",
            "123",
            "UK",
            "TYPE-1",
            "Public",
            "0",
        ]
        with self.store.session_scope():
            # Type name/trigraph/quadgraph/identifier->Select "Cancel nationality search"->
            # Select "Cancel import"
            with self.assertRaises(SystemExit):
                self.resolver.add_to_platforms(self.store, "PLATFORM-1", "", "", "", self.change_id)
            # Type name/trigraph/quadgraph/identifier->Select "Add new nationality"->Type "UK"->
            # Select "Cancel platform type search"->Select "Cancel import"
            with self.assertRaises(SystemExit):
                self.resolver.add_to_platforms(self.store, "PLATFORM-1", "", "", "", self.change_id)
            # Type name/trigraph/quadgraph/identifier->Select "Add new nationality"->Type "UK"->
            # Select "Add a new platform type"->Type "TYPE-1"->Select "Cancel classification search"->
            # Select "Cancel import"
            with self.assertRaises(SystemExit):
                self.resolver.add_to_platforms(self.store, "PLATFORM-1", "", "", "", self.change_id)
            # Type name/trigraph/quadgraph/identification->Select "Add new nationality"->Type "UK"->
            # Select "Add a new platform type"->Select "Add new classification"->Type "Public"->Type
            # "0"->Select "Cancel import"->Select "Cancel import"
            with self.assertRaises(SystemExit):
                self.resolver.add_to_platforms(self.store, "PLATFORM-1", "", "", "", self.change_id)

    @patch("pepys_import.resolvers.command_line_resolver.create_menu")
    @patch("pepys_import.resolvers.command_line_resolver.prompt")
    def test_cancelling_during_add_to_sensors(self, resolver_prompt, menu_prompt):
        menu_prompt.side_effect = [".", ".", "2", ".", ".", "2", "2", ".", "."]
        resolver_prompt.side_effect = [
            "TEST",
            "TEST",
            "SENSOR-TYPE-1",
            "TEST",
            "SENSOR-TYPE-1",
            "Public",
        ]
        with self.store.session_scope():
            privacy = self.store.add_to_privacies("Public", 0, self.change_id).name
            nationality = self.store.add_to_nationalities("UK", self.change_id).name
            platform_type = self.store.add_to_platform_types("PLATFORM-TYPE-1", self.change_id).name
            platform = self.store.get_platform(
                platform_name="Test Platform",
                identifier="123",
                nationality=nationality,
                platform_type=platform_type,
                privacy=privacy,
                change_id=self.change_id,
            )
            # Type "TEST"->Select "Cancel sensor type search"->Select "Cancel import"
            with self.assertRaises(SystemExit):
                self.resolver.add_to_sensors(
                    self.store, "SENSOR-1", "", platform.platform_id, "", self.change_id
                )
            # Type "TEST"->Select "Add a new sensor type"->Type "SENSOR-TYPE-1->
            # Select "Cancel classification search" ->Select "Cancel import"
            with self.assertRaises(SystemExit):
                self.resolver.add_to_sensors(
                    self.store, "SENSOR-1", "", platform.platform_id, "", self.change_id
                )
            # Type "TEST"->Select "Add a new sensor type"->Type "SENSOR-TYPE-1->
            # Select "Add a new classification"->Type "Public"->Select "Cancel import"->
            # Select "Cancel import"
            with self.assertRaises(SystemExit):
                self.resolver.add_to_sensors(
                    self.store, "SENSOR-1", "", platform.platform_id, "", self.change_id
                )


class GetMethodsTestCase(unittest.TestCase):
    def setUp(self) -> None:
        self.file_path = os.path.join(DIR_PATH, "test.db")
        self.store = DataStore(
            "",
            "",
            "",
            0,
            self.file_path,
            db_type="sqlite",
            missing_data_resolver=CommandLineResolver(),
        )
        self.store.initialise()
        with self.store.session_scope():
            self.store.populate_reference()
            self.store.populate_metadata()
            self.change_id = self.store.add_to_changes("TEST", datetime.utcnow(), "TEST").change_id

    def tearDown(self) -> None:
        if os.path.exists(self.file_path):
            os.remove(self.file_path)

    @patch("pepys_import.resolvers.command_line_resolver.create_menu")
    @patch("pepys_import.resolvers.command_line_resolver.prompt")
    def test_get_platform_adds_resolved_platform_successfully(self, resolver_prompt, menu_prompt):
        menu_prompt.side_effect = [
            "2",
            "1",
            "United Kingdom",
            "1",
            "Fisher",
            "1",
            "Public",
            "1",
        ]
        resolver_prompt.side_effect = ["Test Platform", "Tst", "Test", "123"]
        with self.store.session_scope():
            platforms = self.store.session.query(self.store.db_classes.Platform).all()
            # there must be 2 entities at the beginning
            self.assertEqual(len(platforms), 2)

            self.store.get_platform("Test Platform", change_id=self.change_id)

            platforms = self.store.session.query(self.store.db_classes.Platform).all()
            self.assertEqual(len(platforms), 3)
            self.assertEqual(platforms[2].name, "Test Platform")

    @patch("pepys_import.resolvers.command_line_resolver.create_menu")
    @patch("pepys_import.resolvers.command_line_resolver.prompt")
    def test_get_datafile_adds_resolved_datafile_successfully(self, resolver_prompt, menu_prompt):
        menu_prompt.side_effect = [
            "1",
            "DATAFILE-TYPE-1",
            "1",
            "Public",
            "1",
        ]
        resolver_prompt.side_effect = ["DATAFILE-TEST"]
        with self.store.session_scope():
            datafiles = self.store.session.query(self.store.db_classes.Datafile).all()
            # there must be 2 entities at the beginning
            self.assertEqual(len(datafiles), 2)

            self.store.get_datafile("test", None, 0, "HASHED", change_id=self.change_id)

            datafiles = self.store.session.query(self.store.db_classes.Datafile).all()
            self.assertEqual(len(datafiles), 3)
            self.assertEqual(datafiles[2].reference, "DATAFILE-TEST")

    @patch("pepys_import.resolvers.command_line_resolver.create_menu")
    @patch("pepys_import.resolvers.command_line_resolver.prompt")
    def test_get_sensor_adds_resolved_sensor_successfully(self, resolver_prompt, menu_prompt):
        menu_prompt.side_effect = [
            "2",
            "1",
            "SENSOR-TYPE-1",
            "1",
            "Public",
            "1",
        ]
        resolver_prompt.side_effect = ["SENSOR-TEST"]
        with self.store.session_scope():
            sensors = self.store.session.query(self.store.db_classes.Sensor).all()
            # there must be 2 entities at the beginning
            self.assertEqual(len(sensors), 2)

            platform = self.store.get_platform("PLATFORM-1", change_id=self.change_id)
            platform.get_sensor(self.store, "SENSOR-TEST", change_id=self.change_id)

            # there must be 3 entities now
            sensors = self.store.session.query(self.store.db_classes.Sensor).all()
            self.assertEqual(len(sensors), 3)
            self.assertEqual(sensors[2].name, "SENSOR-TEST")


if __name__ == "__main__":
    unittest.main()<|MERGE_RESOLUTION|>--- conflicted
+++ resolved
@@ -746,43 +746,6 @@
             self.assertEqual(privacy.name, "Public")
 
     @patch("pepys_import.resolvers.command_line_resolver.create_menu")
-<<<<<<< HEAD
-    def test_resolve_sensor_add_to_synonyms(self, menu_prompt):
-        """Test whether the given sensor name is correctly added to Synonyms table or not"""
-
-        # Select "Search an existing sensor"->Search "SENSOR-1"->Select "Yes"
-        menu_prompt.side_effect = ["1", "SENSOR-1", "1"]
-        with self.store.session_scope():
-            # Create platform first, then create a Sensor object
-            sensor_type = self.store.add_to_sensor_types("SENSOR-TYPE-1", self.change_id).name
-            privacy = self.store.add_to_privacies("Public", 0, self.change_id).name
-            nationality = self.store.add_to_nationalities("UK", self.change_id).name
-            platform_type = self.store.add_to_platform_types("PLATFORM-TYPE-1", self.change_id).name
-            platform = self.store.get_platform(
-                platform_name="Test Platform",
-                identifier="123",
-                nationality=nationality,
-                platform_type=platform_type,
-                privacy=privacy,
-                change_id=self.change_id,
-            )
-            sensor = platform.get_sensor(
-                self.store, "SENSOR-1", sensor_type, privacy, change_id=self.change_id
-            )
-
-            synonym_sensor = self.resolver.resolve_sensor(
-                self.store,
-                "SENSOR-TEST",
-                sensor_type,
-                platform.platform_id,
-                privacy,
-                change_id=self.change_id,
-            )
-            self.assertEqual(synonym_sensor.sensor_id, sensor.sensor_id)
-
-    @patch("pepys_import.resolvers.command_line_resolver.create_menu")
-=======
->>>>>>> 212aba6b
     @patch("pepys_import.resolvers.command_line_resolver.prompt")
     def test_resolver_sensor_make_further_edit(self, resolver_prompt, menu_prompt):
         """Test whether correct sensor type and privacy returns after resolver is further edited"""
