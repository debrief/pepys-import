import unittest
import os
from sqlite3 import OperationalError

from unittest import TestCase
from testing.postgresql import Postgresql
from datetime import datetime
from pepys_import.core.store.data_store import DataStore
from pepys_import.core.store import constants
from pepys_import.core.validators import constants as validation_constants
from pepys_import.file.importer import Importer

FILE_PATH = os.path.dirname(__file__)
TEST_DATA_PATH = os.path.join(FILE_PATH, "sample_data", "csv_files")


class DataStoreCacheTestCase(TestCase):
    def setUp(self) -> None:
        self.postgres = None
        self.store = None
        try:
            self.postgres = Postgresql(
                database="test",
                host="localhost",
                user="postgres",
                password="postgres",
                port=55527,
            )
        except RuntimeError:
            print("PostgreSQL database couldn't be created! Test is skipping.")
            return
        try:
            self.store = DataStore(
                db_name="test",
                db_host="localhost",
                db_username="postgres",
                db_password="postgres",
                db_port=55527,
            )
            self.store.initialise()
        except OperationalError:
            print("Database schema and data population failed! Test is skipping.")

    def tearDown(self) -> None:
        try:
            self.postgres.stop()
        except AttributeError:
            return

    def test_cached_comment_types(self):
        """Test whether a new comment type entity cached and returned"""
        with self.store.session_scope():
            comment_types = self.store.session.query(
                self.store.db_classes.CommentType
            ).all()

            # there must be no entity at the beginning
            self.assertEqual(len(comment_types), 0)

            comment_type_1 = self.store.add_to_comment_types("Comment-1")
            # This one shouldn't duplicate, it must return existing entity
            comment_type_2 = self.store.add_to_comment_types("Comment-1")

            # objects must be the same since the second object
            # is cached of first the one
            self.assertEqual(comment_type_1, comment_type_2)

            comment_types = self.store.session.query(
                self.store.db_classes.CommentType
            ).all()
            # there must be only one entity at the beginning
            self.assertEqual(len(comment_types), 1)

    def test_cached_platform_types(self):
        """Test whether a new platform type entity cached and returned"""
        with self.store.session_scope():
            platform_types = self.store.session.query(
                self.store.db_classes.PlatformType
            ).all()

            # there must be no entity at the beginning
            self.assertEqual(len(platform_types), 0)

            platform_type_1 = self.store.add_to_platform_types(
                platform_type_name="test"
            )
            # This one shouldn't duplicate, it should return existing entity
            platform_type_2 = self.store.add_to_platform_types(
                platform_type_name="test"
            )

            # objects must be the same
            self.assertEqual(platform_type_1, platform_type_2)
            platform_types = self.store.session.query(
                self.store.db_classes.PlatformType
            ).all()

            # there must be only one entity at the beginning
            self.assertEqual(len(platform_types), 1)

    def test_cached_nationalities(self):
        """Test whether a new nationality entity cached and returned"""
        with self.store.session_scope():
            nationalities = self.store.session.query(
                self.store.db_classes.Nationality
            ).all()

            # there must be no entity at the beginning
            self.assertEqual(len(nationalities), 0)

            nationality_1 = self.store.add_to_nationalities(nationality_name="test")
            # This one shouldn't duplicate, it should return existing entity
            nationality_2 = self.store.add_to_nationalities(nationality_name="test")

            # objects must be the same
            self.assertEqual(nationality_1, nationality_2)
            nationalities = self.store.session.query(
                self.store.db_classes.Nationality
            ).all()

            # there must be only one entity at the beginning
            self.assertEqual(len(nationalities), 1)

    def test_cached_privacies(self):
        """Test whether a new privacy entity cached and returned"""
        with self.store.session_scope():
            privacies = self.store.session.query(self.store.db_classes.Privacy).all()

            # there must be no entity at the beginning
            self.assertEqual(len(privacies), 0)

            privacy_1 = self.store.add_to_privacies(privacy_name="test")
            # This one shouldn't duplicate, it should return existing entity
            privacy_2 = self.store.add_to_privacies(privacy_name="test")

            # objects must be the same
            self.assertEqual(privacy_1, privacy_2)
            privacies = self.store.session.query(self.store.db_classes.Privacy).all()

            # there must be only one entity at the beginning
            self.assertEqual(len(privacies), 1)

    def test_cached_datafile_types(self):
        """Test whether a new datafile type entity cached and returned"""
        with self.store.session_scope():
            datafile_types = self.store.session.query(
                self.store.db_classes.DatafileType
            ).all()

            # there must be no entity at the beginning
            self.assertEqual(len(datafile_types), 0)

            datafile_type_1 = self.store.add_to_datafile_types(datafile_type="test")
            # This one shouldn't duplicate, it should return existing entity
            datafile_type_2 = self.store.add_to_datafile_types(datafile_type="test")

            # objects must be the same
            self.assertEqual(datafile_type_1, datafile_type_2)
            datafile_types = self.store.session.query(
                self.store.db_classes.DatafileType
            ).all()

            # there must be only one entity at the beginning
            self.assertEqual(len(datafile_types), 1)

    def test_cached_sensor_types(self):
        """Test whether a new sensor type entity cached and returned"""
        with self.store.session_scope():
            sensor_types = self.store.session.query(
                self.store.db_classes.SensorType
            ).all()

            # there must be no entity at the beginning
            self.assertEqual(len(sensor_types), 0)

            sensor_type_1 = self.store.add_to_sensor_types(sensor_type_name="test")
            # This one shouldn't duplicate, it should return existing entity
            sensor_type_2 = self.store.add_to_sensor_types(sensor_type_name="test")

            # objects must be the same
            self.assertEqual(sensor_type_1, sensor_type_2)
            sensor_types = self.store.session.query(
                self.store.db_classes.SensorType
            ).all()

            # there must be only one entity at the beginning
            self.assertEqual(len(sensor_types), 1)


class LookUpDBAndAddToCacheTestCase(TestCase):
    """Test searching functionality and adding existing DB entities to the cache of
    DataStore"""

    def setUp(self) -> None:
        self.postgres = None
        self.store = None
        try:
            self.postgres = Postgresql(
                database="test",
                host="localhost",
                user="postgres",
                password="postgres",
                port=55527,
            )
        except RuntimeError:
            print("PostgreSQL database couldn't be created! Test is skipping.")
            return
        try:
            self.store = DataStore(
                db_name="test",
                db_host="localhost",
                db_username="postgres",
                db_password="postgres",
                db_port=55527,
            )
            self.store.initialise()
        except OperationalError:
            print("Database schema and data population failed! Test is skipping.")

    def tearDown(self) -> None:
        try:
            self.postgres.stop()
        except AttributeError:
            return

    def test_comment_types(self):
        with self.store.session_scope():
            comment_type = self.store.db_classes.CommentType(name="test")
            self.store.session.add(comment_type)
            self.store.session.flush()

            comment_types = self.store.session.query(
                self.store.db_classes.CommentType
            ).all()

            # there must be one entity at the beginning
            self.assertEqual(len(comment_types), 1)

            self.store.add_to_comment_types("test")

            comment_types = self.store.session.query(
                self.store.db_classes.CommentType
            ).all()

            # there must be only one entity again
            self.assertEqual(len(comment_types), 1)

    def test_platform_types(self):
        with self.store.session_scope():
            platform_type = self.store.db_classes.PlatformType(name="test")
            self.store.session.add(platform_type)
            self.store.session.flush()

            platform_types = self.store.session.query(
                self.store.db_classes.PlatformType
            ).all()

            # there must be one entity at the beginning
            self.assertEqual(len(platform_types), 1)

            self.store.add_to_platform_types("test")

            platform_types = self.store.session.query(
                self.store.db_classes.PlatformType
            ).all()

            # there must be only one entity again
            self.assertEqual(len(platform_types), 1)

    def test_nationalities(self):
        with self.store.session_scope():
            nationality = self.store.db_classes.Nationality(name="test")
            self.store.session.add(nationality)
            self.store.session.flush()

            nationalities = self.store.session.query(
                self.store.db_classes.Nationality
            ).all()

            # there must be one entity at the beginning
            self.assertEqual(len(nationalities), 1)

            self.store.add_to_nationalities("test")

            nationalities = self.store.session.query(
                self.store.db_classes.Nationality
            ).all()

            # there must be only one entity again
            self.assertEqual(len(nationalities), 1)

    def test_privacies(self):
        with self.store.session_scope():
            privacy = self.store.db_classes.Privacy(name="test")
            self.store.session.add(privacy)
            self.store.session.flush()

            privacies = self.store.session.query(self.store.db_classes.Privacy).all()

            # there must be one entity at the beginning
            self.assertEqual(len(privacies), 1)

            self.store.add_to_privacies("test")

            privacies = self.store.session.query(self.store.db_classes.Privacy).all()

            # there must be only one entity again
            self.assertEqual(len(privacies), 1)

    def test_datafile_types(self):
        with self.store.session_scope():
            datafile_type = self.store.db_classes.DatafileType(name="test")
            self.store.session.add(datafile_type)
            self.store.session.flush()

            datafile_types = self.store.session.query(
                self.store.db_classes.DatafileType
            ).all()

            # there must be one entity at the beginning
            self.assertEqual(len(datafile_types), 1)

            self.store.add_to_datafile_types("test")

            datafile_types = self.store.session.query(
                self.store.db_classes.DatafileType
            ).all()

            # there must be only one entity again
            self.assertEqual(len(datafile_types), 1)

    def test_sensor_types(self):
        with self.store.session_scope():
            sensor_type = self.store.db_classes.SensorType(name="test")
            self.store.session.add(sensor_type)
            self.store.session.flush()

            sensor_types = self.store.session.query(
                self.store.db_classes.SensorType
            ).all()

            # there must be one entity at the beginning
            self.assertEqual(len(sensor_types), 1)

            self.store.add_to_sensor_types("test")

            sensor_types = self.store.session.query(
                self.store.db_classes.SensorType
            ).all()

            # there must be only one entity again
            self.assertEqual(len(sensor_types), 1)


class PlatformAndDatafileTestCase(TestCase):
    def setUp(self) -> None:
        self.postgres = None
        self.store = None
        try:
            self.postgres = Postgresql(
                database="test",
                host="localhost",
                user="postgres",
                password="postgres",
                port=55527,
            )
        except RuntimeError:
            print("PostgreSQL database couldn't be created! Test is skipping.")
            return
        try:
            self.store = DataStore(
                db_name="test",
                db_host="localhost",
                db_username="postgres",
                db_password="postgres",
                db_port=55527,
            )
            self.store.initialise()
            with self.store.session_scope():
                self.nationality = self.store.add_to_nationalities(
                    "test_nationality"
                ).name
                self.platform_type = self.store.add_to_platform_types(
                    "test_platform_type"
                ).name
                self.privacy = self.store.add_to_privacies("test_privacy").name
        except OperationalError:
            print("Database schema and data population failed! Test is skipping.")

    def tearDown(self) -> None:
        try:
            self.postgres.stop()
        except AttributeError:
            return

    def test_new_datafile_added_successfully(self):
        """Test whether a new datafile is created successfully or not"""

        with self.store.session_scope():
            datafiles = self.store.session.query(self.store.db_classes.Datafile).all()

        # there must be no entry at the beginning
        self.assertEqual(len(datafiles), 0)

        with self.store.session_scope():
            self.store.get_datafile("test_file.csv", "csv")

        # there must be one entry
        with self.store.session_scope():
            datafiles = self.store.session.query(self.store.db_classes.Datafile).all()
            self.assertEqual(len(datafiles), 1)
            self.assertEqual(datafiles[0].reference, "test_file.csv")

    def test_present_datafile_not_added(self):
        """Test whether present datafile is not created"""

        with self.store.session_scope():
            datafiles = self.store.session.query(self.store.db_classes.Datafile).all()

        # there must be no entry at the beginning
        self.assertEqual(len(datafiles), 0)

        with self.store.session_scope():
            self.store.get_datafile("test_file.csv", "csv")
            self.store.get_datafile("test_file.csv", "csv")

            # there must be one entry
            datafiles = self.store.session.query(self.store.db_classes.Datafile).all()
            self.assertEqual(len(datafiles), 1)
            self.assertEqual(datafiles[0].reference, "test_file.csv")

    def test_find_datafile(self):
        """Test whether find_datafile method returns the correct Datafile entity"""
        with self.store.session_scope():
            # Create a datafile
            datafile = self.store.get_datafile("test_file.csv", "csv")
            datafile_2 = self.store.get_datafile("test_file_2.csv", "csv")
            found_datafile = self.store.find_datafile("test_file.csv")

            self.assertEqual(datafile.datafile_id, found_datafile.datafile_id)
            self.assertEqual(found_datafile.reference, "test_file.csv")

    def test_find_datafile_synonym(self):
        """Test whether find_datafile method finds the correct Datafile entity from Synonyms table"""
        with self.store.session_scope():
            datafile = self.store.get_datafile("test_file.csv", "csv")
            datafile_2 = self.store.get_datafile("test_file_2.csv", "csv")
            self.store.add_to_synonyms(
                table=constants.DATAFILE, name="TEST", entity=datafile.datafile_id
            )

            found_datafile = self.store.find_datafile("TEST")
            self.assertEqual(datafile.datafile_id, found_datafile.datafile_id)

    def test_new_platform_added_successfully(self):
        """Test whether a new platform is created successfully or not"""

        with self.store.session_scope():
            platforms = self.store.session.query(self.store.db_classes.Platform).all()

        # there must be no entry at the beginning
        self.assertEqual(len(platforms), 0)

        with self.store.session_scope():
            self.platform = self.store.get_platform(
                platform_name="Test Platform",
                nationality=self.nationality,
                platform_type=self.platform_type,
                privacy=self.privacy,
            )

        # there must be one entry
        with self.store.session_scope():
            platforms = self.store.session.query(self.store.db_classes.Platform).all()

            self.assertEqual(len(platforms), 1)
            self.assertEqual(platforms[0].name, "Test Platform")

    def test_present_platform_not_added(self):
        """Test whether present platform is not created"""

        with self.store.session_scope():
            platforms = self.store.session.query(self.store.db_classes.Platform).all()

        # there must be no entry at the beginning
        self.assertEqual(len(platforms), 0)

        with self.store.session_scope():
            self.platform = self.store.get_platform(
                platform_name="Test Platform",
                nationality=self.nationality,
                platform_type=self.platform_type,
                privacy=self.privacy,
            )
            self.platform = self.store.get_platform(
                platform_name="Test Platform",
                nationality=self.nationality,
                platform_type=self.platform_type,
                privacy=self.privacy,
            )

        # there must be one entry
        with self.store.session_scope():
            platforms = self.store.session.query(self.store.db_classes.Platform).all()

            self.assertEqual(len(platforms), 1)
            self.assertEqual(platforms[0].name, "Test Platform")

    def test_find_platform(self):
        """Test whether find_platform method returns the correct Platform entity"""
        with self.store.session_scope() as session:
            # Create two platforms
            platform = self.store.get_platform(
                platform_name="Test Platform",
                nationality=self.nationality,
                platform_type=self.platform_type,
                privacy=self.privacy,
            )
            platform_2 = self.store.get_platform(
                platform_name="Test Platform 2",
                nationality=self.nationality,
                platform_type=self.platform_type,
                privacy=self.privacy,
            )

            found_platform = self.store.find_platform("Test Platform")
            self.assertEqual(platform.platform_id, found_platform.platform_id)
            self.assertEqual(found_platform.name, "Test Platform")

    def test_find_platform_synonym(self):
        """Test whether find_platform method finds the correct Platform entity from Synonyms table"""
        with self.store.session_scope() as session:
            # Create two platforms
            platform = self.store.get_platform(
                platform_name="Test Platform",
                nationality=self.nationality,
                platform_type=self.platform_type,
                privacy=self.privacy,
            )
            platform_2 = self.store.get_platform(
                platform_name="Test Platform 2",
                nationality=self.nationality,
                platform_type=self.platform_type,
                privacy=self.privacy,
            )
            self.store.add_to_synonyms(
                table=constants.PLATFORM, name="TEST", entity=platform.platform_id
            )

            found_platform = self.store.find_platform("TEST")
            self.assertEqual(platform.platform_id, found_platform.platform_id)
            self.assertEqual(found_platform.name, "Test Platform")


class DataStoreStatusTestCase(TestCase):
    def setUp(self) -> None:
        self.postgres = None
        self.store = None
        try:
            self.postgres = Postgresql(
                database="test",
                host="localhost",
                user="postgres",
                password="postgres",
                port=55527,
            )
        except RuntimeError:
            print("PostgreSQL database couldn't be created! Test is skipping.")
            return
        try:
            self.store = DataStore(
                db_name="test",
                db_host="localhost",
                db_username="postgres",
                db_password="postgres",
                db_port=55527,
            )
            self.store.initialise()
            with self.store.session_scope():
                self.store.populate_reference(TEST_DATA_PATH)
                self.store.populate_metadata(TEST_DATA_PATH)
                self.store.populate_measurement(TEST_DATA_PATH)
        except OperationalError:
            print("Database schema and data population failed! Test is skipping.")

    def tearDown(self) -> None:
        try:
            self.postgres.stop()
        except AttributeError:
            return

    def test_get_status_of_measurement(self):
        """Test whether summary contents correct for measurement tables"""

        with self.store.session_scope():
            table_summary_object = self.store.get_status(report_measurement=True)
        report = table_summary_object.report()

        self.assertNotEqual(report, "")
        self.assertIn("States", report)
        self.assertIn("Contacts", report)
        self.assertIn("Activations", report)

    def test_get_status_of_metadata(self):
        """Test whether summary contents correct for metadata tables"""

        with self.store.session_scope():
            table_summary_object = self.store.get_status(report_metadata=True)
        report = table_summary_object.report()

        self.assertNotEqual(report, "")
        self.assertIn("Sensors", report)
        self.assertIn("Platforms", report)
        self.assertIn("Datafiles", report)

    def test_get_status_of_reference(self):
        """Test whether summary contents correct for reference tables"""

        with self.store.session_scope():
            table_summary_object = self.store.get_status(report_reference=True)
        report = table_summary_object.report()

        self.assertNotEqual(report, "")
        self.assertIn("Nationalities", report)
        self.assertIn("Privacies", report)
        self.assertIn("PlatformTypes", report)


class SensorTestCase(TestCase):
    def setUp(self) -> None:
        self.postgres = None
        self.store = None
        try:
            self.postgres = Postgresql(
                database="test",
                host="localhost",
                user="postgres",
                password="postgres",
                port=55527,
            )
        except RuntimeError:
            print("PostgreSQL database couldn't be created! Test is skipping.")
            return
        try:
            self.store = DataStore(
                db_name="test",
                db_host="localhost",
                db_username="postgres",
                db_password="postgres",
                db_port=55527,
            )
            self.store.initialise()
            with self.store.session_scope():
                self.nationality = self.store.add_to_nationalities(
                    "test_nationality"
                ).name
                self.platform_type = self.store.add_to_platform_types(
                    "test_platform_type"
                ).name
                self.sensor_type = self.store.add_to_sensor_types("test_sensor_type")
                self.privacy = self.store.add_to_privacies("test_privacy").name

                self.platform = self.store.get_platform(
                    platform_name="Test Platform",
                    nationality=self.nationality,
                    platform_type=self.platform_type,
                    privacy=self.privacy,
                )
                self.store.session.expunge(self.platform)
                self.store.session.expunge(self.sensor_type)
        except OperationalError:
            print("Database schema and data population failed! Test is skipping.")

    def tearDown(self) -> None:
        try:
            self.postgres.stop()
        except AttributeError:
            return

    def test_new_sensor_added_successfully(self):
        """Test whether a new sensor is created"""
        with self.store.session_scope():
            sensors = self.store.session.query(self.store.db_classes.Sensor).all()

            # there must be no entry at the beginning
            self.assertEqual(len(sensors), 0)

            self.platform.get_sensor(self.store, "gps", self.sensor_type)

            # there must be one entry
            sensors = self.store.session.query(self.store.db_classes.Sensor).all()
            self.assertEqual(len(sensors), 1)
            self.assertEqual(sensors[0].name, "gps")

    def test_present_sensor_not_added(self):
        """Test whether present sensor is not created"""
        with self.store.session_scope():
            sensors = self.store.session.query(self.store.db_classes.Sensor).all()

            # there must be no entry at the beginning
            self.assertEqual(len(sensors), 0)

            self.platform.get_sensor(self.store, "gps", self.sensor_type)

            # try to add the same entity
            self.platform.get_sensor(self.store, "gps", self.sensor_type)

            # there must be one entry
            sensors = self.store.session.query(self.store.db_classes.Sensor).all()

            self.assertEqual(len(sensors), 1)

    def test_find_sensor(self):
        """Test whether find_sensor method returns the correct Sensor entity"""
        with self.store.session_scope():
            sensors = self.store.session.query(self.store.db_classes.Sensor).all()

            # there must be no entry at the beginning
            self.assertEqual(len(sensors), 0)

            sensor = self.platform.get_sensor(self.store, "gps", self.sensor_type)
            sensor_2 = self.platform.get_sensor(self.store, "gps_2", self.sensor_type)

            found_sensor = self.store.db_classes.Sensor().find_sensor(
                self.store, "gps", self.platform.platform_id
            )
            self.assertEqual(sensor.sensor_id, found_sensor.sensor_id)
            self.assertEqual(found_sensor.name, "gps")

    def test_find_sensor_synonym(self):
        """Test whether find_sensor method finds the correct Sensor entity from Synonyms table"""
        with self.store.session_scope():
            sensors = self.store.session.query(self.store.db_classes.Sensor).all()

            # there must be no entry at the beginning
            self.assertEqual(len(sensors), 0)

            sensor = self.platform.get_sensor(self.store, "gps", self.sensor_type)
            sensor_2 = self.platform.get_sensor(self.store, "gps_2", self.sensor_type)
            self.store.add_to_synonyms(
                table=constants.SENSOR, name="TEST", entity=sensor.sensor_id
            )

            found_sensor = self.store.db_classes.Sensor().find_sensor(
                self.store, "TEST", self.platform.platform_id
            )
            self.assertEqual(sensor.sensor_id, found_sensor.sensor_id)
            self.assertEqual(found_sensor.name, "gps")


class MeasurementsTestCase(TestCase):
    def setUp(self) -> None:
        self.postgres = None
        self.store = None
        try:
            self.postgres = Postgresql(
                database="test",
                host="localhost",
                user="postgres",
                password="postgres",
                port=55527,
            )
        except RuntimeError:
            print("PostgreSQL database couldn't be created! Test is skipping.")
            return
        try:
            self.store = DataStore(
                db_name="test",
                db_host="localhost",
                db_username="postgres",
                db_password="postgres",
                db_port=55527,
            )
            self.store.initialise()
            with self.store.session_scope():
                self.nationality = self.store.add_to_nationalities(
                    "test_nationality"
                ).name
                self.platform_type = self.store.add_to_platform_types(
                    "test_platform_type"
                ).name
                self.sensor_type = self.store.add_to_sensor_types("test_sensor_type")
                self.privacy = self.store.add_to_privacies("test_privacy").name

                self.platform = self.store.get_platform(
                    platform_name="Test Platform",
                    nationality=self.nationality,
                    platform_type=self.platform_type,
                    privacy=self.privacy,
                )
                self.sensor = self.platform.get_sensor(
                    self.store, "gps", self.sensor_type
                )
                self.comment_type = self.store.add_to_comment_types("test_type")
                self.file = self.store.get_datafile("test_file", "csv")
                self.current_time = datetime.utcnow()

                self.store.session.expunge(self.sensor)
                self.store.session.expunge(self.platform)
                self.store.session.expunge(self.file)
                self.store.session.expunge(self.comment_type)
        except OperationalError:
            print("Database schema and data population failed! Test is skipping.")

        class TestParser(Importer):
            def __init__(
                self,
                name="Test Importer",
                validation_level=validation_constants.NONE_LEVEL,
                short_name="Test Importer",
                separator=" ",
            ):
                super().__init__(name, validation_level, short_name)
                self.separator = separator
                self.text_label = None
                self.depth = 0.0
                self.errors = list()

            def can_load_this_header(self, header) -> bool:
                return True

            def can_load_this_filename(self, filename):
                return True

            def can_load_this_type(self, suffix):
                return True

            def can_load_this_file(self, file_contents):
                return True

            def load_this_file(self, data_store, path, file_contents, datafile):
                pass

        self.parser = TestParser()
        self.file.measurements[self.parser.short_name] = list()

    def tearDown(self) -> None:
        try:
            self.postgres.stop()
        except AttributeError:
            return

    def test_new_state_created_successfully(self):
        """Test whether a new state is created"""
        with self.store.session_scope():
            states = self.store.session.query(self.store.db_classes.State).all()

            # there must be no entry at the beginning
            self.assertEqual(len(states), 0)

            state = self.file.create_state(
                self.sensor, self.current_time, parser_name=self.parser.short_name
            )

            # there must be no entry because it's kept in-memory
            states = self.store.session.query(self.store.db_classes.State).all()
            self.assertEqual(len(states), 0)

            self.assertEqual(state.time, self.current_time)

            if self.file.validate():
                self.file.commit(self.store.session)
                states = self.store.session.query(self.store.db_classes.State).all()
            self.assertEqual(len(states), 1)

    def test_new_contact_created_successfully(self):
        """Test whether a new contact is created"""

        with self.store.session_scope() as session:
            contacts = self.store.session.query(self.store.db_classes.Contact).all()

            # there must be no entry at the beginning
            self.assertEqual(len(contacts), 0)

            contact = self.file.create_contact(
                self.sensor, self.current_time, parser_name=self.parser.short_name
            )

            # there must be no entry because it's kept in-memory
            contacts = self.store.session.query(self.store.db_classes.Contact).all()
            self.assertEqual(len(contacts), 0)

            # Fill null constraint field
            contact.name = "TEST"
            contact.subject_id = self.platform.platform_id
            if self.file.validate():
                self.file.commit(self.store.session)
                contacts = self.store.session.query(self.store.db_classes.Contact).all()
                self.assertEqual(len(contacts), 1)

    def test_new_comment_created_successfully(self):
        """Test whether a new comment is created"""

        with self.store.session_scope() as session:
            comments = self.store.session.query(self.store.db_classes.Comment).all()

            # there must be no entry at the beginning
            self.assertEqual(len(comments), 0)

            comment = self.file.create_comment(
<<<<<<< HEAD
                self.platform.platform_id,
=======
                self.sensor,
>>>>>>> b5ec77e0
                self.current_time,
                "Comment",
                self.comment_type,
                parser_name=self.parser.short_name,
            )

            # there must be no entry because it's kept in-memory
            comments = self.store.session.query(self.store.db_classes.Comment).all()
            self.assertEqual(len(comments), 0)

            # Fill null constraint field
            comment.platform_id = self.platform.platform_id
            if self.file.validate():
                self.file.commit(self.store.session)
                comments = self.store.session.query(self.store.db_classes.Comment).all()
                self.assertEqual(len(comments), 1)


if __name__ == "__main__":
    unittest.main()<|MERGE_RESOLUTION|>--- conflicted
+++ resolved
@@ -898,11 +898,7 @@
             self.assertEqual(len(comments), 0)
 
             comment = self.file.create_comment(
-<<<<<<< HEAD
                 self.platform.platform_id,
-=======
-                self.sensor,
->>>>>>> b5ec77e0
                 self.current_time,
                 "Comment",
                 self.comment_type,
