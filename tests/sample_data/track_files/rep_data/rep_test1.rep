--- conflicted
+++ resolved
@@ -2,17 +2,10 @@
 ;; ASSET OutputThu Aug 31 12:13:30 BST 2017 Narrowband Tracking Scenario (High_BRate)
 ;FORMAT_FIX: hour_min_arrow ARROW NULL NULL TRUE 900000
 ;FORMAT_FIX: 30_min_label LABEL NULL NULL TRUE 1800000
-<<<<<<< HEAD
-100112 120800 SUBJECT VC 60 23 40.25 N 000 01 25.86 E 109.08  6.00  0.00 
-100112 120800 SEARCH_PLATFORM FA 60 28 56.02 N 000 35 59.68 E 179.84  8.00  0.00 
-;SENSOR2: 100112 120800 SENSOR @A NULL 252.85 106.83 123.4 432.1 TA SUBJECT held on TA
-;NARRATIVE:     100112 120800 SENSOR Contact detected on TA
-=======
 100112 115800 SUBJECT VC 60 23 40.25 N 000 01 25.86 E 109.08  6.00  0.00 
 100112 115800 SEARCH_PLATFORM FA 60 28 56.02 N 000 35 59.68 E 179.84  8.00  0.00 
 ;NARRATIVE:     100112 115800 SENSOR Contact detected on TA
 ;SENSOR2: 100112 115800 SENSOR @A NULL 252.85 106.83 NULL NULL TA SUBJECT held on TA
->>>>>>> c45fd82c
 ;SENSOR2: 100112 120000 SENSOR @A NULL 251.33 128.67 NULL NULL TA SUBJECT held on TA
 ;NARRATIVE: 100112 120000 SENSOR Contact identified as SUBJECT on TA
 ;SENSOR2: 100112 120200 SENSOR @A NULL 251.58 108.42 NULL NULL TA SUBJECT held on TA
