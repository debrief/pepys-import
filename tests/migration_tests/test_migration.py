import json
import os
import shutil
import sqlite3
import unittest
import warnings
from unittest.mock import patch

import pytest
from alembic import command
from sqlalchemy.sql.expression import text
from testing.postgresql import Postgresql

from paths import MIGRATIONS_DIRECTORY, TESTS_DIRECTORY
from pepys_admin.admin_cli import AdminShell
from pepys_import.core.store.data_store import DataStore
from pepys_import.file.file_processor import FileProcessor
from pepys_import.utils.data_store_utils import is_schema_created

CURRENT_DIR = os.getcwd()
SAMPLE_DATA_PATH = os.path.join(TESTS_DIRECTORY, "sample_data")
REP_DATA_PATH = os.path.join(SAMPLE_DATA_PATH, "track_files", "rep_data")
DATABASE_PATH = os.path.join(TESTS_DIRECTORY, "migration_tests", "database")
SQLITE_PATH = os.path.join(DATABASE_PATH, "sqlite", "pepys_0.0.17_test.sqlite")
COPY_DB_PATH = os.path.join(DATABASE_PATH, "sqlite", "COPY_pepys_0.0.17_test.sqlite")
SQLITE_SQL_PATH = os.path.join(DATABASE_PATH, "sqlite", "version_datafile_table.sql")
POSTGRES_SQL_PATH = os.path.join(DATABASE_PATH, "postgres", "pepys_0.0.17_dump.sql")
POSTGRES_SQL_PATH_2 = os.path.join(DATABASE_PATH, "postgres", "version_datafile_table.sql")
LATEST_VERSIONS_PATH = os.path.join(MIGRATIONS_DIRECTORY, "latest_revisions.json")


class MigrateSQLiteTestCase(unittest.TestCase):
    def setUp(self) -> None:
        self.store = DataStore("", "", "", 0, "new_db.db", "sqlite")
        self.shell = AdminShell(self.store)

    def tearDown(self) -> None:
        file_path = os.path.join(CURRENT_DIR, "new_db.db")
        if os.path.exists(file_path):
            os.remove(file_path)

    @patch("pepys_admin.admin_cli.prompt", return_value="Y")
    def test_do_migrate_empty_database(self, patched_input):
        assert is_schema_created(self.store.engine, self.store.db_type) is False
<<<<<<< HEAD
        # Migrate
=======
>>>>>>> d5e94581
        # This can raise SQLAlchemy warnings because of minor problems with past migrations
        # I'm not sure whether the warnings are showing a real problem with an old migration
        # or whether it is just an artefact of running a load of old migrations on top of each other
        # However, it's a bad idea to alter the old migrations (it's like rewriting history)
        # and the warning doesn't appear in any of the recent migration versions, so
        # the best way forward is to ignore the warning
        # These two lines of code are the recommended way to ignore warnings for a defined
        # block of code
        with warnings.catch_warnings():
            warnings.simplefilter("ignore")
            self.shell.do_migrate()
        assert is_schema_created(self.store.engine, self.store.db_type) is True

    @patch("pepys_admin.admin_cli.prompt", return_value="Y")
    @patch("pepys_import.core.store.common_db.prompt", return_value="2")
    def test_do_migrate_not_empty_database(self, patched_prompt, patched_input):
        self.store.initialise()
        # Parse the REP files
        processor = FileProcessor(archive=False)
        processor.load_importers_dynamically()
        processor.process(REP_DATA_PATH, self.store, True)

        # This can raise SQLAlchemy warnings because of minor problems with past migrations
        # I'm not sure whether the warnings are showing a real problem with an old migration
        # or whether it is just an artefact of running a load of old migrations on top of each other
        # However, it's a bad idea to alter the old migrations (it's like rewriting history)
        # and the warning doesn't appear in any of the recent migration versions, so
        # the best way forward is to ignore the warning
        # These two lines of code are the recommended way to ignore warnings for a defined
        # block of code
        with warnings.catch_warnings():
            warnings.simplefilter("ignore")
            self.shell.do_migrate()
        # Assert that it didn't break the schema
        assert is_schema_created(self.store.engine, self.store.db_type) is True

    @patch("pepys_admin.admin_cli.prompt", return_value="Y")
    def test_do_migrate_from_old_version_sqlite(self, patched_input):
        shutil.copyfile(src=SQLITE_PATH, dst=COPY_DB_PATH)

        data_store = DataStore("", "", "", 0, COPY_DB_PATH, "sqlite")
        admin_shell = AdminShell(data_store)

        # This can raise SQLAlchemy warnings because of minor problems with past migrations
        # I'm not sure whether the warnings are showing a real problem with an old migration
        # or whether it is just an artefact of running a load of old migrations on top of each other
        # However, it's a bad idea to alter the old migrations (it's like rewriting history)
        # and the warning doesn't appear in any of the recent migration versions, so
        # the best way forward is to ignore the warning
        # These two lines of code are the recommended way to ignore warnings for a defined
        # block of code
        with warnings.catch_warnings():
            warnings.simplefilter("ignore")
            admin_shell.do_migrate()
        # Assert that it didn't break the schema
        assert is_schema_created(data_store.engine, data_store.db_type) is True

        os.remove(COPY_DB_PATH)


@pytest.mark.postgres
class MigratePostgresTestCase(unittest.TestCase):
    def setUp(self) -> None:
        self.postgres = Postgresql(
            database="test",
            host="localhost",
            user="postgres",
            password="postgres",
            port=55527,
        )
        self.store = DataStore(
            db_name="test",
            db_host="localhost",
            db_username="postgres",
            db_password="postgres",
            db_port=55527,
            db_type="postgres",
        )
        self.shell = AdminShell(self.store)

    def tearDown(self) -> None:
        try:
            self.postgres.stop()
        except AttributeError:
            return

    @patch("pepys_admin.admin_cli.prompt", return_value="Y")
    def test_do_migrate_empty_database(self, patched_input):
        assert is_schema_created(self.store.engine, self.store.db_type) is False
        # Migrate
        self.shell.do_migrate()
        assert is_schema_created(self.store.engine, self.store.db_type) is True

    @patch("pepys_admin.admin_cli.prompt", return_value="Y")
    @patch("pepys_import.core.store.common_db.prompt", return_value="2")
    def test_do_migrate_not_empty_database(self, patched_prompt, patched_input):
        self.store.initialise()
        # Parse the REP files
        processor = FileProcessor(archive=False)
        processor.load_importers_dynamically()
        processor.process(REP_DATA_PATH, self.store, True)

        # Migrate
        self.shell.do_migrate()
        # Assert that it didn't break the schema
        assert is_schema_created(self.store.engine, self.store.db_type) is True

    @patch("pepys_admin.admin_cli.prompt", return_value="Y")
    def test_do_migrate_from_old_version_postgres(self, patched_input):
        with open(POSTGRES_SQL_PATH, "r") as f:
            sql_code = f.read()

        # Import all tables and sample data
        with self.store.engine.begin() as connection:
            connection.execute(text(sql_code))

        # Migrate
        self.shell.do_migrate()
        # Assert that it didn't break the schema
        assert is_schema_created(self.store.engine, self.store.db_type) is True


def get_alembic_version(connection, db_type="sqlite"):
    if db_type == "sqlite":
        version = connection.execute("SELECT version_num FROM alembic_version;")
    elif db_type == "postgres":
        version = connection.execute(text('SELECT version_num FROM pepys."alembic_version";'))
    else:
        print("Given DB type is wrong!")
        return

    version = version.fetchone()[0]
    return version


def get_latest_alembic_version(db_type="sqlite"):
    with open(LATEST_VERSIONS_PATH, "r") as f:
        versions = json.load(f)
    if db_type == "sqlite":
        return versions.get("LATEST_SQLITE_VERSION")
    elif db_type == "postgres":
        return versions.get("LATEST_POSTGRES_VERSION")
    else:
        print("Given DB type is wrong!")


def import_files(datafile_list, data_store):
    full_paths = get_full_paths_of_sample_data()
    processor = FileProcessor(archive=False)
    processor.load_importers_dynamically()
    for datafile in datafile_list:
        full_path = full_paths.get(datafile)
        processor.process(full_path, data_store, False)


def get_full_paths_of_sample_data(directory=SAMPLE_DATA_PATH):
    """Fetches full path for each datafile in the directory.
    By default, it fetches paths from *tests/sample_data* folder."""
    full_paths = {}
    for current_path, folders, files in os.walk(directory):
        # Skip CSV files
        if "csv_files" in current_path:
            continue

        for file in files:
            full_paths[file] = os.path.join(current_path, file)
    return full_paths


class StepByStepMigrationTestCase(unittest.TestCase):
    """This class has two tests that starts to upgrade the old version database one by one.
    In each upgrade, it checks whether if there is any related value in the dictionary.
    If there is, it imports those datafiles and continues to upgrade.

    Currently, old databases in the repository is generated by *Pepys 0.0.17*. Therefore, there is
    only one data type (nisida) which isn't imported. In the future,
    the dictionaries in the :code:`setUp` method might be changed to include new datafiles.
    """

    def setUp(self) -> None:
        # The following dictionaries are going to be used to import datafiles. When the version of
        # the database is sufficient (if the version is the same with a key in dictionary)
        self.sqlite_version_datafile_dict = {
            "a7f75ead6204": [
                "nisida_example.txt",
                "nisida_invalid_header_line.txt",
                "nisida_split_narrative.txt",
            ]
        }
        self.postgres_version_datafile_dict = {
            "4d047dd311ef": [
                "nisida_example.txt",
                "nisida_invalid_header_line.txt",
                "nisida_split_narrative.txt",
            ]
        }

    def test_migrate_sqlite(self):
        shutil.copyfile(src=SQLITE_PATH, dst=COPY_DB_PATH)

        data_store = DataStore("", "", "", 0, COPY_DB_PATH, "sqlite")
        admin_shell = AdminShell(data_store)
        config = admin_shell.cfg
        latest_sqlite_version = get_latest_alembic_version()

        connection = sqlite3.connect(COPY_DB_PATH)
        # Migrate the database one by one, import datafiles if specified in version/datafile table
        while True:
            # This can raise SQLAlchemy warnings because of minor problems with past migrations
            # I'm not sure whether the warnings are showing a real problem with an old migration
            # or whether it is just an artefact of running a load of old migrations on top of each other
            # However, it's a bad idea to alter the old migrations (it's like rewriting history)
            # and the warning doesn't appear in any of the recent migration versions, so
            # the best way forward is to ignore the warning
            # These two lines of code are the recommended way to ignore warnings for a defined
            # block of code
            with warnings.catch_warnings():
                warnings.simplefilter("ignore")
                command.upgrade(config, "+1")
            new_version = get_alembic_version(connection)
            if new_version in self.sqlite_version_datafile_dict:
                import_files(self.sqlite_version_datafile_dict[new_version], data_store)
            if new_version == latest_sqlite_version:
                print("Upgrade to head is successful!")
                break
        connection.close()

        # Assert that it didn't break the schema
        assert is_schema_created(data_store.engine, data_store.db_type) is True
        os.remove(COPY_DB_PATH)

    @pytest.mark.postgres
    def test_migrate_postgres(self):
        postgres = Postgresql(
            database="test",
            host="localhost",
            user="postgres",
            password="postgres",
            port=55527,
        )
        data_store = DataStore(
            db_name="test",
            db_host="localhost",
            db_username="postgres",
            db_password="postgres",
            db_port=55527,
            db_type="postgres",
        )
        admin_shell = AdminShell(data_store)
        config = admin_shell.cfg
        latest_postgres_version = get_latest_alembic_version("postgres")

        with open(POSTGRES_SQL_PATH, "r") as f:
            sql_code = f.read()

        # Import all tables and sample data
        with data_store.engine.begin() as connection:
            connection.execute(text(sql_code))

            # Migrate the database one by one, import datafiles if specified in version/datafile table
            while True:
                command.upgrade(config, "+1")
                new_version = get_alembic_version(connection, "postgres")
                if new_version in self.postgres_version_datafile_dict:
                    import_files(self.postgres_version_datafile_dict[new_version], data_store)
                if new_version == latest_postgres_version:
                    print("Upgrade to head is successful!")
                    break

        # Assert that it didn't break the schema
        assert is_schema_created(data_store.engine, data_store.db_type) is True

        try:
            postgres.stop()
        except AttributeError:
            return


if __name__ == "__main__":
    unittest.main()<|MERGE_RESOLUTION|>--- conflicted
+++ resolved
@@ -42,10 +42,6 @@
     @patch("pepys_admin.admin_cli.prompt", return_value="Y")
     def test_do_migrate_empty_database(self, patched_input):
         assert is_schema_created(self.store.engine, self.store.db_type) is False
-<<<<<<< HEAD
-        # Migrate
-=======
->>>>>>> d5e94581
         # This can raise SQLAlchemy warnings because of minor problems with past migrations
         # I'm not sure whether the warnings are showing a real problem with an old migration
         # or whether it is just an artefact of running a load of old migrations on top of each other
