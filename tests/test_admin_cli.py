--- conflicted
+++ resolved
@@ -1073,7 +1073,6 @@
         if os.path.exists(path):
             os.remove(path)
 
-<<<<<<< HEAD
     def test_do_cancel(self):
         temp_output = StringIO()
         with redirect_stdout(temp_output):
@@ -1106,20 +1105,19 @@
             self.shell.postcmd(stop=None, line="2")
         output = temp_output.getvalue()
         assert self.shell.intro in output
-=======
-    @patch("pepys_admin.admin_cli.input", return_value="test.db")
-    @patch("pepys_admin.admin_cli.iterfzf", return_value=None)
+
+    @patch("pepys_admin.snapshot_cli.input", return_value="test.db")
+    @patch("pepys_admin.snapshot_cli.iterfzf", return_value=None)
     def test_do_export_reference_and_metadata_cancelling(self, patched_iterfzf, patched_input):
         temp_output = StringIO()
         with redirect_stdout(temp_output):
-            self.admin_shell.do_export_reference_and_metadata_data()
+            self.shell.do_export_reference_data_and_metadata()
         output = temp_output.getvalue()
         assert "Returning to the previous menu" in output
 
         path = os.path.join(os.getcwd(), "test.db")
         if os.path.exists(path):
             os.remove(path)
->>>>>>> 83cf2124
 
 
 if __name__ == "__main__":
