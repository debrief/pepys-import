import unittest

from datetime import datetime

from pepys_import.core.formats import unit_registry
from pepys_import.core.store.data_store import DataStore
from pepys_import.core.validators.enhanced_validator import EnhancedValidator
from pepys_import.core.validators import constants
from pepys_import.file.importer import Importer


class EnhancedValidatorTestCase(unittest.TestCase):
    def setUp(self) -> None:
        self.store = DataStore("", "", "", 0, ":memory:", db_type="sqlite")
        self.store.initialise()

        with self.store.session_scope():
            # Create a platform, a sensor, a datafile and finally a state object respectively
            nationality = self.store.add_to_nationalities("test_nationality").name
            platform_type = self.store.add_to_platform_types("test_platform_type").name
            sensor_type = self.store.add_to_sensor_types("test_sensor_type")
            privacy = self.store.add_to_privacies("test_privacy").name

            self.platform = self.store.get_platform(
                platform_name="Test Platform",
                nationality=nationality,
                platform_type=platform_type,
                privacy=privacy,
            )
            self.sensor = self.platform.get_sensor(self.store, "gps", sensor_type)
            self.current_time = datetime.utcnow()
            self.file = self.store.get_datafile("test_file", "csv")

            self.store.session.expunge(self.platform)
            self.store.session.expunge(self.sensor)
            self.store.session.expunge(self.file)

        self.errors = list()

        class TestParser(Importer):
            def __init__(
                self,
                name="Test Importer",
                validation_level=constants.NONE_LEVEL,
                short_name="Test Importer",
                separator=" ",
            ):
                super().__init__(name, validation_level, short_name)
                self.separator = separator
                self.text_label = None
                self.depth = 0.0
                self.errors = list()

            def can_load_this_header(self, header) -> bool:
                return True

            def can_load_this_filename(self, filename):
                return True

            def can_load_this_type(self, suffix):
                return True

            def can_load_this_file(self, file_contents):
                return True

            def _load_this_file(self, data_store, path, file_contents, datafile):
                pass

        self.parser = TestParser()
        self.file.measurements[self.parser.short_name] = list()

    def tearDown(self) -> None:
        pass

    def test_bearing_error_calc(self):
        assert EnhancedValidator.acceptable_bearing_error(0, 30, 90)
        assert EnhancedValidator.acceptable_bearing_error(330, 30, 90)
        assert EnhancedValidator.acceptable_bearing_error(330, 0, 90)
        assert EnhancedValidator.acceptable_bearing_error(30, 330, 90)

        assert EnhancedValidator.acceptable_bearing_error(330, 100, 90) is False
        assert EnhancedValidator.acceptable_bearing_error(270, 10, 90) is False
        assert EnhancedValidator.acceptable_bearing_error(10, 260, 90) is False

    def test_bearing_between_two_locations(self):
        state = self.file.create_state(
            self.store,
            self.platform,
            self.sensor,
            self.current_time,
            parser_name=self.parser.short_name,
        )
<<<<<<< HEAD
        state.prev_location = "POINT(75.0 25.0)"
        state.location = "POINT(80.0 30.0)"
        state.heading = 5.0 * unit_registry.radian
        state.course = 5.0 * unit_registry.radian
=======
        state.prev_location = "SRID=4326;POINT(75.0 25.0)"
        state.location = "SRID=4326;POINT(80.0 30.0)"
        state.heading = 5.0
        state.course = 5.0
>>>>>>> 593171c6
        EnhancedValidator(state, self.errors, "Test Parser")
        assert len(self.errors) == 2
        assert (
            "Difference between Bearing (40.444) and Heading (286.479 degree) is more than 90 degrees!"
            in str(self.errors[0])
        )
        assert (
            "Difference between Bearing (40.444) and Course (286.479 degree) is more than 90 degrees!"
            in str(self.errors[1])
        )

    def test_distance_between_two_locations(self):
        state = self.file.create_state(
            self.store,
            self.platform,
            self.sensor,
            self.current_time,
            parser_name=self.parser.short_name,
        )
<<<<<<< HEAD
        state.prev_location = "POINT(75.0 25.0)"
        state.location = "POINT(80.0 30.0)"
        state.speed = 10.0 * (unit_registry.metre / unit_registry.second)
=======
        state.prev_location = "SRID=4326;POINT(75.0 25.0)"
        state.location = "SRID=4326;POINT(80.0 30.0)"
        state.speed = 10.0
>>>>>>> 593171c6
        EnhancedValidator(state, self.errors, "Test Parser")
        assert len(self.errors) == 1
        assert (
            "Calculated speed (206.379 meter / second) is more than the measured speed * 10 (100.000 meter / second)"
            in str(self.errors[0])
        )<|MERGE_RESOLUTION|>--- conflicted
+++ resolved
@@ -90,17 +90,10 @@
             self.current_time,
             parser_name=self.parser.short_name,
         )
-<<<<<<< HEAD
-        state.prev_location = "POINT(75.0 25.0)"
-        state.location = "POINT(80.0 30.0)"
+        state.prev_location = "SRID=4326;POINT(75.0 25.0)"
+        state.location = "SRID=4326;POINT(80.0 30.0)"
         state.heading = 5.0 * unit_registry.radian
         state.course = 5.0 * unit_registry.radian
-=======
-        state.prev_location = "SRID=4326;POINT(75.0 25.0)"
-        state.location = "SRID=4326;POINT(80.0 30.0)"
-        state.heading = 5.0
-        state.course = 5.0
->>>>>>> 593171c6
         EnhancedValidator(state, self.errors, "Test Parser")
         assert len(self.errors) == 2
         assert (
@@ -120,15 +113,9 @@
             self.current_time,
             parser_name=self.parser.short_name,
         )
-<<<<<<< HEAD
-        state.prev_location = "POINT(75.0 25.0)"
-        state.location = "POINT(80.0 30.0)"
-        state.speed = 10.0 * (unit_registry.metre / unit_registry.second)
-=======
         state.prev_location = "SRID=4326;POINT(75.0 25.0)"
         state.location = "SRID=4326;POINT(80.0 30.0)"
-        state.speed = 10.0
->>>>>>> 593171c6
+        state.speed = 10.0 * (unit_registry.metre / unit_registry.second)
         EnhancedValidator(state, self.errors, "Test Parser")
         assert len(self.errors) == 1
         assert (
