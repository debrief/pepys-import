{
<<<<<<< HEAD
    "LATEST_POSTGRES_VERSION": "4899e94653f1",
    "LATEST_SQLITE_VERSION": "feb548c7c6c0"
=======
    "LATEST_POSTGRES_VERSION": "c16bbfed85dc",
    "LATEST_SQLITE_VERSION": "a7f75ead6204"
>>>>>>> 10646287
}<|MERGE_RESOLUTION|>--- conflicted
+++ resolved
@@ -1,9 +1,4 @@
 {
-<<<<<<< HEAD
-    "LATEST_POSTGRES_VERSION": "4899e94653f1",
-    "LATEST_SQLITE_VERSION": "feb548c7c6c0"
-=======
-    "LATEST_POSTGRES_VERSION": "c16bbfed85dc",
-    "LATEST_SQLITE_VERSION": "a7f75ead6204"
->>>>>>> 10646287
+    "LATEST_SQLITE_VERSION": "feb548c7c6c0",
+    "LATEST_POSTGRES_VERSION": "c16bbfed85dc"
 }