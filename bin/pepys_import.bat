--- conflicted
+++ resolved
@@ -1,10 +1,3 @@
 @echo off
 CALL set_paths.bat
-<<<<<<< HEAD
-REM note: when we're called via the "SendTo" link, the target is in the first argument
-python -m pepys_import.cli--archive --path %1 %2 %3 %4 %5 %6 %7 %8
-REM we're pausing the end of the script so we learn more about what is being processed
-PAUSE
-=======
-python -m pepys_import.import %1 %2 %3 %4 %5 %6 %7 %8 %9
->>>>>>> f7bc6cfd
+python -m pepys_import.import %1 %2 %3 %4 %5 %6 %7 %8 %9